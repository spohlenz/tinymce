--- conflicted
+++ resolved
@@ -1,13 +1,4 @@
-<<<<<<< HEAD
-/* This is used to put the menu underneath the button so 
-   it can appear from within
- */
-@tinymce-mobile-mask-menu-zindex: 1;
 
-
-
-=======
->>>>>>> 51ed0de9
 // Used to push the menu down, so that it can appear from the centre of the button
 @menu-padding-top: 3em;
 
@@ -36,11 +27,7 @@
   flex-direction: column;
 
   .tinymce-mobile-mask-tap-icon {
-<<<<<<< HEAD
-=======
-    z-index: @tinymce-mobile-mask-menu-zindex + 1;
 
->>>>>>> 51ed0de9
     .mixin-menu-item;
   }
 
@@ -52,32 +39,11 @@
     content: "View";
   }
 
-<<<<<<< HEAD
   &:not(.tinymce-mobile-mask-tap-icon-selected) .tinymce-mobile-mask-tap-icon {
     z-index: @tinymce-mobile-mask-menu-zindex + 1;
     
     background-image: url('../icons/tinymce-logo2-blue.svg');
     background-size: cover;
     background-color: transparent;
-=======
-  &[data-mode="edit"] .tinymce-mobile-mask-tap-icon:before {
-    content: "Edit";
-  }
-
-  [data-longpress-state="closed"]:not(.longpress-menu-transitioning) [role="menu"] {
-    transform: translateY(-100%);
-  }
-
-  [data-longpress-state="open"][data-longpress-destination="closed"] [role="menu"] {
-    transform: translateY(-100%);
-  }
-
-  [data-longpress-state="closed"][data-longpress-destination="open"] [role="menu"] {
-    transform: translateY(0%);
-  }
-
-  .longpress-menu-transitioning [role="menu"] {
-    transition: transform 0.3s ease-in-out;
->>>>>>> 51ed0de9
   }
 }