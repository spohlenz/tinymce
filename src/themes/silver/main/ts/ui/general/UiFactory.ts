--- conflicted
+++ resolved
@@ -55,15 +55,9 @@
   textarea: make((spec, backstage) => renderTextarea(spec, backstage.shared)),
   // textbutton: make(Buttons.text().sketch),
   // iconbutton: make(Buttons.icon().sketch),
-<<<<<<< HEAD
   listbox: make((spec, backstage) => renderListbox(spec, backstage.shared)),
-  label: make(renderUiLabel),
+  label: make((spec, backstage) => renderUiLabel(spec, backstage.shared)),
   iframe: makeIframe((spec, backstage) => renderIFrame(spec, backstage.shared)),
-=======
-  listbox: make(renderListbox),
-  label: make((spec, backstage) => renderUiLabel(spec, backstage.shared)),
-  iframe: makeIframe(renderIFrame),
->>>>>>> 32470f37
   autocomplete: make((spec, backstage) => renderAutocomplete(spec, backstage.shared)),
   button: make((spec, backstage) => renderDialogButton(spec, backstage.shared)),
   checkbox: make((spec, backstage) => renderCheckbox(spec, backstage.shared.providers)),
