--- conflicted
+++ resolved
@@ -20,12 +20,9 @@
 import SplitRange from 'tinymce/core/selection/SplitRange';
 import { Node } from '@ephox/dom-globals';
 import { DOMUtils } from 'tinymce/core/api/dom/DOMUtils';
-<<<<<<< HEAD
-import Settings from '../api/Settings';
-=======
 import { Element, Traverse, InsertAll, Insert } from '@ephox/sugar';
 import { Option } from '@ephox/katamari';
->>>>>>> 146c3c7c
+import Settings from '../api/Settings';
 
 const MCE_ATTR_RE = /^(src|href|style)$/;
 const each = Tools.each;
