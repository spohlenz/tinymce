--- conflicted
+++ resolved
@@ -60,23 +60,15 @@
     'tinymce.plugins.visualblocks.Plugin',
     'tinymce.plugins.visualchars.Plugin',
     'tinymce.plugins.wordcount.Plugin',
-    'tinymce.themes.modern.Theme',
-    'tinymce.themes.mobile.Theme'
+    'tinymce.themes.mobile.Theme',
+    'tinymce.themes.modern.Theme'
   ],
   function (
-<<<<<<< HEAD
-    window, EditorManager, PluginManager, AdvListPlugin, AnchorPlugin, AutoLinkPlugin, AutoResizePlugin, AutoSavePlugin, BbCodePlugin, CharMapPlugin, CodePlugin,
-    CodeSamplePlugin, ColorPickerPlugin, ContextMenuPlugin, DirectionalityPlugin, EmoticonsPlugin, FullPagePlugin, FullScreenPlugin, HelpPlugin, HrPlugin, ImagePlugin,
-    ImageToolsPlugin, ImportCssPlugin, InsertDatetimePlugin, LegacyOutputPlugin, LinkPlugin, ListsPlugin, MediaPlugin, NonBreakingPlugin, NonEditablePlugin,
-    PageBreakPlugin, PastePlugin, PreviewPlugin, PrintPlugin, SavePlugin, SearchReplacePlugin, SpellCheckerPlugin, TabFocusPlugin, TablePlugin, TemplatePlugin,
-    TextColorPlugin, TextPatternPlugin, TocPlugin, VisualBlocksPlugin, VisualCharsPlugin, WordCountPlugin, ModernTheme, MobileTheme
-=======
     Merger, window, EditorManager, PluginManager, AdvListPlugin, AnchorPlugin, AutoLinkPlugin, AutoResizePlugin, AutoSavePlugin, BbCodePlugin, CharMapPlugin,
     CodePlugin, CodeSamplePlugin, ColorPickerPlugin, ContextMenuPlugin, DirectionalityPlugin, EmoticonsPlugin, FullPagePlugin, FullScreenPlugin, HelpPlugin,
     HrPlugin, ImagePlugin, ImageToolsPlugin, ImportCssPlugin, InsertDatetimePlugin, LegacyOutputPlugin, LinkPlugin, ListsPlugin, MediaPlugin, NonBreakingPlugin,
     NonEditablePlugin, PageBreakPlugin, PastePlugin, PreviewPlugin, PrintPlugin, SavePlugin, SearchReplacePlugin, SpellCheckerPlugin, TabFocusPlugin, TablePlugin,
-    TemplatePlugin, TextColorPlugin, TextPatternPlugin, TocPlugin, VisualBlocksPlugin, VisualCharsPlugin, WordCountPlugin, ModernTheme
->>>>>>> ba0c6738
+    TemplatePlugin, TextColorPlugin, TextPatternPlugin, TocPlugin, VisualBlocksPlugin, VisualCharsPlugin, WordCountPlugin, MobileTheme, ModernTheme
   ) {
     AdvListPlugin();
     AnchorPlugin();
