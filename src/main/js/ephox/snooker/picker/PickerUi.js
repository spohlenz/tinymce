define(
  'ephox.snooker.picker.PickerUi',

  [
    'ephox.compass.Arr',
    'ephox.peanut.Fun',
    'ephox.porkbun.Event',
    'ephox.porkbun.Events',
    'ephox.snooker.api.Structs',
    'ephox.snooker.api.TableLookup',
    'ephox.snooker.picker.PickerStyles',
    'ephox.snooker.picker.Redimension',
    'ephox.snooker.style.Styles',
    'ephox.snooker.util.Util',
    'ephox.sugar.api.Attr',
    'ephox.sugar.api.Class',
    'ephox.sugar.api.Classes',
    'ephox.sugar.api.DomEvent',
    'ephox.sugar.api.Element',
    'ephox.sugar.api.Insert',
    'ephox.sugar.api.InsertAll',
    'ephox.sugar.api.Remove'
  ],

<<<<<<< HEAD
  function (Arr, Fun, Event, Events, Structs, TableLookup, Redimension, Util, Styles, Attr, Class, Classes, DomEvent, Element, Insert, InsertAll, Remove) {
    return function (settings, direction) {
=======
  function (Arr, Fun, Event, Events, Structs, TableLookup, PickerStyles, Redimension, Styles, Util, Attr, Class, Classes, DomEvent, Element, Insert, InsertAll, Remove) {
    return function (settings) {
>>>>>>> a5b52703
      var events = Events.create({
        select: Event(['rows', 'cols', 'rowHeaders', 'columnHeaders'])
      });

      var table = Element.fromTag('div');
      Class.add(table, PickerStyles.table());

      var size = { width: 0, height: 0};

      var element = function() {
        return table;
      };

      var destroy = function() {
        clicker.unbind();
        mover.unbind();
        Remove.remove(table);
      };

      var setSize = function (numRows, numCols) {
        size = { width: numCols, height: numRows };
        refresh();
      };

      var refresh = function () {
        Remove.empty(table);
        //create a set of trs, then for each tr, insert numCols tds
        var rows = Util.repeat(size.height, function () {
          var row = Element.fromTag('div');
          Class.set(row, PickerStyles.row());
          return row;
        });

        Arr.each(rows, function (row) {
          var cells = Util.repeat(size.width, function () {
            var td = Element.fromTag('span');
            Class.add(td, PickerStyles.cell());
            return td;
          });

          InsertAll.append(row, cells);
          Insert.append(table, row);
        });
      };

      var setHeaders = function (headerRows, headerCols) {
        Attr.set(table, 'data-picker-header-row', headerRows);
        Attr.set(table, 'data-picker-header-col', headerCols);
      };

      var inHeader = function (row, column) {
        var headers = TableLookup.grid(table, 'data-picker-header-row', 'data-picker-header-col');
        return row < headers.rows() || column < headers.columns();
      };

      var setSelection = function(numRows, numCols) {
        var allCells = TableLookup.cells(table);
        Arr.each(allCells, function(cell) {
          Class.remove(cell, Styles.resolve('picker-selected'));
        });

        var rows = TableLookup.rows(table).slice(0, numRows);
        Arr.each(rows, function (row, rindex) {
          var cells = TableLookup.cells(row).slice(0, numCols);
          Arr.each(cells, function (cell, cindex) {
            var classes = inHeader(rindex, cindex) ? [ Styles.resolve('picker-selected'), Styles.resolve('picker-header') ] : [ Styles.resolve('picker-selected') ];
            Classes.add(cell, classes);
          });
        });

        Attr.set(table, 'data-picker-col', numCols - 1);
        Attr.set(table, 'data-picker-row', numRows - 1);
      };

      var redimension = Redimension(settings, direction);
      var mover = DomEvent.bind(table, 'mousemove', function (event) {
        var bridge = {
          element: Fun.constant(table),
          setSelection: setSelection,
          setSize: setSize
        };
        redimension.handle(bridge, Structs.grid(size.height, size.width), event.raw().pageX, event.raw().pageY);
      });

      var clicker = DomEvent.bind(table, 'click', function (event) {
        var result = TableLookup.grid(table, 'data-picker-row', 'data-picker-col');
        var headers = TableLookup.grid(table, 'data-picker-header-row', 'data-picker-header-col');
        events.trigger.select(result.rows() + 1, result.columns() + 1, headers.rows(), headers.columns());
        event.raw().preventDefault();
      });

      var reset = function () {
        setSize(settings.minRows, settings.minCols);
        setSelection(1, 1);
      };

      return {
        element: element,
        destroy: destroy,
        setSize: setSize,
        setHeaders: setHeaders,
        setSelection: setSelection,
        on: redimension.on,
        off: redimension.off,
        reset: reset,
        refresh: refresh,
        events: events.registry
      };
    };
  }
);<|MERGE_RESOLUTION|>--- conflicted
+++ resolved
@@ -22,13 +22,10 @@
     'ephox.sugar.api.Remove'
   ],
 
-<<<<<<< HEAD
-  function (Arr, Fun, Event, Events, Structs, TableLookup, Redimension, Util, Styles, Attr, Class, Classes, DomEvent, Element, Insert, InsertAll, Remove) {
+
+  function (Arr, Fun, Event, Events, Structs, TableLookup, PickerStyles, Redimension, Styles, Util, Attr, Class, Classes, DomEvent, Element, Insert, InsertAll, Remove) {
     return function (settings, direction) {
-=======
-  function (Arr, Fun, Event, Events, Structs, TableLookup, PickerStyles, Redimension, Styles, Util, Attr, Class, Classes, DomEvent, Element, Insert, InsertAll, Remove) {
-    return function (settings) {
->>>>>>> a5b52703
+
       var events = Events.create({
         select: Event(['rows', 'cols', 'rowHeaders', 'columnHeaders'])
       });
