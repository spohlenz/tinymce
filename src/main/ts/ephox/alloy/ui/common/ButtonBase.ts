--- conflicted
+++ resolved
@@ -3,13 +3,8 @@
 
 import * as AlloyEvents from '../../api/events/AlloyEvents';
 import * as AlloyTriggers from '../../api/events/AlloyTriggers';
-<<<<<<< HEAD
-import NativeEvents from '../../api/events/NativeEvents';
-import SystemEvents from '../../api/events/SystemEvents';
-=======
 import * as NativeEvents from '../../api/events/NativeEvents';
 import * as SystemEvents from '../../api/events/SystemEvents';
->>>>>>> c7e92c3c
 
 const events = function (optAction) {
   const executeHandler = function (action) {
