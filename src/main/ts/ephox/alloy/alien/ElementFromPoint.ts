--- conflicted
+++ resolved
@@ -1,26 +1,16 @@
 import { Option } from '@ephox/katamari';
 import { Element, Node, Traverse } from '@ephox/sugar';
-<<<<<<< HEAD
-
-// Note, elementFromPoint gives a different answer than caretRangeFromPoint
-const elementFromPoint = function (doc, x, y) {
-=======
 import { SugarElement } from './TypeDefinitions';
 import { AlloyComponent } from '../api/component/ComponentApi';
 
 // Note, elementFromPoint gives a different answer than caretRangeFromPoint
 const elementFromPoint = function (doc, x, y): Option<SugarElement> {
->>>>>>> c7e92c3c
   return Option.from(
     doc.dom().elementFromPoint(x, y)
   ).map(Element.fromDom);
 };
 
-<<<<<<< HEAD
-const insideComponent = function (component, x, y) {
-=======
 const insideComponent = function (component: AlloyComponent, x: number, y: number): Option<SugarElement> {
->>>>>>> c7e92c3c
   const isInside = function (node) {
     return component.element().dom().contains(node.dom());
   };
@@ -37,10 +27,6 @@
   return elementFromPoint(doc, x, y).filter(isInside).filter(hasValidRect);
 };
 
-<<<<<<< HEAD
-export default <any> {
-=======
 export default {
->>>>>>> c7e92c3c
   insideComponent
 };