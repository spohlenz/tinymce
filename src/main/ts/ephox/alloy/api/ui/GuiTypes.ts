import { Objects } from '@ephox/boulder';
import { Fun, Id, Option } from '@ephox/katamari';

import * as FunctionAnnotator from '../../debugging/FunctionAnnotator';
<<<<<<< HEAD
=======
import { AlloyComponent } from '../../api/component/ComponentApi';
import { AlloyPremadeComponent } from '../../api/component/GuiFactory';
>>>>>>> c7e92c3c

const premadeTag = Id.generate('alloy-premade');
const _apiConfig = Id.generate('api');

<<<<<<< HEAD
const premade = function (comp) {
  return Objects.wrap(premadeTag, comp);
};

const getPremade = function (spec) {
=======
const premade = function (comp: AlloyComponent): AlloyPremadeComponent {
  return Objects.wrap(premadeTag, comp);
};

const getPremade = function (spec): Option<AlloyComponent> {
>>>>>>> c7e92c3c
  return Objects.readOptFrom(spec, premadeTag);
};

const makeApi = function (f) {
  return FunctionAnnotator.markAsSketchApi(function (component/*, ... */) {
    const args = Array.prototype.slice.call(arguments, 0);
    const spi = component.config(_apiConfig);
    return f.apply(undefined, [ spi ].concat(args));
  }, f);
};

const apiConfig = Fun.constant(_apiConfig);

export {
  apiConfig,
  makeApi,
  premade,
  getPremade
};<|MERGE_RESOLUTION|>--- conflicted
+++ resolved
@@ -2,28 +2,17 @@
 import { Fun, Id, Option } from '@ephox/katamari';
 
 import * as FunctionAnnotator from '../../debugging/FunctionAnnotator';
-<<<<<<< HEAD
-=======
 import { AlloyComponent } from '../../api/component/ComponentApi';
 import { AlloyPremadeComponent } from '../../api/component/GuiFactory';
->>>>>>> c7e92c3c
 
 const premadeTag = Id.generate('alloy-premade');
 const _apiConfig = Id.generate('api');
 
-<<<<<<< HEAD
-const premade = function (comp) {
-  return Objects.wrap(premadeTag, comp);
-};
-
-const getPremade = function (spec) {
-=======
 const premade = function (comp: AlloyComponent): AlloyPremadeComponent {
   return Objects.wrap(premadeTag, comp);
 };
 
 const getPremade = function (spec): Option<AlloyComponent> {
->>>>>>> c7e92c3c
   return Objects.readOptFrom(spec, premadeTag);
 };
 
