--- conflicted
+++ resolved
@@ -10,11 +10,7 @@
 import { Highlighting } from '../behaviour/Highlighting';
 import { Keying } from '../behaviour/Keying';
 import { Toggling } from '../behaviour/Toggling';
-<<<<<<< HEAD
-import SketchBehaviours from '../component/SketchBehaviours';
-=======
 import * as SketchBehaviours from '../component/SketchBehaviours';
->>>>>>> c7e92c3c
 import * as Sketcher from './Sketcher';
 
 const factory = function (detail, components, spec, externals) {
@@ -94,12 +90,8 @@
   configFields: DropdownSchema.schema(),
   partFields: DropdownSchema.parts(),
   factory
-<<<<<<< HEAD
-});
-=======
 });
 
 export {
   Dropdown
-};
->>>>>>> c7e92c3c
+};