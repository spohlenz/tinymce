--- conflicted
+++ resolved
@@ -2,11 +2,7 @@
 import { Css } from '@ephox/sugar';
 
 import * as AlloyEvents from '../../api/events/AlloyEvents';
-<<<<<<< HEAD
-import NativeEvents from '../../api/events/NativeEvents';
-=======
 import * as NativeEvents from '../../api/events/NativeEvents';
->>>>>>> c7e92c3c
 import * as DomModification from '../../dom/DomModification';
 import * as SlidingApis from './SlidingApis';
 
