--- conflicted
+++ resolved
@@ -125,12 +125,8 @@
     tabs: [
       {
         title: 'General',
-<<<<<<< HEAD
+        name: 'general',
         items: RowDialogGeneralTab.getItems(editor)
-=======
-        name: 'general',
-        items: RowDialogGeneralTab.items(editor)
->>>>>>> 409c97df
       },
       Helpers.getAdvancedTab()
     ]
