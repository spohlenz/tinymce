--- conflicted
+++ resolved
@@ -3,15 +3,8 @@
 
 const sSetContentAndPressKey = function (key) {
   return function (tinyApis, tinyActions, content) {
-<<<<<<< HEAD
-    const padding = key === Keys.space() ? '\u00a0' : '';
-    const extraOffset = padding === '' ? 0 : 1;
     return Logger.t(`Set content and press ${key}`, GeneralSteps.sequence([
-      tinyApis.sSetContent('<p>' + content + padding + '</p>'),
-=======
-    return GeneralSteps.sequence([
       tinyApis.sSetContent('<p>' + content + '</p>'),
->>>>>>> 1e0bda25
       tinyApis.sFocus,
       tinyApis.sSetCursor(
         [0, 0],
