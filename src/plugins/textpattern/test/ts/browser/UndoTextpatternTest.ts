import { Log, Pipeline } from '@ephox/agar';
import { UnitTest } from '@ephox/bedrock';
import { TinyActions, TinyApis, TinyLoader } from '@ephox/mcagar';
import TextpatternPlugin from 'tinymce/plugins/textpattern/Plugin';
import Theme from 'tinymce/themes/silver/Theme';
import Utils from '../module/test/Utils';

UnitTest.asynctest('browser.tinymce.plugins.textpattern.UndoTextpatternTest', (success, failure) => {

  Theme();
  TextpatternPlugin();

  TinyLoader.setup(function (editor, onSuccess, onFailure) {
    const tinyApis = TinyApis(editor);
    const tinyActions = TinyActions(editor);

    const steps = Utils.withTeardown(
      [
        Log.stepsAsStep('TBA', 'TextPattern: inline italic then undo', [
          Utils.sSetContentAndPressSpace(tinyApis, tinyActions, '*a*'),
          tinyApis.sAssertContentStructure(Utils.inlineStructHelper('em', 'a')),
          tinyApis.sExecCommand('Undo'),
          tinyApis.sAssertContent('<p>*a*&nbsp;</p>')
        ]),
        Log.stepsAsStep('TBA', 'TextPattern: block italic then undo', [
          Utils.sSetContentAndPressEnter(tinyApis, tinyActions, '*a*'),
          Utils.sNormalizeTextNodes(editor),
          tinyApis.sAssertContentStructure(Utils.inlineBlockStructHelper('em', 'a')),
          tinyApis.sExecCommand('Undo'),
          tinyApis.sAssertContent('<p>*a*</p>\n<p>&nbsp;</p>'),
          tinyApis.sExecCommand('Undo'),
          tinyApis.sAssertContent('<p>*a*</p>'),
        ]),
      ],
      tinyApis.sSetContent('')
    );

    Pipeline.async({}, steps, onSuccess, onFailure);
  }, {
<<<<<<< HEAD
      plugins: 'textpattern',
      toolbar: 'textpattern',
      skin_url: '/project/js/tinymce/skins/oxide'
    }, success, failure);
=======
    plugins: 'textpattern',
    toolbar: 'textpattern',
    base_url: '/project/js/tinymce'
  }, success, failure);
>>>>>>> 2828c44c
});<|MERGE_RESOLUTION|>--- conflicted
+++ resolved
@@ -37,15 +37,8 @@
 
     Pipeline.async({}, steps, onSuccess, onFailure);
   }, {
-<<<<<<< HEAD
-      plugins: 'textpattern',
-      toolbar: 'textpattern',
-      skin_url: '/project/js/tinymce/skins/oxide'
-    }, success, failure);
-=======
     plugins: 'textpattern',
     toolbar: 'textpattern',
     base_url: '/project/js/tinymce'
   }, success, failure);
->>>>>>> 2828c44c
 });