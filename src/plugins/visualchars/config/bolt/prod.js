--- conflicted
+++ resolved
@@ -3,10 +3,7 @@
     source('amd', 'tinymce.plugins.visualchars', '../../src/main/js', function (id) {
       return mapper.hierarchical(id).replace(/^tinymce\/plugins\/visualchars\//, '');
     }),
-<<<<<<< HEAD
-    source('amd', 'tinymce.core', '../../../../core/dist/globals', mapper.hierarchical)
-=======
+    source('amd', 'tinymce.core', '../../../../core/dist/globals', mapper.hierarchical),
     source('amd', 'ephox', '../../../../../node_modules/@ephox', mapper.repo('js', mapper.flat))
->>>>>>> f368328f
   ]
 });