/* stylelint-disable */

@input-button-focus-border-color: @button-background-color;
@select-focus-border-color: @button-background-color;
@checkbox-unfocused-box-shadow: 0 0 0 2px transparent;
//
// This file contains unknown classes that require documentation
// or clarifications before we can correctly implement them into
// the main styles.
// Consider this document technical debt.
//

// Please give an exanple where this is used. /FD
.tox-dialog-loading::before {
  background-color: rgba(0, 0, 0, .5);
  content: "";
  height: 100%;
  position: absolute;
  width: 100%;
  z-index: 999;
}

// I assume cursor:pointer should be applied to .tox-dialog__body-nav-item in dialog.less
// and all .tox-tab instances removed. If correct, please perform the changes and delete
// the below declaration and this comment. /FD
.tox-tab {
  cursor: pointer;
}

// We decided in the Tiny Drive styles to not have styling on error textfields and just have a validation
// message below the text field. But the classes could be useful to keep. I've replaced the below
// declarations with `.tox-form__group--error` in form/layout.less. So please remove the below declaraions
// from the code and replace with the above ones and delete this when done /FD
//
.tox-textbox-field-invalid input,
.tox-textbox-field-invalid textarea {
  outline: 1px solid red;
}

// If we need a very narrow dialog (and this seems ridiculously narrow), then
// add a `.tox-dialog--width-sm` class in dialog.less. Remove this when done //FD.
.tox-special-characters {
  max-width: 200px;
}

// This has been replaced with .tox-menu__item--state-active. I've made the below class
// bright red to highlight all occurances. Also, active state is indicated by a checkbox.
// (this probably needs discussion). Please remove this block when done. /FD
.tox-menu__item.tox-selected-item {
  background-color: red;
  color: white;
}

.tox-menu__item:hover:not(.tox-selected-item) {
  background-color: inherit !important;
  color: inherit !important;
}

// How is this used? //FD
.tox-input-wrap {
  align-items: center;
  -moz-appearance: none;
  -webkit-appearance: none;
  appearance: none;
  background-color: @background-color;
  border-color: @border-color;
  border-radius: @control-border-radius;
  border-style: solid;
  border-width: 1px;
  box-shadow: none;
  box-sizing: border-box;
  color: @text-color;
  display: flex;
  flex-grow: 1;
  margin: 0;
  outline: none;
  padding: 0;
}

// * This overrides the default focus border but I don't dare to remove this now /fd 2018-10-01
// * Class used as a wrapper for input fields to place a accessory icon on the right side within a textfield.
//   See dialog-2.html for example //fd 2018-10-02
.tox-input-wrap .tox-textfield {
  border: none;
}

.tox-input-wrap:not(.tox-status-valid) .tox-status-icon__checkmark,
.tox-input-wrap:not(.tox-status-unknown) .tox-status-icon__warning,
.tox-input-wrap:not(.tox-status-invalid) .tox-status-icon__error {
  display: none;
}

// Statuses is used as accessory icons within .tox-input-wrap
.tox-status {
  transform: scale(.8);
}

.tox-status-icon__checkmark svg {
  fill: green;
}

.tox-status-icon__warning svg {
  fill: orange;
}

.tox-status-icon__error svg {
  fill: red;
}

// Fredrik will redo this as a component later. Please keep this declarations here until then /FD
.tox-lock.tox-locked .tox-lock-icon__unlock,
.tox-lock:not(.tox-locked) .tox-lock-icon__lock {
  display: none;
}

// Content JS should never be styled. the *__content-js is supposed to be a hook for javascript, not for styling. //FD
.tox-dialog__content-js {
  display: flex;
  flex: 1;
}

.tox-dialog {
  display: flex;
  flex-direction: column;
}

.tox-dialog__body {
  display: flex;
  flex: 1;
}

.tox-dialog__body-content {
  display: flex;
  flex: 1;
  flex-direction: column;
}

.tox-form__group--stretched {
  display: flex;
  flex: 1;
  flex-direction: column;

  .tox-textarea {
    flex: 1;
    resize: none;
  }

  .tox-navobj {
    display: flex;
    flex: 1;
  }

  // the nav object spec is surrounded by tab stop objects, so apply flex to the middle element
  .tox-navobj :nth-child(2) {
    flex: 1;
  }
}

.tox-dialog--width-lg {
  // The height property is required to flex the textarea within large dialogs to fit to parent
  height: 650px;
}

.tox-form {
  display: flex;
  flex: 1;
  flex-direction: column;
}

.tox-dropzone-container {
  display: flex;
  flex: 1;
}

.tox-dropzone {
  justify-content: center;
}

.tox-dropzone p {
  color: @text-color-muted;
  margin-bottom: 1em;
}

// This is required to make popups in a dialog appear over other dialog (urlinput, colorinput etc)
.tox-dialog__popups {
  position: absolute;
  width: 100%;
  z-index: @z-index-dialogs;
}

// This is so that the focus outline on the checkbox does not move the checkbox
.@{prefix}-checkbox__icons {
  border-radius: @checkbox-focus-border-radius;
  box-shadow: @checkbox-unfocused-box-shadow;
  padding: calc(@button-padding-y - @button-border-width);
}

.tox-dialog__body-content .tox-collection {
  display: flex;
  flex: 1;
}

.tox-form__group--collection {
  display: flex;
}

//For table properties advanced colorpicker

.tox-color-input {
  display: flex;
  input {
    border-radius: 3px 0px 0px 3px;
    display: flex;
    user-select: none;
    border-right: 0;
  }

   span {
    border-radius: 0 3px 3px 0;
    box-sizing: border-box;
    border-left: 0;
    border-color: @border-color;
    border-style: solid;
    border-width: 1px;
    box-shadow: none;
    box-sizing: border-box;
    display: flex;
    width: 35px;

    &:focus {
      border-color: @input-button-focus-border-color;
    }
  }
}

// cap the width of the autocompleter for horizontal cases e.g. emoji picker
.tox-autocompleter {
  max-width: 25em;
}

// Do we want a focus style for disabled buttons?
.tox-collection__item.tox-collection__item--state-disabled.tox-collection__item--active {
  background-color: @collection-item-active-background-color;
}

.tox-selectfield select:focus {
  border-color: @select-focus-border-color;
}

.tox-tbtn--bespoke .tox-tbtn__select-label {
  overflow: hidden;
  text-overflow: ellipsis;
  white-space: nowrap;
  width: 7em;
}

// restore some default styles for the help dialog
ul {
  display: block;
  list-style-type: disc;
  margin-block-start: 1em;
  margin-block-end: 1em;
  margin-inline-start: 0px;
  margin-inline-end: 0px;
  padding-inline-start: 40px;
}

a {
  cursor: pointer;
  color: #2276d2;
}

.tox-custom-editor {
  display: flex;
}

.tox-image-tools__image {
  height: 410px;
}

.tox-image-tools-edit-panel {
  height: 60px;
}

.tox-image-tools__sidebar {
  height: 60px;
}

<<<<<<< HEAD
// Highlight the selected num/bullist item
.tox-collection__item--enabled {
  background: @collection-item-enabled-background-color;
}

/* stylelint-enable */
=======
/* stylelint-enable */

// styles for sizing/resizing of editor and statusbar to work properly
.tox-editor-container {
  display: flex;
  flex: 1 1 auto;
  flex-direction: column;
  overflow: hidden;
}

.tox-toolbar,
.tox-menubar {
  border: 0;
  flex: 0 0 auto;
}

.tox-sidebar-wrap,
.tox-edit-area {
  border: 0;
}

// these two rules are sadly required for the iframe to resize in IE and Edge
.tox-edit-area {
  position: relative;
}

.tox-edit-area__iframe {
  height: 100%;
  position: absolute;
}

.tox-statusbar {
  background-color: @background-color;
  border: 0;
  border-top: 1px solid @border-color;
  display: flex;
  flex: 0 0 auto;
  overflow: hidden;
}

.tox-statusbar__text-container {
  display: flex;
  flex: 1 1 auto;
  overflow: hidden;
}

.tox-statusbar__resize-handle {
  flex: 0 0 auto;
}

.tox-statusbar .tox-statusbar__wordcount,
.tox-statusbar .tox-statusbar__branding, {
  flex: 0 0 auto;
}

.tox-statusbar .tox-statusbar__path {
  display: block;
  flex: 1 1 auto;
  overflow: hidden;
  text-overflow: ellipsis;
  white-space: nowrap;
}

.tox-statusbar .tox-statusbar__path * {
  display: inline;
  white-space: nowrap;
}
>>>>>>> ba15e739
<|MERGE_RESOLUTION|>--- conflicted
+++ resolved
@@ -286,14 +286,11 @@
   height: 60px;
 }
 
-<<<<<<< HEAD
 // Highlight the selected num/bullist item
 .tox-collection__item--enabled {
   background: @collection-item-enabled-background-color;
 }
 
-/* stylelint-enable */
-=======
 /* stylelint-enable */
 
 // styles for sizing/resizing of editor and statusbar to work properly
@@ -360,5 +357,4 @@
 .tox-statusbar .tox-statusbar__path * {
   display: inline;
   white-space: nowrap;
-}
->>>>>>> ba15e739
+}