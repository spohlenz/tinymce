--- conflicted
+++ resolved
@@ -18,16 +18,9 @@
       }
 
       table td {
-<<<<<<< HEAD
-        /*border: 1px solid b;*/
-        border-width: 0px;
-        padding:0;
-        margin:0;
-=======
         border: 1px solid b;
         width: 30px;
         height: 30px;
->>>>>>> 0135b8fc
       }
 
       .ephox-snooker-adjust-se-resize {
