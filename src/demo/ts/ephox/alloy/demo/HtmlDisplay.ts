import { AlloyComponent } from 'ephox/alloy/api/component/ComponentApi';
import { Id, Thunk } from '@ephox/katamari';
import { DomEvent, Element, Html, TextContent } from '@ephox/sugar';
import * as GuiFactory from 'ephox/alloy/api/component/GuiFactory';
import { Container } from 'ephox/alloy/api/ui/Container';
import * as Debugging from 'ephox/alloy/debugging/Debugging';
import { MutationObserver, document } from '@ephox/dom-globals';
<<<<<<< HEAD
import { GuiSystem } from 'ephox/alloy/api/system/Gui';
import { AlloySpec } from 'ephox/alloy/api/component/SpecTypes';
=======
import * as Channels from 'ephox/alloy/api/messages/Channels';
>>>>>>> 742a31fe

const register = Thunk.cached((gui) => {
  Debugging.registerInspector('htmldisplay', gui);
});

const section = (gui: GuiSystem, instructions: string, spec: AlloySpec): AlloyComponent => {
  register(gui);
  const information = Container.sketch({
    dom: {
      tag: 'p',
      innerHtml: instructions
    }
  });

  const component = GuiFactory.build(spec);

  const display = GuiFactory.build(
    Container.sketch({
      dom: {
        styles: {
          'padding-left': '100px',
          'padding-top': '20px',
          'padding-right': '100px',
          'border': '1px dashed green'
        }
      },
      components: [
        GuiFactory.premade(component)

      ]
    })
  );

  const dumpUid = Id.generate('html-dump');

  const htmlDump = Html.getOuter(component.element());
  const dump = Container.sketch({
    uid: dumpUid,
    dom: {
      tag: 'p',
      classes: [ 'html-display' ]
    },
    components: [
      GuiFactory.text(htmlDump)
    ]
  });

  const updateHtml = () => {
    gui.getByUid(dumpUid).each((dumpC) => {
      // NOTE: Use Body.body() here for more information.
      TextContent.set(dumpC.element(), Html.getOuter(component.element()));
    });
  };

  const observer = new MutationObserver((mutations) => {
    updateHtml();
  });

  observer.observe(component.element().dom(), { attributes: true, childList: true, characterData: true, subtree: true });

  const all = GuiFactory.build(
    Container.sketch({
      components: [
        Container.sketch({ dom: { tag: 'hr' } }),
        information,
        GuiFactory.premade(display),
        dump,
        Container.sketch({ dom: { tag: 'hr' } })
      ]
    })
  );

  gui.add(all);

  const onMousedown = DomEvent.bind(Element.fromDom(document), 'mousedown', (evt) => {
    if (evt.raw().button === 0) {
      gui.broadcastOn([ Channels.dismissPopups() ], {
        target: evt.target()
      });
    }
  });

  return component;

};

export {
  section
};<|MERGE_RESOLUTION|>--- conflicted
+++ resolved
@@ -1,16 +1,13 @@
-import { AlloyComponent } from 'ephox/alloy/api/component/ComponentApi';
+import { document, MutationObserver } from '@ephox/dom-globals';
 import { Id, Thunk } from '@ephox/katamari';
 import { DomEvent, Element, Html, TextContent } from '@ephox/sugar';
+import { AlloyComponent } from 'ephox/alloy/api/component/ComponentApi';
 import * as GuiFactory from 'ephox/alloy/api/component/GuiFactory';
+import { AlloySpec } from 'ephox/alloy/api/component/SpecTypes';
+import * as Channels from 'ephox/alloy/api/messages/Channels';
+import { GuiSystem } from 'ephox/alloy/api/system/Gui';
 import { Container } from 'ephox/alloy/api/ui/Container';
 import * as Debugging from 'ephox/alloy/debugging/Debugging';
-import { MutationObserver, document } from '@ephox/dom-globals';
-<<<<<<< HEAD
-import { GuiSystem } from 'ephox/alloy/api/system/Gui';
-import { AlloySpec } from 'ephox/alloy/api/component/SpecTypes';
-=======
-import * as Channels from 'ephox/alloy/api/messages/Channels';
->>>>>>> 742a31fe
 
 const register = Thunk.cached((gui) => {
   Debugging.registerInspector('htmldisplay', gui);
