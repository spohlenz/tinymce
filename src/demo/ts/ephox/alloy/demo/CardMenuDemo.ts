--- conflicted
+++ resolved
@@ -4,13 +4,8 @@
 import { Transitioning } from 'ephox/alloy/api/behaviour/Transitioning';
 import * as Attachment from 'ephox/alloy/api/system/Attachment';
 import * as Gui from 'ephox/alloy/api/system/Gui';
-<<<<<<< HEAD
-import Menu from 'ephox/alloy/api/ui/Menu';
-import TieredMenu from 'ephox/alloy/api/ui/TieredMenu';
-=======
 import { Menu } from 'ephox/alloy/api/ui/Menu';
 import { TieredMenu } from 'ephox/alloy/api/ui/TieredMenu';
->>>>>>> c7e92c3c
 import HtmlDisplay from 'ephox/alloy/demo/HtmlDisplay';
 
 export default <any> function () {
@@ -127,10 +122,6 @@
       const w = Width.get(container.element());
       const menu = SelectorFind.ancestor(item.element(), '[role="menu"]').getOrDie('hacky');
       const menuComp = container.getSystem().getByDom(menu).getOrDie();
-<<<<<<< HEAD
-
-=======
->>>>>>> c7e92c3c
       Width.set(submenu.element(), w);
 
       Transitioning.progressTo(menuComp, 'before');
