
New Translations
<new translation> [<previous translation>] Plugin
-----------------------------------------------------
Spell check               [Spellcheck]
Fonts                     [Font Family]
Image title               <new>
Border width              <new>
Error                     <new>
Warn                      <new>
Valid                     <new>
To open the popup, press Shift+Enter <new>
Rich Text Area. Press ALT-0 for help. <new>

example                   <new>                 Anchor
Anchor...                 [Anchor]              Anchor

Special characters...     [Special Characters]  Charmap
Search                    <new>                 Charmap
All                       <new>                 Charmap
Currency                  <new>                 Charmap
Text                      <new>                 Charmap
Quotations                <new>                 Charmap
Mathematical              <new>                 Charmap
Extended Latin            <new>                 Charmap
Symbols                   <new>                 Charmap
Arrows                    <new>                 Charmap
User Defined              <new>                 Charmap
dollar sign               <new>                 Charmap
currency sign             <new>                 Charmap
euro-currency sign        <new>                 Charmap
colon sign                <new>                 Charmap
cruzeiro sign             <new>                 Charmap
french franc sign         <new>                 Charmap
lira sign                 <new>                 Charmap
mill sign                 <new>                 Charmap
naira sign                <new>                 Charmap
peseta sign               <new>                 Charmap
rupee sign                <new>                 Charmap
won sign                  <new>                 Charmap
new sheqel sign           <new>                 Charmap
dong sign                 <new>                 Charmap
kip sign                  <new>                 Charmap
tugrik sign               <new>                 Charmap
drachma sign              <new>                 Charmap
german penny symbol       <new>                 Charmap
peso sign                 <new>                 Charmap
guarani sign              <new>                 Charmap
austral sign              <new>                 Charmap
hryvnia sign              <new>                 Charmap
cedi sign                 <new>                 Charmap
livre tournois sign       <new>                 Charmap
spesmilo sign             <new>                 Charmap
tenge sign                <new>                 Charmap
indian rupee sign         <new>                 Charmap
turkish lira sign         <new>                 Charmap
nordic mark sign          <new>                 Charmap
manat sign                <new>                 Charmap
ruble sign                <new>                 Charmap
yen character             <new>                 Charmap
yuan character            <new>                 Charmap
yuan character, in hong kong and taiwan <new>   Charmap
yen/yuan character variant one          <new>   Charmap

Code sample...            [Code sample]         Codesample

Emoticons...              [Emoticons]           Emoticons
Loading emoticons...      <new>                 Emoticons
Could not load emoticons  <new>                 Emoticons
Symbols                   <new>                 Emoticons
People                    <new>                 Emoticons
Animals and Nature        <new>                 Emoticons
Food and Drink            <new>                 Emoticons
Activity                  <new>                 Emoticons
Travel and Places         <new>                 Emoticons
Objects                   <new>                 Emoticons
Flags                     <new>                 Emoticons

Metadata and Document Properties [Document Properties] Fullpage

Image...                  [Image]               Image

Link...                   [Link]                Link
Insert/Edit Link          [Insert Link]         Link
Open link in...           [Target]              Link
Current window            [None]                Link

Media...                  [Media]               Media
Alternative image URL     [Alternative source]  Media
Media poster (Image URL)  [Poster]              Media

Print...                  [Print]               Print

Find and replace...       [Find and replace]    Searchreplace
Find whole words only     [Whole words]         Searchreplace
Previous                  [Prev]                Searchreplace

Insert template...        [Insert template]     Template

Characters                <new>                 WordCount
Characters (no spaces)    <new>                 WordCount

Show caption              [Caption]             Insert image/media

Error: Form submit field collision.   <new>     Save
Error: No form element found.         <new>     Save

Border width              <new>                 Table (better description than just 'border')
Border style              <new>                 Table (better description than just 'style')

Update                    <new>                 TOC

<<<<<<< HEAD
Text color                [Color]               Color Swatch
Remove color              [Remove]              Color Swatch
Custom color              [Custom]              Color Swatch
=======
Color swatch              <new>                 Color Swatch
>>>>>>> 6f64c2ec
Turquoise                 <new>                 Color Swatch
Green                     <new>                 Color Swatch
Blue                      <new>                 Color Swatch
Purple                    <new>                 Color Swatch
Navy Blue                 <new>                 Color Swatch
Dark Turquoise            <new>                 Color Swatch
Dark Green                <new>                 Color Swatch
Medium Blue               <new>                 Color Swatch
Medium Purple             <new>                 Color Swatch
Midnight Blue             <new>                 Color Swatch
Yellow                    <new>                 Color Swatch
Orange                    <new>                 Color Swatch
Red                       <new>                 Color Swatch
Light Gray                <new>                 Color Swatch
Gray                      <new>                 Color Swatch
Dark Yellow               <new>                 Color Swatch
Dark Orange               <new>                 Color Swatch
Dark Red                  <new>                 Color Swatch
Medium Gray               <new>                 Color Swatch
Dark Gray                 <new>                 Color Swatch
Black                     <new>                 Color Swatch
White                     <new>                 Color Swatch

Switch to or from fullscreen mode           <new>       Help shortcuts
Find (if searchreplace plugin activated)    <new>       Help shortcuts
Save (if save plugin activated)             <new>       Help shortcuts
Insert link (if link plugin activated)      <new>       Help shortcuts
Open help dialog                            <new>       Help shortcuts


No longer Used
-----------------------------------------------------







Items that are translated but may look like english
-----------------------------------------------------
Pre (es)
Code Sample (es)
Ok (es)
Media (es)
General (es)
URL (es)



skipped Items, circle back
-----------------------------------------------------
Spellcheck -> unable to run demo
Quickbars -> very broken atm<|MERGE_RESOLUTION|>--- conflicted
+++ resolved
@@ -110,13 +110,10 @@
 
 Update                    <new>                 TOC
 
-<<<<<<< HEAD
 Text color                [Color]               Color Swatch
 Remove color              [Remove]              Color Swatch
 Custom color              [Custom]              Color Swatch
-=======
 Color swatch              <new>                 Color Swatch
->>>>>>> 6f64c2ec
 Turquoise                 <new>                 Color Swatch
 Green                     <new>                 Color Swatch
 Blue                      <new>                 Color Swatch
