--- conflicted
+++ resolved
@@ -3,12 +3,8 @@
     Fixed submenus anchoring #TINY-3564
     Fixed autoresize not working with floating elements or when media elements finished loading #TINY-3545
     Removed unused and hidden validation icons to avoid displaying phantom tooltips #TINY-2329
-<<<<<<< HEAD
-    Fixed the textpattern plugin not working with fragmented text #TINY-3089
     Added default directionality for when the dir="rtl" attribute is present #TINY-2621
-    Added styles for rtl mode #TINY-2621
-=======
->>>>>>> aea832e4
+    Added styles, icons and tests for rtl mode #TINY-2621
 Version 5.0.4 (2019-04-23)
     Added back URL dialog functionality, which is now available via `editor.windowManager.openUrl()` #TINY-3382
     Added the missing throbber functionality when calling `editor.setProgressState(true)` #TINY-3453
