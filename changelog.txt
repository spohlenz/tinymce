Version 5.0.1 (TBD)
<<<<<<< HEAD
    Fixed an issue where clicking 'Remove link' wouldn't remove the link in certain circumstances #TINY-3199
=======
    Added the ability of the code sample toolbar button to highlight #TINY-3040
>>>>>>> 2e9f93da
    Fixed an issue where retrieving the selected content as text didn't create newlines #TINY-3197
    Fixed incorrect keyboard shortcuts in the Help dialog for Windows #TINY-3292
    Fixed an issue where JSON serialization could produce invalid JSON #TINY-3281
    Fixed production CSS including references to source maps #TINY-3920
    Fixed development CSS was not included in development zip #TINY-3920
    Added a new toolbar setting `toolbar_drawer` that, upon the toolbar running over one line of groups, the remaining groups will overflow into a collapsible drawer #TINY-2874
    Added a new help dialog setting `help_version` that allows providing a custom version panel #TINY-2875
    Fixed the autocompleter matches predicate not matching on the start of words by default #TINY-3306
    Added new settings to the emoticons plugin to allow additional emoticons to be added #TINY-3088
Version 5.0.0 (2019-02-04)
    Full documentation for the version 5 features and changes is available at https://www.tiny.cloud/docs/release-notes/

    Changes since RC2:
    Fixed an issue where tab panel heights weren't sizing properly on smaller screens and weren't updating on resize #TINY-3242
    Added links and registered names with * to denote premium plugins in Plugins tab of Help dialog #TINY-3223
    Changed Tiny 5 mobile skin to look more uniform with desktop #TINY-2650
    Fixed image tools not having any padding between the label and slider #TINY-3220
    Blacklisted table, th and td as inline editor target #TINY-717
    Fixed context toolbar toggle buttons not showing the correct state #TINY-3022
    Fixed missing separators in the spellchecker context menu between the suggestions and actions #TINY-3217
    Fixed notification icon positioning in alert banners #TINY-2196
    Fixed a typo in the word count plugin name #TINY-3062
    Fixed charmap and emoticons dialogs not having a primary button #TINY-3233
    Fixed an issue where resizing wouldn't work correctly depending on the box-sizing model #TINY-3278
Version 5.0.0-rc-2 (2019-01-22)
    Fixed the link dialog such that it will now retain class attributes when updating links #TINY-2825
    Added screen reader accessibility for sidebar and statusbar #TINY-2699
    Updated Emoticons and Charmap dialogs to be screen reader accessible #TINY-2693
    Fixed "Find and replace" not showing in the "Edit" menu by default #TINY-3061
    Updated the textpattern plugin to properly support nested patterns and to allow running a command with a value for a pattern with a start and an end #TINY-2991
    Removed unnecessary 'flex' and unused 'colspan' properties from the new dialog APIs #TINY-2973
    Changed checkboxes to use a boolean for its state, instead of a string #TINY-2848
    Fixed dropdown buttons missing the 'type' attribute, which could cause forms to be incorrectly submitted #TINY-2826
    Fixed emoticon and charmap search not returning expected results in certain cases #TINY-3084
    Changed formatting menus so they are registered and made the align toolbar button use an icon instead of text #TINY-2880
    Fixed blank rel_list values throwing an exception in the link plugin #TINY-3149
Version 5.0.0-rc-1 (2019-01-08)
    Updated the font select dropdown logic to try to detect the system font stack and show "System Font" as the font name #TINY-2710
    Fixed readonly mode not fully disabling editing content #TINY-2287
    Updated the autocompleter to only show when it has matched items #TINY-2350
    Added editor settings functionality to specify title attributes for toolbar groups #TINY-2690
    Added icons instead of button text to improve Search and Replace dialog footer appearance #TINY-2654
    Added `tox-dialog__table` instead of `mce-table-striped` class to enhance Help dialog appearance #TINY-2360
    Added title attribute to iframes so, screen readers can announce iframe labels #TINY-2692
    Updated SizeInput labels to "Height" and "Width" instead of Dimensions #TINY-2833
    Fixed accessibility issues with the font select, font size, style select and format select toolbar dropdowns #TINY-2713
    Fixed accessibility issues with split dropdowns #TINY-2697
    Added a wordcount menu item, that defaults to appearing in the tools menu #TINY-2877
    Fixed the legacyoutput plugin to be compatible with TinyMCE 5.0 #TINY-2301
    Updated the build process to minify and generate ASCII only output for the emoticons database #TINY-2744
    Fixed icons not showing correctly in the autocompleter popup #TINY-3029
    Fixed an issue where preview wouldn't show anything in Edge under certain circumstances #TINY-3035
    Fixed the height being incorrectly calculated for the autoresize plugin #TINY-2807
Version 5.0.0-beta-1 (2018-11-30)
    Changed the name of the "inlite" plugin to "quickbars" #TINY-2831
    Fixed an inline mode issue where the save plugin upon saving can cause content loss #TINY-2659
    Changed the background color icon to highlight background icon #TINY-2258
    Added a new `addNestedMenuItem()` UI registry function and changed all nested menu items to use the new registry functions #TINY-2230
    Changed Help dialog to be accessible to screen readers #TINY-2687
    Changed the color swatch to save selected custom colors to local storage for use across sessions #TINY-2722
    Added title attribute to color swatch colors #TINY-2669
    Added anchorbar component to anchor inline toolbar dialogs to instead of the toolbar #TINY-2040
    Added support for toolbar<n> and toolbar array config options to be squashed into a single toolbar and not create multiple toolbars #TINY-2195
    Added error handling for when forced_root_block config option is set to true #TINY-2261
    Added functionality for the removed_menuitems config option #TINY-2184
    Fixed an issue in IE 11 where calling selection.getContent() would return an empty string when the editor didn't have focus #TINY-2325
    Added the ability to use a string to reference menu items in menu buttons and submenu items #TINY-2253
    Removed compat3x plugin #TINY-2815
    Changed `WindowManager` API - methods `getParams`, `setParams` and `getWindows`, and the legacy `windows` property, have been removed. `alert` and `confirm` dialogs are no longer tracked in the window list. #TINY-2603
Version 5.0.0-preview-4 (2018-11-12)
    Fixed distraction free plugin #AP-470
    Removed the tox-custom-editor class that was added to the wrapping element of codemirror #TINY-2211
    Fixed contents of the input field being selected on focus instead of just recieving an outline highlight #AP-464
    Added width and height placeholder text to image and media dialog dimensions input #AP-296
    Fixed styling issues with dialogs and menus in IE 11 #AP-456
    Fixed custom style format control not honoring custom formats #AP-393
    Fixed context menu not appearing when clicking an image with a caption #AP-382
    Fixed directionality of UI when using an RTL language #AP-423
    Fixed page responsiveness with multiple inline editors #AP-430
    Added the ability to keyboard navigate through menus, toolbars, sidebar and the status bar sequentially #AP-381
    Fixed empty toolbar groups appearing through invalid configuration of the `toolbar` property #AP-450
    Fixed text not being retained when updating links through the link dialog #AP-293
    Added translation capability back to the editor's UI #AP-282
    Fixed edit image context menu, context toolbar and toolbar items being incorrectly enabled when selecting invalid images #AP-323
    Fixed emoji type ahead being shown when typing URLs #AP-366
    Fixed toolbar configuration properties incorrectly expecting string arrays instead of strings #AP-342
    Changed the editor resize handle so that it should be disabled when the autoresize plugin is turned on #AP-424
    Fixed the block formatting toolbar item not showing a "Formatting" title when there is no selection #AP-321
    Fixed clicking disabled toolbar buttons hiding the toolbar in inline mode #AP-380
    Fixed `EditorResize` event not being fired upon editor resize #AP-327
    Fixed tables losing styles when updating through the dialog #AP-368
    Fixed context toolbar positioning to be more consistent near the edges of the editor #AP-318
    Added `label` component type for dialogs to group components under a label
    Fixed table of contents plugin now works with v5 toolbar APIs correctly #AP-347
    Fixed the `link_context_toolbar` configuration not disabling the context toolbar #AP-458
    Fixed the link context toolbar showing incorrect relative links #AP-435
    Fixed the alignment of the icon in alert banner dialog components #TINY-2220
    Changed UI text for microcopy improvements #TINY-2281
    Fixed the visual blocks and visual char menu options not displaying their toggled state #TINY-2238
    Fixed the editor not displaying as fullscreen when toggled #TINY-2237
Version 5.0.0-preview-3 (2018-10-18)
    Changed editor layout to use modern CSS properties over manually calculating dimensions #AP-324
    Changed `autoresize_min_height` and `autoresize_max_height` configurations to `min_height` and `max_height` #AP-324
    Fixed bugs with editor width jumping when resizing and the iframe not resizing to smaller than 150px in height #AP-324
    Fixed mobile theme bug that prevented the editor from loading #AP-404
    Fixed long toolbar groups extending outside of the editor instead of wrapping
    Changed `Whole word` label in Search and Replace dialog to `Find whole words only` #AP-387
    Fixed dialog titles so they are now proper case #AP-384
    Fixed color picker default to be #000000 instead of #ff00ff #AP-216
    Fixed "match case" option on the Find and Replace dialog is no longer selected by default #AP-298
    Fixed vertical alignment of toolbar icons #DES-134
    Fixed toolbar icons not appearing on IE11 #DES-133
Version 5.0.0-preview-2 (2018-10-10)
    Changed configuration of color options has been simplified to `color_map`, `color_cols`, and `custom_colors` #AP-328
    Added swatch is now shown for colorinput fields, instead of the colorpicker directly #AP-328
    Removed `colorpicker` plugin, it is now in the theme #AP-328
    Removed `textcolor` plugin, it is now in the theme #AP-328
    Fixed styleselect not updating the displayed item as the cursor moved #AP-388
    Changed `height` configuration to apply to the editor frame (including menubar, toolbar, status bar) instead of the content area #AP-324
    Added fontformats and fontsizes menu items #AP-390
    Fixed preview iframe not expanding to the dialog size #AP-252
    Fixed 'meta' shortcuts not translated into platform-specific text #AP-270
    Fixed tabbed dialogs (Charmap and Emoticons) shrinking when no search results returned
    Fixed a bug where alert banner icons were not retrieved from icon pack. #AP-330
    Fixed component styles to flex so they fill large dialogs. #AP-252
    Fixed editor flashing unstyled during load (still in progress). #AP-349
Version 5.0.0-preview-1 (2018-10-01)
    Developer preview 1
    Initial list of features and changes is available at https://tiny.cloud/docs-preview/release-notes/new-features/
Version 4.9.3 (2019-01-31)
    Added a visualchars_default_state setting to the Visualchars Plugin. Patch contributed by mat3e.
    Fixed a bug where scrolling on a page with more than one editor would cause a ResizeWindow event to fire. #TINY-3247
    Fixed a bug where if a plugin threw an error during initialisation the whole editor would fail to load. #TINY-3243
    Fixed a bug where getContent would include bogus elements when valid_elements setting was set up in a specific way. #TINY-3213
    Fixed a bug where only a few function key names could be used when creating keyboard shortcuts. #TINY-3146
    Fixed a bug where it wasn't possible to enter spaces into an editor after pressing shift+enter. #TINY-3099
    Fixed a bug where no caret would be rendered after backspacing to a contenteditable false element. #TINY-2998
    Fixed a bug where deletion to/from indented lists would leave list fragments in the editor. #TINY-2981
Version 4.9.2 (2018-12-17)
    Fixed a bug with pressing the space key on IE 11 would result in nbsp characters being inserted between words at the end of a block. #TINY-2996
    Fixed a bug where character composition using quote and space on US International keyboards would produce a space instead of a quote. #TINY-2999
    Fixed a bug where remove format wouldn't remove the inner most inline element in some situations. #TINY-2982
    Fixed a bug where outdenting an list item would affect attributes on other list items within the same list. #TINY-2971
    Fixed a bug where the DomParser filters wouldn't be applied for elements created when parsing invalid html. #TINY-2978
    Fixed a bug where setProgressState wouldn't automatically close floating ui elements like menus. #TINY-2896
    Fixed a bug where it wasn't possible to navigate out of a figcaption element using the arrow keys. #TINY-2894
    Fixed a bug where enter key before an image inside a link would remove the image. #TINY-2780
Version 4.9.1 (2018-12-04)
    Added functionality to insert html to the replacement feature of the Textpattern Plugin. #TINY-2839
    Fixed a bug where `editor.selection.getContent({format: 'text'})` didn't work as expected in IE11 on an unfocused editor. #TINY-2862
    Fixed a bug in the Textpattern Plugin where the editor would get an incorrect selection after inserting a text pattern on Safari. #TINY-2838
    Fixed a bug where the space bar didn't work correctly in editors with the forced_root_block setting set to false. #TINY-2816
Version 4.9.0 (2018-11-27)
    Added a replace feature to the Textpattern Plugin. #TINY-1908
    Added functionality to the Lists Plugin that improves the indentation logic. #TINY-1790
    Fixed a bug where it wasn't possible to delete/backspace when the caret was between a contentEditable=false element and a BR. #TINY-2372
    Fixed a bug where copying table cells without a text selection would fail to copy anything. #TINY-1789
    Implemented missing `autosave_restore_when_empty` functionality in the Autosave Plugin. Patch contributed by gzzo. #GH-4447
    Reduced insertion of unnecessary nonbreaking spaces in the editor. #TINY-1879
Version 4.8.5 (2018-10-30)
    Added a content_css_cors setting to the editor that adds the crossorigin="anonymous" attribute to link tags added by the StyleSheetLoader. #TINY-1909
    Fixed a bug where trying to remove formatting with a collapsed selection range would throw an exception. #GH-4636
    Fixed a bug in the image plugin that caused updating figures to split contenteditable elements. #GH-4563
    Fixed a bug that was causing incorrect viewport calculations for fixed position UI elements. #TINY-1897
    Fixed a bug where inline formatting would cause the delete key to do nothing. #TINY-1900
Version 4.8.4 (2018-10-23)
    Added support for the HTML5 `main` element. #TINY-1877
    Changed the keyboard shortcut to move focus to contextual toolbars to Ctrl+F9. #TINY-1812
    Fixed a bug where content css could not be loaded from another domain. #TINY-1891
    Fixed a bug on FireFox where the cursor would get stuck between two contenteditable false inline elements located inside of the same block element divided by a BR. #TINY-1878
    Fixed a bug with the insertContent method where nonbreaking spaces would be inserted incorrectly. #TINY-1868
    Fixed a bug where the toolbar of the inline editor would not be visible in some scenarios. #TINY-1862
    Fixed a bug where removing the editor while more than one notification was open would throw an error. #TINY-1845
    Fixed a bug where the menubutton would be rendered on top of the menu if the viewport didn't have enough height. #TINY-1678
    Fixed a bug with the annotations api where annotating collapsed selections caused problems. #TBS-2449
    Fixed a bug where wbr elements were being transformed into whitespace when using the Paste Plugin's paste as text setting. #GH-4638
    Fixed a bug where the Search and Replace didn't replace spaces correctly. #GH-4632
    Fixed a bug with sublist items not persisting selection. #GH-4628
    Fixed a bug with mceInsertRawHTML command not working as expected. #GH-4625
Version 4.8.3 (2018-09-13)
    Fixed a bug where the Wordcount Plugin didn't correctly count words within tables on IE11. #TINY-1770
    Fixed a bug where it wasn't possible to move the caret out of a table on IE11 and Firefox. #TINY-1682
    Fixed a bug where merging empty blocks didn't work as expected, sometimes causing content to be deleted. #TINY-1781
    Fixed a bug where the Textcolor Plugin didn't show the correct current color. #TINY-1810
    Fixed a bug where clear formatting with a collapsed selection would sometimes clear formatting from more content than expected. #TINY-1813 #TINY-1821
    Fixed a bug with the Table Plugin where it wasn't possible to keyboard navigate to the caption. #TINY-1818
Version 4.8.2 (2018-08-09)
    Moved annotator from "experimental" to "annotator" object on editor. #TBS-2398
    Improved the multiclick normalization across browsers. #TINY-1788
    Fixed a bug where running getSelectedBlocks with a collapsed selection between block elements would produce incorrect results. #TINY-1787
    Fixed a bug where the ScriptLoaders loadScript method would not work as expected in FireFox when loaded on the same page as a ShadowDOM polyfill. #TINY-1786
    Removed reference to ShadowDOM event.path as Blink based browsers now support event.composedPath. #TINY-1785
    Fixed a bug where a reference to localStorage would throw an "access denied" error in IE11 with strict security settings. #TINY-1782
    Fixed a bug where pasting using the toolbar button on an inline editor in IE11 would cause a looping behaviour. #TINY-1768
Version 4.8.1 (2018-07-26)
    Fixed a bug where the content of inline editors was being cleaned on every call of `editor.save()`. #TINY-1783
    Fixed a bug where the arrow of the Inlite Theme toolbar was being rendered incorrectly in RTL mode. #TINY-1776
    Fixed a bug with the Paste Plugin where pasting after inline contenteditable false elements moved the caret to the end of the line. #TINY-1758
Version 4.8.0 (2018-06-27)
    Added new "experimental" object in editor, with initial Annotator API. #TBS-2374
    Fixed a bug where deleting paragraphs inside of table cells would delete the whole table cell. #TINY-1759
    Fixed a bug in the Table Plugin where removing row height set on the row properties dialog did not update the table. #TINY-1730
    Fixed a bug with the font select toolbar item didn't update correctly. #TINY-1683
    Fixed a bug where all bogus elements would not be deleted when removing an inline editor. #TINY-1669
Version 4.7.13 (2018-05-16)
    Fixed a bug where Edge 17 wouldn't be able to select images or tables. #TINY-1679
    Fixed issue where whitespace wasn't preserved when the editor was initialized on pre elements. #TINY-1649
    Fixed a bug with the fontselect dropdowns throwing an error if the editor was hidden in Firefox. #TINY-1664
    Fixed a bug where it wasn't possible to merge table cells on IE 11. #TINY-1671
    Fixed a bug where textcolor wasn't applying properly on IE 11 in some situations. #TINY-1663
    Fixed a bug where the justifyfull command state wasn't working correctly. #TINY-1677
    Fixed a bug where the styles wasn't updated correctly when resizing some tables. #TINY-1668
    Added missing code menu item from the default menu config. #TINY-1648
    Added new align button for combining the separate align buttons into a menu button. #TINY-1652
Version 4.7.12 (2018-05-03)
    Added an option to filter out image svg data urls.
    Added support for html5 details and summary elements.
    Changed so the mce-abs-layout-item css rule targets html instead of body. Patch contributed by nazar-pc.
    Fixed a bug where the "read" step on the mobile theme was still present on android mobile browsers.
    Fixed a bug where all images in the editor document would reload on any editor change.
    Fixed a bug with the Table Plugin where ObjectResized event wasn't being triggered on column resize.
    Fixed so the selection is set to the first suitable caret position after editor.setContent called.
    Fixed so links with xlink:href attributes are filtered correctly to prevent XSS.
    Fixed a bug on IE11 where pasting content into an inline editor initialized on a heading element would create new editable elements.
    Fixed a bug where readonly mode would not work as expected when the editor contained contentEditable=true elements.
    Fixed a bug where the Link Plugin would throw an error when used together with the webcomponents polyfill. Patch contributed by 4esnog.
    Fixed a bug where the "Powered by TinyMCE" branding link would break on XHTML pages. Patch contributed by tistre.
    Fixed a bug where the same id would be used in the blobcache for all pasted images. Patch contributed by thorn0.
Version 4.7.11 (2018-04-11)
    Added a new imagetools_credentials_hosts option to the Imagetools Plugin.
    Fixed a bug where toggling a list containing empty LIs would throw an error. Patch contributed by bradleyke.
    Fixed a bug where applying block styles to a text with the caret at the end of the paragraph would select all text in the paragraph.
    Fixed a bug where toggling on the Spellchecker Plugin would trigger isDirty on the editor.
    Fixed a bug where it was possible to enter content into selection bookmark spans.
    Fixed a bug where if a non paragraph block was configured in forced_root_block the editor.getContent method would return incorrect values with an empty editor.
    Fixed a bug where dropdown menu panels stayed open and fixed in position when dragging dialog windows.
    Fixed a bug where it wasn't possible to extend table cells with the space button in Safari.
    Fixed a bug where the setupeditor event would thrown an error when using the Compat3x Plugin.
    Fixed a bug where an error was thrown in FontInfo when called on a detached element.
Version 4.7.10 (2018-04-03)
    Removed the "read" step from the mobile theme.
    Added normalization of triple clicks across browsers in the editor.
    Added a `hasFocus` method to the editor that checks if the editor has focus.
    Added correct icon to the Nonbreaking Plugin menu item.
    Fixed so the `getContent`/`setContent` methods work even if the editor is not initialized.
    Fixed a bug with the Media Plugin where query strings were being stripped from youtube links.
    Fixed a bug where image styles were changed/removed when opening and closing the Image Plugin dialog.
    Fixed a bug in the Table Plugin where some table cell styles were not correctly added to the content html.
    Fixed a bug in the Spellchecker Plugin where it wasn't possible to change the spellchecker language.
    Fixed so the the unlink action in the Link Plugin has a menu item and can be added to the contextmenu.
    Fixed a bug where it wasn't possible to keyboard navigate to the start of an inline element on a new line within the same block element.
    Fixed a bug with the Text Color Plugin where if used with an inline editor located at the bottom of the screen the colorpicker could appear off screen.
    Fixed a bug with the UndoManager where undo levels were being added for nbzwsp characters.
    Fixed a bug with the Table Plugin where the caret would sometimes be lost when keyboard navigating up through a table.
    Fixed a bug where FontInfo.getFontFamily would throw an error when called on a removed editor.
    Fixed a bug in Firefox where undo levels were not being added correctly for some specific operations.
    Fixed a bug where initializing an inline editor inside of a table would make the whole table resizeable.
    Fixed a bug where the fake cursor that appears next to tables on Firefox was positioned incorrectly when switching to fullscreen.
    Fixed a bug where zwsp's weren't trimmed from the output from `editor.getContent({ format: 'text' })`.
    Fixed a bug where the fontsizeselect/fontselect toolbar items showed the body info rather than the first possible caret position info on init.
    Fixed a bug where it wasn't possible to select all content if the editor only contained an inline boundary element.
    Fixed a bug where `content_css` urls with query strings wasn't working.
    Fixed a bug in the Table Plugin where some table row styles were removed when changing other styles in the row properties dialog.
Version 4.7.9 (2018-02-27)
    Fixed a bug where the editor target element didn't get the correct style when removing the editor.
Version 4.7.8 (2018-02-26)
    Fixed an issue with the Help Plugin where the menuitem name wasn't lowercase.
    Fixed an issue on MacOS where text and bold text did not have the same line-height in the autocomplete dropdown in the Link Plugin dialog.
    Fixed a bug where the "paste as text" option in the Paste Plugin didn't work.
    Fixed a bug where dialog list boxes didn't get positioned correctly in documents with scroll.
    Fixed a bug where the Inlite Theme didn't use the Table Plugin api to insert correct tables.
    Fixed a bug where the Inlite Theme panel didn't hide on blur in a correct way.
    Fixed a bug where placing the cursor before a table in Firefox would scroll to the bottom of the table.
    Fixed a bug where selecting partial text in table cells with rowspans and deleting would produce faulty tables.
    Fixed a bug where the Preview Plugin didn't work on Safari due to sandbox security.
    Fixed a bug where table cell selection using the keyboard threw an error.
    Fixed so the font size and font family doesn't toggle the text but only sets the selected format on the selected text.
    Fixed so the built-in spellchecking on Chrome and Safari creates an undo level when replacing words.
Version 4.7.7 (2018-02-19)
    Added a border style selector to the advanced tab of the Image Plugin.
    Added better controls for default table inserted by the Table Plugin.
    Added new `table_responsive_width` option to the Table Plugin that controls whether to use pixel or percentage widths.
    Fixed a bug where the Link Plugin text didn't update when a URL was pasted using the context menu.
    Fixed a bug with the Spellchecker Plugin where using "Add to dictionary" in the context menu threw an error.
    Fixed a bug in the Media Plugin where the preview node for iframes got default width and height attributes that interfered with width/height styles.
    Fixed a bug where backslashes were being added to some font family names in Firefox in the fontselect toolbar item.
    Fixed a bug where errors would be thrown when trying to remove an editor that had not yet been fully initialized.
    Fixed a bug where the Imagetools Plugin didn't update the images atomically.
    Fixed a bug where the Fullscreen Plugin was throwing errors when being used on an inline editor.
    Fixed a bug where drop down menus weren't positioned correctly in inline editors on scroll.
    Fixed a bug with a semicolon missing at the end of the bundled javascript files.
    Fixed a bug in the Table Plugin with cursor navigation inside of tables where the cursor would sometimes jump into an incorrect table cells.
    Fixed a bug where indenting a table that is a list item using the "Increase indent" button would create a nested table.
    Fixed a bug where text nodes containing only whitespace were being wrapped by paragraph elements.
    Fixed a bug where whitespace was being inserted after br tags inside of paragraph tags.
    Fixed a bug where converting an indented paragraph to a list item would cause the list item to have extra padding.
    Fixed a bug where Copy/Paste in an editor with a lot of content would cause the editor to scroll to the top of the content in IE11.
    Fixed a bug with a memory leak in the DragHelper. Path contributed by ben-mckernan.
    Fixed a bug where the advanced tab in the Media Plugin was being shown even if it didn't contain anything. Patch contributed by gabrieeel.
    Fixed an outdated eventname in the EventUtils. Patch contributed by nazar-pc.
    Fixed an issue where the Json.parse function would throw an error when being used on a page with strict CSP settings.
    Fixed so you can place the curser before and after table elements within the editor in Firefox and Edge/IE.
Version 4.7.6 (2018-01-29)
    Fixed a bug in the jquery integration where it threw an error saying that "global is not defined".
    Fixed a bug where deleting a table cell whose previous sibling was set to contenteditable false would create a corrupted table.
    Fixed a bug where highlighting text in an unfocused editor did not work correctly in IE11/Edge.
    Fixed a bug where the table resize handles were not being repositioned when activating the Fullscreen Plugin.
    Fixed a bug where the Imagetools Plugin dialog didn't honor editor RTL settings.
    Fixed a bug where block elements weren't being merged correctly if you deleted from after a contenteditable false element to the beginning of another block element.
    Fixed a bug where TinyMCE didn't work with module loaders like webpack.
Version 4.7.5 (2018-01-22)
    Fixed bug with the Codesample Plugin where it wasn't possible to edit codesamples when the editor was in inline mode.
    Fixed bug where focusing on the status bar broke the keyboard navigation functionality.
    Fixed bug where an error would be thrown on Edge by the Table Plugin when pasting using the PowerPaste Plugin.
    Fixed bug in the Table Plugin where selecting row border style from the dropdown menu in advanced row properties would throw an error.
    Fixed bug with icons being rendered incorrectly on Chrome on Mac OS.
    Fixed bug in the Textcolor Plugin where the font color and background color buttons wouldn't trigger an ExecCommand event.
    Fixed bug in the Link Plugin where the url field wasn't forced LTR.
    Fixed bug where the Nonbreaking Plugin incorrectly inserted spaces into tables.
    Fixed bug with the inline theme where the toolbar wasn't repositioned on window resize.
Version 4.7.4 (2017-12-05)
    Fixed bug in the Nonbreaking Plugin where the nonbreaking_force_tab setting was being ignored.
    Fixed bug in the Table Plugin where changing row height incorrectly converted column widths to pixels.
    Fixed bug in the Table Plugin on Edge and IE11 where resizing the last column after resizing the table would cause invalid column heights.
    Fixed bug in the Table Plugin where keyboard navigation was not normalized between browsers.
    Fixed bug in the Table Plugin where the colorpicker button would show even without defining the colorpicker_callback.
    Fixed bug in the Table Plugin where it wasn't possible to set the cell background color.
    Fixed bug where Firefox would throw an error when intialising an editor on an element that is hidden or not yet added to the DOM.
    Fixed bug where Firefox would throw an error when intialising an editor inside of a hidden iframe.
Version 4.7.3 (2017-11-23)
    Added functionality to open the Codesample Plugin dialog when double clicking on a codesample. Patch contributed by dakuzen.
    Fixed bug where undo/redo didn't work correctly with some formats and caret positions.
    Fixed bug where the color picker didn't show up in Table Plugin dialogs.
    Fixed bug where it wasn't possible to change the width of a table through the Table Plugin dialog.
    Fixed bug where the Charmap Plugin couldn't insert some special characters.
    Fixed bug where editing a newly inserted link would not actually edit the link but insert a new link next to it.
    Fixed bug where deleting all content in a table cell made it impossible to place the caret into it.
    Fixed bug where the vertical alignment field in the Table Plugin cell properties dialog didn't do anything.
    Fixed bug where an image with a caption showed two sets of resize handles in IE11.
    Fixed bug where pressing the enter button inside of an h1 with contenteditable set to true would sometimes produce a p tag.
    Fixed bug with backspace not working as expected before a noneditable element.
    Fixed bug where operating on tables with invalid rowspans would cause an error to be thrown.
    Fixed so a real base64 representation of the image is available on the blobInfo that the images_upload_handler gets called with.
    Fixed so the image upload tab is available when the images_upload_handler is defined (and not only when the images_upload_url is defined).
Version 4.7.2 (2017-11-07)
    Added newly rewritten Table Plugin.
    Added support for attributes with colon in valid_elements and addValidElements.
    Added support for dailymotion short url in the Media Plugin. Patch contributed by maat8.
    Added support for converting to half pt when converting font size from px to pt. Patch contributed by danny6514.
    Added support for location hash to the Autosave plugin to make it work better with SPAs using hash routing.
    Added support for merging table cells when pasting a table into another table.
    Changed so the language packs are only loaded once. Patch contributed by 0xor1.
    Simplified the css for inline boundaries selection by switching to an attribute selector.
    Fixed bug where an error would be thrown on editor initialization if the window.getSelection() returned null.
    Fixed bug where holding down control or alt keys made the keyboard navigation inside an inline boundary not work as expected.
    Fixed bug where applying formats in IE11 produced extra, empty paragraphs in the editor.
    Fixed bug where the Word Count Plugin didn't count some mathematical operators correctly.
    Fixed bug where removing an inline editor removed the element that the editor had been initialized on.
    Fixed bug where setting the selection to the end of an editable container caused some formatting problems.
    Fixed bug where an error would be thrown sometimes when an editor was removed because of the selection bookmark was being stored asynchronously.
    Fixed a bug where an editor initialized on an empty list did not contain any valid cursor positions.
    Fixed a bug with the Context Menu Plugin and webkit browsers on Mac where right-clicking inside a table would produce an incorrect selection.
    Fixed bug where the Image Plugin constrain proportions setting wasn't working as expected.
    Fixed bug where deleting the last character in a span with decorations produced an incorrect element when typing.
    Fixed bug where focusing on inline editors made the toolbar flicker when moving between elements quickly.
    Fixed bug where the selection would be stored incorrectly in inline editors when the mouseup event was fired outside the editor body.
    Fixed bug where toggling bold at the end of an inline boundary would toggle off the whole word.
    Fixed bug where setting the skin to false would not stop the loading of some skin css files.
    Fixed bug in mobile theme where pinch-to-zoom would break after exiting the editor.
    Fixed bug where sublists of a fully selected list would not be switched correctly when changing list style.
    Fixed bug where inserting media by source would break the UndoManager.
    Fixed bug where inserting some content into the editor with a specific selection would replace some content incorrectly.
    Fixed bug where selecting all content with ctrl+a in IE11 caused problems with untoggling some formatting.
    Fixed bug where the Search and Replace Plugin left some marker spans in the editor when undoing and redoing after replacing some content.
    Fixed bug where the editor would not get a scrollbar when using the Fullscreen and Autoresize plugins together.
    Fixed bug where the font selector would stop working correctly after selecting fonts three times.
    Fixed so pressing the enter key inside of an inline boundary inserts a br after the inline boundary element.
    Fixed a bug where it wasn't possible to use tab navigation inside of a table that was inside of a list.
    Fixed bug where end_container_on_empty_block would incorrectly remove elements.
    Fixed bug where content_styles weren't added to the Preview Plugin iframe.
    Fixed so the beforeSetContent/beforeGetContent events are preventable.
    Fixed bug where changing height value in Table Plugin advanced tab didn't do anything.
    Fixed bug where it wasn't possible to remove formatting from content in beginning of table cell.
Version 4.7.1 (2017-10-09)
    Fixed bug where theme set to false on an inline editor produced an extra div element after the target element.
    Fixed bug where the editor drag icon was misaligned with the branding set to false.
    Fixed bug where doubled menu items were not being removed as expected with the removed_menuitems setting.
    Fixed bug where the Table of contents plugin threw an error when initialized.
    Fixed bug where it wasn't possible to add inline formats to text selected right to left.
    Fixed bug where the paste from plain text mode did not work as expected.
    Fixed so the style previews do not set color and background color when selected.
    Fixed bug where the Autolink plugin didn't work as expected with some formats applied on an empty editor.
    Fixed bug where the Textpattern plugin were throwing errors on some patterns.
    Fixed bug where the Save plugin saved all editors instead of only the active editor. Patch contributed by dannoe.
Version 4.7.0 (2017-10-03)
    Added new mobile ui that is specifically designed for mobile devices.
    Updated the default skin to be more modern and white since white is preferred by most implementations.
    Restructured the default menus to be more similar to common office suites like Google Docs.
    Fixed so theme can be set to false on both inline and iframe editor modes.
    Fixed bug where inline editor would add/remove the visualblocks css multiple times.
    Fixed bug where selection wouldn't be properly restored when editor lost focus and commands where invoked.
    Fixed bug where toc plugin would generate id:s for headers even though a toc wasn't inserted into the content.
    Fixed bug where is wasn't possible to drag/drop contents within the editor if paste_data_images where set to true.
    Fixed bug where getParam and close in WindowManager would get the first opened window instead of the last opened window.
    Fixed bug where delete would delete between cells inside a table in Firefox.
Version 4.6.7 (2017-09-18)
    Fixed bug where paste wasn't working in IOS.
    Fixed bug where the Word Count Plugin didn't count some mathematical operators correctly.
    Fixed bug where inserting a list in a table caused the cell to expand in height.
    Fixed bug where pressing enter in a list located inside of a table deleted list items instead of inserting new list item.
    Fixed bug where copy and pasting table cells produced inconsistent results.
    Fixed bug where initializing an editor with an ID of 'length' would throw an exception.
    Fixed bug where it was possible to split a non merged table cell.
    Fixed bug where copy and pasting a list with a very specific selection into another list would produce a nested list.
    Fixed bug where copy and pasting ordered lists sometimes produced unordered lists.
    Fixed bug where padded elements inside other elements would be treated as empty.
    Added some missing translations to Image, Link and Help plugins.
    Fixed so you can resize images inside a figure element.
    Fixed bug where an inline TinyMCE editor initialized on a table did not set selection on load in Chrome.
    Fixed the positioning of the inlite toolbar when the target element wasn't big enough to fit the toolbar.
Version 4.6.6 (2017-08-30)
    Fixed so that notifications wrap long text content instead of bleeding outside the notification element.
    Fixed so the content_style css is added after the skin and custom stylesheets.
    Fixed bug where it wasn't possible to remove a table with the Cut button.
    Fixed bug where the center format wasn't getting the same font size as the other formats in the format preview.
    Fixed bug where the wordcount plugin wasn't counting hyphenated words correctly.
    Fixed bug where all content pasted into the editor was added to the end of the editor.
    Fixed bug where enter keydown on list item selection only deleted content and didn't create a new line.
    Fixed bug where destroying the editor while the content css was still loading caused error notifications on Firefox.
    Fixed bug where undoing cut operation in IE11 left some unwanted html in the editor content.
    Fixed bug where enter keydown would throw an error in IE11.
    Fixed bug where duplicate instances of an editor were added to the editors array when using the createEditor API.
    Fixed bug where the formatter applied formats on the wrong content when spellchecker was activated.
    Fixed bug where switching formats would reset font size on child nodes.
    Fixed bug where the table caption element weren't always the first descendant to the table tag.
    Fixed bug where pasting some content into the editor on chrome some newlines were removed.
    Fixed bug where it wasn't possible to remove a list if a list item was a table element.
    Fixed bug where copy/pasting partial selections of tables wouldn't produce a proper table.
    Fixed bug where the searchreplace plugin could not find consecutive spaces.
    Fixed bug where background color wasn't applied correctly on some partially selected contents.
Version 4.6.5 (2017-08-02)
    Added new inline_boundaries_selector that allows you to specify the elements that should have boundaries.
    Added new local upload feature this allows the user to upload images directly from the image dialog.
    Added a new api for providing meta data for plugins. It will show up in the help dialog if it's provided.
    Fixed so that the notifications created by the notification manager are more screen reader accessible.
    Fixed bug where changing the list format on multiple selected lists didn't change all of the lists.
    Fixed bug where the nonbreaking plugin would insert multiple undo levels when pressing the tab key.
    Fixed bug where delete/backspace wouldn't render a caret when all editor contents where deleted.
    Fixed bug where delete/backspace wouldn't render a caret if the deleted element was a single contentEditable false element.
    Fixed bug where the wordcount plugin wouldn't count words correctly if word where typed after applying a style format.
    Fixed bug where the wordcount plugin would count mathematical formulas as multiple words for example 1+1=2.
    Fixed bug where formatting of triple clicked blocks on Chrome/Safari would result in styles being added outside the visual selection.
    Fixed bug where paste would add the contents to the end of the editor area when inline mode was used.
    Fixed bug where toggling off bold formatting on text entered in a new paragraph would add an extra line break.
    Fixed bug where autolink plugin would only produce a link on every other consecutive link on Firefox.
    Fixed bug where it wasn't possible to select all contents if the content only had one pre element.
    Fixed bug where sizzle would produce lagging behavior on some sites due to repaints caused by feature detection.
    Fixed bug where toggling off inline formats wouldn't include the space on selected contents with leading or trailing spaces.
    Fixed bug where the cut operation in UI wouldn't work in Chrome.
    Fixed bug where some legacy editor initialization logic would throw exceptions about editor settings not being defined.
    Fixed bug where it wasn't possible to apply text color to links if they where part of a non collapsed selection.
    Fixed bug where an exception would be thrown if the user selected a video element and then moved the focus outside the editor.
    Fixed bug where list operations didn't work if there where block elements inside the list items.
    Fixed bug where applying block formats to lists wrapped in block elements would apply to all elements in that wrapped block.
Version 4.6.4 (2017-06-13)
    Fixed bug where the editor would move the caret when clicking on the scrollbar next to a content editable false block.
    Fixed bug where the text color select dropdowns wasn't placed correctly when they didn't fit the width of the screen.
    Fixed bug where the default editor line height wasn't working for mixed font size contents.
    Fixed bug where the content css files for inline editors were loaded multiple times for multiple editor instances.
    Fixed bug where the initial value of the font size/font family dropdowns wasn't displayed.
    Fixed bug where the I18n api was not supporting arrays as the translation replacement values.
    Fixed bug where chrome would display "The given range isn't in document." errors for invalid ranges passed to setRng.
    Fixed bug where the compat3x plugin wasn't working since the global tinymce references wasn't resolved correctly.
    Fixed bug where the preview plugin wasn't encoding the base url passed into the iframe contents producing a xss bug.
    Fixed bug where the dom parser/serializer wasn't handling some special elements like noframes, title and xmp.
    Fixed bug where the dom parser/serializer wasn't handling cdata sections with comments inside.
    Fixed bug where the editor would scroll to the top of the editable area if a dialog was closed in inline mode.
    Fixed bug where the link dialog would not display the right rel value if rel_list was configured.
    Fixed bug where the context menu would select images on some platforms but not others.
    Fixed bug where the filenames of images were not retained on dragged and drop into the editor from the desktop.
    Fixed bug where the paste plugin would misrepresent newlines when pasting plain text and having forced_root_block configured.
    Fixed so that the error messages for the imagetools plugin is more human readable.
    Fixed so the internal validate setting for the parser/serializer can't be set from editor initialization settings.
Version 4.6.3 (2017-05-30)
    Fixed bug where the arrow keys didn't work correctly when navigating on nested inline boundary elements.
    Fixed bug where delete/backspace didn't work correctly on nested inline boundary elements.
    Fixed bug where image editing didn't work on subsequent edits of the same image.
    Fixed bug where charmap descriptions wouldn't properly wrap if they exceeded the width of the box.
    Fixed bug where the default image upload handler only accepted 200 as a valid http status code.
    Fixed so rel on target=_blank links gets forced with only noopener instead of both noopener and noreferrer.
Version 4.6.2 (2017-05-23)
    Fixed bug where the SaxParser would run out of memory on very large documents.
    Fixed bug with formatting like font size wasn't applied to del elements.
    Fixed bug where various api calls would be throwing exceptions if they where invoked on a removed editor instance.
    Fixed bug where the branding position would be incorrect if the editor was inside a hidden tab and then later showed.
    Fixed bug where the color levels feature in the imagetools dialog wasn't working properly.
    Fixed bug where imagetools dialog wouldn't pre-load images from CORS domains, before trying to prepare them for editing.
    Fixed bug where the tab key would move the caret to the next table cell if being pressed inside a list inside a table.
    Fixed bug where the cut/copy operations would loose parent context like the current format etc.
    Fixed bug with format preview not working on invalid elements excluded by valid_elements.
    Fixed bug where blocks would be merged in incorrect order on backspace/delete.
    Fixed bug where zero length text nodes would cause issues with the undo logic if there where iframes present.
    Fixed bug where the font size/family select lists would throw errors if the first node was a comment.
    Fixed bug with csp having to allow local script evaluation since it was used to detect global scope.
    Fixed bug where CSP required a relaxed option for javascript: URLs in unsupported legacy browsers.
    Fixed bug where a fake caret would be rendered for td with the contenteditable=false.
    Fixed bug where typing would be blocked on IE 11 when within a nested contenteditable=true/false structure.
Version 4.6.1 (2017-05-10)
    Added configuration option to list plugin to disable tab indentation.
    Fixed bug where format change on very specific content could cause the selection to change.
    Fixed bug where TinyMCE could not be lazyloaded through jquery integration.
    Fixed bug where entities in style attributes weren't decoded correctly on paste in webkit.
    Fixed bug where fontsize_formats option had been renamed incorrectly.
    Fixed bug with broken backspace/delete behaviour between contenteditable=false blocks.
    Fixed bug where it wasn't possible to backspace to the previous line with the inline boundaries functionality turned on.
    Fixed bug where is wasn't possible to move caret left and right around a linked image with the inline boundaries functionality turned on.
    Fixed bug where pressing enter after/before hr element threw exception. Patch contributed bradleyke.
    Fixed so the CSS in the visualblocks plugin doesn't overwrite background color. Patch contributed by Christian Rank.
    Fixed bug where multibyte characters weren't encoded correctly. Patch contributed by James Tarkenton.
    Fixed bug where shift-click to select within contenteditable=true fields wasn't working.
Version 4.6.0 (2017-05-04)
    Dropped support for IE 8-10 due to market share and lack of support from Microsoft. See tinymce docs for details.
    Added an inline boundary caret position feature that makes it easier to type at the beginning/end of links/code elements.
    Added a help plugin that adds a button and a dialog showing the editor shortcuts and loaded plugins.
    Added an inline_boundaries option that allows you to disable the inline boundary feature if it's not desired.
    Added a new ScrollIntoView event that allows you to override the default scroll to element behavior.
    Added role and aria- attributes as valid elements in the default valid elements config.
    Added new internal flag for PastePreProcess/PastePostProcess this is useful to know if the paste was coming from an external source.
    Added new ignore function to UndoManager this works similar to transact except that it doesn't add an undo level by default.
    Fixed so that urls gets retained for images when being edited. This url is then passed on to the upload handler.
    Fixed so that the editors would be initialized on readyState interactive instead of complete.
    Fixed so that the init event of the editor gets fired once all contentCSS files have been properly loaded.
    Fixed so that width/height of the editor gets taken from the textarea element if it's explicitly specified in styles.
    Fixed so that keep_styles set to false no longer clones class/style from the previous paragraph on enter.
    Fixed so that the default line-height is 1.2em to avoid zwnbsp characters from producing text rendering glitches on Windows.
    Fixed so that loading errors of content css gets presented by a notification message.
    Fixed so figure image elements can be linked when selected this wraps the figure image in a anchor element.
    Fixed bug where it wasn't possible to copy/paste rows with colspans by using the table copy/paste feature.
    Fixed bug where the protect setting wasn't properly applied to header/footer parts when using the fullpage plugin.
    Fixed bug where custom formats that specified upper case element names where not applied correctly.
    Fixed bug where some screen readers weren't reading buttons due to an aria specific fix for IE 8.
    Fixed bug where cut wasn't working correctly on iOS due to it's clipboard API not working correctly.
    Fixed bug where Edge would paste div elements instead of paragraphs when pasting plain text.
    Fixed bug where the textpattern plugin wasn't dealing with trailing punctuations correctly.
    Fixed bug where image editing would some times change the image format from jpg to png.
    Fixed bug where some UI elements could be inserted into the toolbar even if they where not registered.
    Fixed bug where it was possible to click the TD instead of the character in the character map and that caused an exception.
    Fixed bug where the font size/font family dropdowns would sometimes show an incorrect value due to css not being loaded in time.
    Fixed bug with the media plugin inserting undefined instead of retaining size when media_dimensions was set to false.
    Fixed bug with deleting images when forced_root_blocks where set to false.
    Fixed bug where input focus wasn't properly handled on nested content editable elements.
    Fixed bug where Chrome/Firefox would throw an exception when selecting images due to recent change of setBaseAndExtent support.
    Fixed bug where malformed blobs would throw exceptions now they are simply ignored.
    Fixed bug where backspace/delete wouldn't work properly in some cases where all contents was selected in WebKit.
    Fixed bug with Angular producing errors since it was expecting events objects to be patched with their custom properties.
    Fixed bug where the formatter would apply formatting to spellchecker errors now all bogus elements are excluded.
    Fixed bug with backspace/delete inside table caption elements wouldn't behave properly on IE 11.
    Fixed bug where typing after a contenteditable false inline element could move the caret to the end of that element.
    Fixed bug where backspace before/after contenteditable false blocks wouldn't properly remove the right element.
    Fixed bug where backspace before/after contenteditable false inline elements wouldn't properly empty the current block element.
    Fixed bug where vertical caret navigation with a custom line-height would sometimes match incorrect positions.
    Fixed bug with paste on Edge where character encoding wasn't handled properly due to a browser bug.
    Fixed bug with paste on Edge where extra fragment data was inserted into the contents when pasting.
    Fixed bug with pasting contents when having a whole block element selected on WebKit could cause WebKit spans to appear.
    Fixed bug where the visualchars plugin wasn't working correctly showing invisible nbsp characters.
    Fixed bug where browsers would hang if you tried to load some malformed html contents.
    Fixed bug where the init call promise wouldn't resolve if the specified selector didn't find any matching elements.
    Fixed bug where the Schema isValidChild function was case sensitive.
Version 4.5.3 (2017-02-01)
    Added keyboard navigation for menu buttons when the menu is in focus.
    Added api to the list plugin for setting custom classes/attributes on lists.
    Added validation for the anchor plugin input field according to W3C id naming specifications.
    Fixed bug where media placeholders were removed after resize with the forced_root_block setting set to false.
    Fixed bug where deleting selections with similar sibling nodes sometimes deleted the whole document.
    Fixed bug with inlite theme where several toolbars would appear scrolling when more than one instance of the editor was in use.
    Fixed bug where the editor would throw error with the fontselect plugin on hidden editor instances in Firefox.
    Fixed bug where the background color would not stretch to the font size.
    Fixed bug where font size would be removed when changing background color.
    Fixed bug where the undomanager trimmed away whitespace between nodes on undo/redo.
    Fixed bug where media_dimensions=false in media plugin caused the editor to throw an error.
    Fixed bug where IE was producing font/u elements within links on paste.
    Fixed bug where some button tooltips were broken when compat3x was in use.
    Fixed bug where backspace/delete/typeover would remove the caption element.
    Fixed bug where powerspell failed to function when compat3x was enabled.
    Fixed bug where it wasn't possible to apply sub/sup on text with large font size.
    Fixed bug where pre tags with spaces weren't treated as content.
    Fixed bug where Meta+A would select the entire document instead of all contents in nested ce=true elements.
Version 4.5.2 (2017-01-04)
    Added missing keyboard shortcut description for the underline menu item in the format menu.
    Fixed bug where external blob urls wasn't properly handled by editor upload logic. Patch contributed by David Oviedo.
    Fixed bug where urls wasn't treated as a single word by the wordcount plugin.
    Fixed bug where nbsp characters wasn't treated as word delimiters by the wordcount plugin.
    Fixed bug where editor instance wasn't properly passed to the format preview logic. Patch contributed by NullQuery.
    Fixed bug where the fake caret wasn't hidden when you moved selection to a cE=false element.
    Fixed bug where it wasn't possible to edit existing code sample blocks.
    Fixed bug where it wasn't possible to delete editor contents if the selection included an empty block.
    Fixed bug where the formatter wasn't expanding words on some international characters. Patch contributed by Martin Larochelle.
    Fixed bug where the open link feature wasn't working correctly on IE 11.
    Fixed bug where enter before/after a cE=false block wouldn't properly padd the paragraph with an br element.
    Fixed so font size and font family select boxes always displays a value by using the runtime style as a fallback.
    Fixed so missing plugins will be logged to console as warnings rather than halting the initialization of the editor.
    Fixed so splitbuttons become normal buttons in advlist plugin if styles are empty. Patch contributed by René Schleusner.
    Fixed so you can multi insert rows/cols by selecting table cells and using insert rows/columns.
Version 4.5.1 (2016-12-07)
    Fixed bug where the lists plugin wouldn't initialize without the advlist plugins if served from cdn.
    Fixed bug where selectors with "*" would cause the style format preview to throw an error.
    Fixed bug with toggling lists off on lists with empty list items would throw an error.
    Fixed bug where editing images would produce non existing blob uris.
    Fixed bug where the offscreen toc selection would be treated as the real toc element.
    Fixed bug where the aria level attribute for element path would have an incorrect start index.
    Fixed bug where the offscreen selection of cE=false that where very wide would be shown onscreen. Patch contributed by Steven Bufton.
    Fixed so the default_link_target gets applied to links created by the autolink plugin.
    Fixed so that the name attribute gets removed by the anchor plugin if editing anchors.
Version 4.5.0 (2016-11-23)
    Added new toc plugin allows you to insert table of contents based on editor headings.
    Added new auto complete menu to all url fields. Adds history, link to anchors etc.
    Added new sidebar api that allows you to add custom sidebar panels and buttons to toggle these.
    Added new insert menu button that allows you to have multiple insert functions under the same menu button.
    Added new open link feature to ctrl+click, alt+enter and context menu.
    Added new media_embed_handler option to allow the media plugin to be populated with custom embeds.
    Added new support for editing transparent images using the image tools dialog.
    Added new images_reuse_filename option to allow filenames of images to be retained for upload.
    Added new security feature where links with target="_blank" will by default get rel="noopener noreferrer".
    Added new allow_unsafe_link_target to allow you to opt-out of the target="_blank" security feature.
    Added new style_formats_autohide option to automatically hide styles based on context.
    Added new codesample_content_css option to specify where the code sample prism css is loaded from.
    Added new support for Japanese/Chinese word count following the unicode standards on this.
    Added new fragmented undo levels this dramatically reduces flicker on contents with iframes.
    Added new live previews for complex elements like table or lists.
    Fixed bug where it wasn't possible to properly tab between controls in a dialog with a disabled form item control.
    Fixed bug where firefox would generate a rectangle on elements produced after/before a cE=false elements.
    Fixed bug with advlist plugin not switching list element format properly in some edge cases.
    Fixed bug where col/rowspans wasn't correctly computed by the table plugin in some cases.
    Fixed bug where the table plugin would thrown an error if object_resizing was disabled.
    Fixed bug where some invalid markup would cause issues when running in XHTML mode. Patch contributed by Charles Bourasseau.
    Fixed bug where the fullscreen class wouldn't be removed properly when closing dialogs.
    Fixed bug where the PastePlainTextToggle event wasn't fired by the paste plugin when the state changed.
    Fixed bug where table the row type wasn't properly updated in table row dialog. Patch contributed by Matthias Balmer.
    Fixed bug where select all and cut wouldn't place caret focus back to the editor in WebKit. Patch contributed by Daniel Jalkut.
    Fixed bug where applying cell/row properties to multiple cells/rows would reset other unchanged properties.
    Fixed bug where some elements in the schema would have redundant/incorrect children.
    Fixed bug where selector and target options would cause issues if used together.
    Fixed bug where drag/drop of images from desktop on chrome would thrown an error.
    Fixed bug where cut on WebKit/Blink wouldn't add an undo level.
    Fixed bug where IE 11 would scroll to the cE=false elements when they where selected.
    Fixed bug where keys like F5 wouldn't work when a cE=false element was selected.
    Fixed bug where the undo manager wouldn't stop the typing state when commands where executed.
    Fixed bug where unlink on wrapped links wouldn't work properly.
    Fixed bug with drag/drop of images on WebKit where the image would be deleted form the source editor.
    Fixed bug where the visual characters mode would be disabled when contents was extracted from the editor.
    Fixed bug where some browsers would toggle of formats applied to the caret when clicking in the editor toolbar.
    Fixed bug where the custom theme function wasn't working correctly.
    Fixed bug where image option for custom buttons required you to have icon specified as well.
    Fixed bug where the context menu and contextual toolbars would be visible at the same time and sometimes overlapping.
    Fixed bug where the noneditable plugin would double wrap elements when using the noneditable_regexp option.
    Fixed bug where tables would get padding instead of margin when you used the indent button.
    Fixed bug where the charmap plugin wouldn't properly insert non breaking spaces.
    Fixed bug where the color previews in color input boxes wasn't properly updated.
    Fixed bug where the list items of previous lists wasn't merged in the right order.
    Fixed bug where it wasn't possible to drag/drop inline-block cE=false elements on IE 11.
    Fixed bug where some table cell merges would produce incorrect rowspan/colspan.
    Fixed so the font size of the editor defaults to 14px instead of 11px this can be overridden by custom css.
    Fixed so wordcount is debounced to reduce cpu hogging on larger texts.
    Fixed so tinymce global gets properly exported as a module when used with some module bundlers.
    Fixed so it's possible to specify what css properties you want to preview on specific formats.
    Fixed so anchors are contentEditable=false while within the editor.
    Fixed so selected contents gets wrapped in a inline code element by the codesample plugin.
    Fixed so conditional comments gets properly stripped independent of case. Patch contributed by Georgii Dolzhykov.
    Fixed so some escaped css sequences gets properly handled. Patch contributed by Georgii Dolzhykov.
    Fixed so notifications with the same message doesn't get displayed at the same time.
    Fixed so F10 can be used as an alternative key to focus to the toolbar.
    Fixed various api documentation issues and typos.
    Removed layer plugin since it wasn't really ported from 3.x and there doesn't seem to be much use for it.
    Removed moxieplayer.swf from the media plugin since it wasn't used by the media plugin.
    Removed format state from the advlist plugin to be more consistent with common word processors.
Version 4.4.3 (2016-09-01)
    Fixed bug where copy would produce an exception on Chrome.
    Fixed bug where deleting lists on IE 11 would merge in correct text nodes.
    Fixed bug where deleting partial lists with indentation wouldn't cause proper normalization.
Version 4.4.2 (2016-08-25)
    Added new importcss_exclusive option to disable unique selectors per group.
    Added new group specific selector_converter option to importcss plugin.
    Added new codesample_languages option to apply custom languages to codesample plugin.
    Added new codesample_dialog_width/codesample_dialog_height options.
    Fixed bug where fullscreen button had an incorrect keyboard shortcut.
    Fixed bug where backspace/delete wouldn't work correctly from a block to a cE=false element.
    Fixed bug where smartpaste wasn't detecting links with special characters in them like tilde.
    Fixed bug where the editor wouldn't get proper focus if you clicked on a cE=false element.
    Fixed bug where it wasn't possible to copy/paste table rows that had merged cells.
    Fixed bug where merging cells could some times produce invalid col/rowspan attibute values.
    Fixed bug where getBody would sometimes thrown an exception now it just returns null if the iframe is clobbered.
    Fixed bug where drag/drop of cE=false element wasn't properly constrained to viewport.
    Fixed bug where contextmenu on Mac would collapse any selection to a caret.
    Fixed bug where rtl mode wasn't rendered properly when loading a language pack with the rtl flag.
    Fixed bug where Kamer word bounderies would be stripped from contents.
    Fixed bug where lists would sometimes render two dots or numbers on the same line.
    Fixed bug where the skin_url wasn't used by the inlite theme.
    Fixed so data attributes are ignored when comparing formats in the formatter.
    Fixed so it's possible to disable inline toolbars in the inlite theme.
    Fixed so template dialog gets resized if it doesn't fit the window viewport.
Version 4.4.1 (2016-07-26)
    Added smart_paste option to paste plugin to allow disabling the paste behavior if needed.
    Fixed bug where png urls wasn't properly detected by the smart paste logic.
    Fixed bug where the element path wasn't working properly when multiple editor instances where used.
    Fixed bug with creating lists out of multiple paragraphs would just create one list item instead of multiple.
    Fixed bug where scroll position wasn't properly handled by the inlite theme to place the toolbar properly.
    Fixed bug where multiple instances of the editor using the inlite theme didn't render the toolbar properly.
    Fixed bug where the shortcut label for fullscreen mode didn't match the actual shortcut key.
    Fixed bug where it wasn't possible to select cE=false blocks using touch devices on for example iOS.
    Fixed bug where it was possible to select the child image within a cE=false on IE 11.
    Fixed so inserts of html containing lists doesn't merge with any existing lists unless it's a paste operation.
Version 4.4.0 (2016-06-30)
    Added new inlite theme this is a more lightweight inline UI.
    Added smarter paste logic that auto detects urls in the clipboard and inserts images/links based on that.
    Added a better image resize algorithm for better image quality in the imagetools plugin.
    Fixed bug where it wasn't possible to drag/dropping cE=false elements on FF.
    Fixed bug where backspace/delete before/after a cE=false block would produce a new paragraph.
    Fixed bug where list style type css property wasn't preserved when indenting lists.
    Fixed bug where merging of lists where done even if the list style type was different.
    Fixed bug where the image_dataimg_filter function wasn't used when pasting images.
    Fixed bug where nested editable within a non editable element would cause scroll on focus in Chrome.
    Fixed so invalid targets for inline mode is blocked on initialization. We only support elements that can have children.
Version 4.3.13 (2016-06-08)
    Added characters with a diacritical mark to charmap plugin. Patch contributed by Dominik Schilling.
    Added better error handling if the image proxy service would produce errors.
    Fixed issue with pasting list items into list items would produce nested list rather than a merged list.
    Fixed bug where table selection could get stuck in selection mode for inline editors.
    Fixed bug where it was possible to place the caret inside the resize grid elements.
    Fixed bug where it wasn't possible to place in elements horizontally adjacent cE=false blocks.
    Fixed bug where multiple notifications wouldn't be properly placed on screen.
    Fixed bug where multiple editor instance of the same id could be produces in some specific integrations.
Version 4.3.12 (2016-05-10)
    Fixed bug where focus calls couldn't be made inside the editors PostRender event handler.
    Fixed bug where some translations wouldn't work as expected due to a bug in editor.translate.
    Fixed bug where the node change event could fire with a node out side the root of the editor.
    Fixed bug where Chrome wouldn't properly present the keyboard paste clipboard details when paste was clicked.
    Fixed bug where merged cells in tables couldn't be selected from right to left.
    Fixed bug where insert row wouldn't properly update a merged cells rowspan property.
    Fixed bug where the color input boxes preview field wasn't properly set on initialization.
    Fixed bug where IME composition inside table cells wouldn't work as expected on IE 11.
    Fixed so all shadow dom support is under and experimental flag due to flaky browser support.
Version 4.3.11 (2016-04-25)
    Fixed bug where it wasn't possible to insert empty blocks though the API unless they where padded.
    Fixed bug where you couldn't type the Euro character on Windows.
    Fixed bug where backspace/delete from a cE=false element to a text block didn't work properly.
    Fixed bug where the text color default grid would render incorrectly.
    Fixed bug where the codesample plugin wouldn't load the css in the editor for multiple editors.
    Fixed so the codesample plugin textarea gets focused by default.
Version 4.3.10 (2016-04-12)
    Fixed bug where the key "y" on WebKit couldn't be entered due to conflict with keycode for F10 on keypress.
Version 4.3.9 (2016-04-12)
    Added support for focusing the contextual toolbars using keyboard.
    Added keyboard support for slider UI controls. You can no increase/decrease using arrow keys.
    Added url pattern matching for Dailymotion to media plugin. Patch contributed by Bertrand Darbon.
    Added body_class to template plugin preview. Patch contributed by Milen Petrinski.
    Added options to better override textcolor pickers with custom colors. Patch contributed by Xavier Boubert.
    Added visual arrows to inline contextual toolbars so that they point to the element being active.
    Fixed so toolbars for tables or other larger elements get better positioned below the scrollable viewport.
    Fixed bug where it was possible to click links inside cE=false blocks.
    Fixed bug where event targets wasn't properly handled in Safari Technical Preview.
    Fixed bug where drag/drop text in FF 45 would make the editor caret invisible.
    Fixed bug where the remove state wasn't properly set on editor instances when detected as clobbered.
    Fixed bug where offscreen selection of some cE=false elements would render onscreen. Patch contributed by Steven Bufton
    Fixed bug where enter would clone styles out side the root on editors inside a span. Patch contributed by ChristophKaser.
    Fixed bug where drag/drop of images into the editor didn't work correctly in FF.
    Fixed so the first item in panels for the imagetools dialog gets proper keyboard focus.
    Changed the Meta+Shift+F shortcut to Ctrl+Shift+F since Czech, Slovak, Polish languages used the first one for input.
Version 4.3.8 (2016-03-15)
    Fixed bug where inserting HR at the end of a block element would produce an extra empty block.
    Fixed bug where links would be clickable when readonly mode was enabled.
    Fixed bug where the formatter would normalize to the wrong node on very specific content.
    Fixed bug where some nested list items couldn't be indented properly.
    Fixed bug where links where clickable in the preview dialog.
    Fixed so the alt attribute doesn't get padded with an empty value by default.
    Fixed so nested alignment works more correctly. You will now alter the alignment to the closest block parent.
Version 4.3.7 (2016-03-02)
    Fixed bug where incorrect icons would be rendered for imagetools edit and color levels.
    Fixed bug where navigation using arrow keys inside a SelectBox didn't move up/down.
    Fixed bug where the visualblocks plugin would render borders round internal UI elements.
Version 4.3.6 (2016-03-01)
    Added new paste_remember_plaintext_info option to allow a global disable of the plain text mode notification.
    Added new PastePlainTextToggle event that fires when plain text mode toggles on/off.
    Fixed bug where it wasn't possible to select media elements since the drag logic would snap it to mouse cursor.
    Fixed bug where it was hard to place the caret inside nested cE=true elements when the outer cE=false element was focused.
    Fixed bug where editors wouldn't properly initialize if both selector and mode where used.
    Fixed bug where IME input inside table cells would switch the IME off.
    Fixed bug where selection inside the first table cell would cause the whole table cell to get selected.
    Fixed bug where error handling of images being uploaded wouldn't properly handle faulty statuses.
    Fixed bug where inserting contents before a HR would cause an exception to be thrown.
    Fixed bug where copy/paste of Excel data would be inserted as an image.
    Fixed caret position issues with copy/paste of inline block cE=false elements.
    Fixed issues with various menu item focus bugs in Chrome. Where the focused menu bar item wasn't properly blurred.
    Fixed so the notifications have a solid background since it would be hard to read if there where text under it.
    Fixed so notifications gets animated similar to the ones used by dialogs.
    Fixed so larger images that gets pasted is handled better.
    Fixed so the window close button is more uniform on various platform and also increased it's hit area.
Version 4.3.5 (2016-02-11)
    Npm version bump due to package not being fully updated.
Version 4.3.4 (2016-02-11)
    Added new OpenWindow/CloseWindow events that gets fired when windows open/close.
    Added new NewCell/NewRow events that gets fired when table cells/rows are created.
    Added new Promise return value to tinymce.init makes it easier to handle initialization.
    Removed the jQuery version the jQuery plugin is now moved into the main package.
    Removed jscs from build process since eslint can now handle code style checking.
    Fixed various bugs with drag/drop of contentEditable:false elements.
    Fixed bug where deleting of very specific nested list items would result in an odd list.
    Fixed bug where lists would get merged with adjacent lists outside the editable inline root.
    Fixed bug where MS Edge would crash when closing a dialog then clicking a menu item.
    Fixed bug where table cell selection would add undo levels.
    Fixed bug where table cell selection wasn't removed when inline editor where removed.
    Fixed bug where table cell selection wouldn't work properly on nested tables.
    Fixed bug where table merge menu would be available when merging between thead and tbody.
    Fixed bug where table row/column resize wouldn't get properly removed when the editor was removed.
    Fixed bug where Chrome would scroll to the editor if there where a empty hash value in document url.
    Fixed bug where the cache suffix wouldn't work correctly with the importcss plugin.
    Fixed bug where selection wouldn't work properly on MS Edge on Windows Phone 10.
    Fixed so adjacent pre blocks gets joined into one pre block since that seems like the user intent.
    Fixed so events gets properly dispatched in shadow dom. Patch provided by Nazar Mokrynskyi.
Version 4.3.3 (2016-01-14)
    Added new table_resize_bars configuration setting.  This setting allows you to disable the table resize bars.
    Added new beforeInitialize event to tinymce.util.XHR lets you modify XHR properties before open. Patch contributed by Brent Clintel.
    Added new autolink_pattern setting to autolink plugin. Enables you to override the default autolink formats. Patch contributed by Ben Tiedt.
    Added new charmap option that lets you override the default charmap of the charmap plugin.
    Added new charmap_append option that lets you add new characters to the default charmap of the charmap plugin.
    Added new insertCustomChar event that gets fired when a character is inserted by the charmap plugin.
    Fixed bug where table cells started with a superfluous &nbsp; in IE10+.
    Fixed bug where table plugin would retain all BR tags when cells were merged.
    Fixed bug where media plugin would strip underscores from youtube urls.
    Fixed bug where IME input would fail on IE 11 if you typed within a table.
    Fixed bug where double click selection of a word would remove the space before the word on insert contents.
    Fixed bug where table plugin would produce exceptions when hovering tables with invalid structure.
    Fixed bug where fullscreen wouldn't scroll back to it's original position when untoggled.
    Fixed so the template plugins templates setting can be a function that gets a callback that can provide templates.
Version 4.3.2 (2015-12-14)
    Fixed bug where the resize bars for table cells were not affected by the object_resizing property.
    Fixed bug where the contextual table toolbar would appear incorrectly if TinyMCE was initialized inline inside a table.
    Fixed bug where resizing table cells did not fire a node change event or add an undo level.
    Fixed bug where double click selection of text on IE 11 wouldn't work properly.
    Fixed bug where codesample plugin would incorrectly produce br elements inside code elements.
    Fixed bug where media plugin would strip dashes from youtube urls.
    Fixed bug where it was possible to move the caret into the table resize bars.
    Fixed bug where drag/drop into a cE=false element was possible on IE.
Version 4.3.1 (2015-11-30)
    Fixed so it's possible to disable the table inline toolbar by setting it to false or an empty string.
    Fixed bug where it wasn't possible to resize some tables using the drag handles.
    Fixed bug where unique id:s would clash for multiple editor instances and cE=false selections.
    Fixed bug where the same plugin could be initialized multiple times.
    Fixed bug where the table inline toolbars would be displayed at the same time as the image toolbars.
    Fixed bug where the table selection rect wouldn't be removed when selecting another control element.
Version 4.3.0 (2015-11-23)
    Added new table column/row resize support. Makes it a lot more easy to resize the columns/rows in a table.
    Added new table inline toolbar. Makes it easier to for example add new rows or columns to a table.
    Added new notification API. Lets you display floating notifications to the end user.
    Added new codesample plugin that lets you insert syntax highlighted pre elements into the editor.
    Added new image_caption to images. Lets you create images with captions using a HTML5 figure/figcaption elements.
    Added new live previews of embeded videos. Lets you play the video right inside the editor.
    Added new setDirty method and "dirty" event to the editor. Makes it easier to track the dirty state change.
    Added new setMode method to Editor instances that lets you dynamically switch between design/readonly.
    Added new core support for contentEditable=false elements within the editor overrides the browsers broken behavior.
    Rewrote the noneditable plugin to use the new contentEditable false core logic.
    Fixed so the dirty state doesn't set to false automatically when the undo index is set to 0.
    Fixed the Selection.placeCaretAt so it works better on IE when the coordinate is between paragraphs.
    Fixed bug where data-mce-bogus="all" element contents where counted by the word count plugin.
    Fixed bug where contentEditable=false elements would be indented by the indent buttons.
    Fixed bug where images within contentEditable=false would be selected in WebKit on mouse click.
    Fixed bug in DOMUntils split method where the replacement parameter wouldn't work on specific cases.
    Fixed bug where the importcss plugin would import classes from the skin content css file.
    Fixed so all button variants have a wrapping span for it's text to make it easier to skin.
    Fixed so it's easier to exit pre block using the arrow keys.
    Fixed bug where listboxes with fix widths didn't render correctly.
Version 4.2.8 (2015-11-13)
    Fixed bug where it was possible to delete tables as the inline root element if all columns where selected.
    Fixed bug where the UI buttons active state wasn't properly updated due to recent refactoring of that logic.
Version 4.2.7 (2015-10-27)
    Fixed bug where backspace/delete would remove all formats on the last paragraph character in WebKit/Blink.
    Fixed bug where backspace within a inline format element with a bogus caret container would move the caret.
    Fixed bug where backspace/delete on selected table cells wouldn't add an undo level.
    Fixed bug where script tags embedded within the editor could sometimes get a mce- prefix prepended to them
    Fixed bug where validate: false option could produce an error to be thrown from the Serialization step.
    Fixed bug where inline editing of a table as the root element could let the user delete that table.
    Fixed bug where inline editing of a table as the root element wouldn't properly handle enter key.
    Fixed bug where inline editing of a table as the root element would normalize the selection incorrectly.
    Fixed bug where inline editing of a list as the root element could let the user delete that list.
    Fixed bug where inline editing of a list as the root element could let the user split that list.
    Fixed bug where resize handles would be rendered on editable root elements such as table.
Version 4.2.6 (2015-09-28)
    Added capability to set request headers when using XHRs.
    Added capability to upload local images automatically default delay is set to 30 seconds after editing images.
    Added commands ids mceEditImage, mceAchor and mceMedia to be avaiable from execCommand.
    Added Edge browser to saucelabs grunt task. Patch contributed by John-David Dalton.
    Fixed bug where blob uris not produced by tinymce would produce HTML invalid markup.
    Fixed bug where selection of contents of a nearly empty editor in Edge would sometimes fail.
    Fixed bug where color styles woudln't be retained on copy/paste in Blink/Webkit.
    Fixed bug where the table plugin would throw an error when inserting rows after a child table.
    Fixed bug where the template plugin wouldn't handle functions as variable replacements.
    Fixed bug where undo/redo sometimes wouldn't work properly when applying formatting collapsed ranges.
    Fixed bug where shift+delete wouldn't do a cut operation on Blink/WebKit.
    Fixed bug where cut action wouldn't properly store the before selection bookmark for the undo level.
    Fixed bug where backspace in side an empty list element on IE would loose editor focus.
    Fixed bug where the save plugin wouldn't enable the buttons when a change occurred.
    Fixed bug where Edge wouldn't initialize the editor if a document.domain was specified.
    Fixed bug where enter key before nested images would sometimes not properly expand the previous block.
    Fixed bug where the inline toolbars wouldn't get properly hidden when blurring the editor instance.
    Fixed bug where Edge would paste Chinese characters on some Windows 10 installations.
    Fixed bug where IME would loose focus on IE 11 due to the double trailing br bug fix.
    Fixed bug where the proxy url in imagetools was incorrect. Patch contributed by Wong Ho Wang.
Version 4.2.5 (2015-08-31)
    Added fullscreen capability to embedded youtube and vimeo videos.
    Fixed bug where the uploadImages call didn't work on IE 10.
    Fixed bug where image place holders would be uploaded by uploadImages call.
    Fixed bug where images marked with bogus would be uploaded by the uploadImages call.
    Fixed bug where multiple calls to uploadImages would result in decreased performance.
    Fixed bug where pagebreaks were editable to imagetools patch contributed by Rasmus Wallin.
    Fixed bug where the element path could cause too much recursion exception.
    Fixed bug for domains containing ".min". Patch contributed by Loïc Février.
    Fixed so validation of external links to accept a number after www. Patch contributed by Victor Carvalho.
    Fixed so the charmap is exposed though execCommand. Patch contributed by Matthew Will.
    Fixed so that the image uploads are concurrent for improved performance.
    Fixed various grammar problems in inline documentation. Patches provided by nikolas.
Version 4.2.4 (2015-08-17)
    Added picture as a valid element to the HTML 5 schema. Patch contributed by Adam Taylor.
    Fixed bug where contents would be duplicated on drag/drop within the same editor.
    Fixed bug where floating/alignment of images on Edge wouldn't work properly.
    Fixed bug where it wasn't possible to drag images on IE 11.
    Fixed bug where image selection on Edge would sometimes fail.
    Fixed bug where contextual toolbars icons wasn't rendered properly when using the toolbar_items_size.
    Fixed bug where searchreplace dialog doesn't get prefilled with the selected text.
    Fixed bug where fragmented matches wouldn't get properly replaced by the searchreplace plugin.
    Fixed bug where enter key wouldn't place the caret if was after a trailing space within an inline element.
    Fixed bug where the autolink plugin could produce multiple links for the same text on Gecko.
    Fixed bug where EditorUpload could sometimes throw an exception if the blob wasn't found.
    Fixed xss issues with media plugin not properly filtering out some script attributes.
Version 4.2.3 (2015-07-30)
    Fixed bug where image selection wasn't possible on Edge due to incompatible setBaseAndExtend API.
    Fixed bug where image blobs urls where not properly destroyed by the imagetools plugin.
    Fixed bug where keyboard shortcuts wasn't working correctly on IE 8.
    Fixed skin issue where the borders of panels where not visible on IE 8.
Version 4.2.2 (2015-07-22)
    Fixed bug where float panels were not being hidden on inline editor blur when fixed_toolbar_container config option was in use.
    Fixed bug where combobox states wasn't properly updated if contents where updated without keyboard.
    Fixed bug where pasting into textbox or combobox would move the caret to the end of text.
    Fixed bug where removal of bogus span elements before block elements would remove whitespace between nodes.
    Fixed bug where repositioning of inline toolbars where async and producing errors if the editor was removed from DOM to early. Patch by iseulde.
    Fixed bug where element path wasn't working correctly. Patch contributed by iseulde.
    Fixed bug where menus wasn't rendered correctly when custom images where added to a menu. Patch contributed by Naim Hammadi.
Version 4.2.1 (2015-06-29)
    Fixed bug where back/forward buttons in the browser would render blob images as broken images.
    Fixed bug where Firefox would throw regexp to big error when replacing huge base64 chunks.
    Fixed bug rendering issues with resize and context toolbars not being placed properly until next animation frame.
    Fixed bug where the rendering of the image while cropping would some times not be centered correctly.
    Fixed bug where listbox items with submenus would me selected as active.
    Fixed bug where context menu where throwing an error when rendering.
    Fixed bug where resize both option wasn't working due to resent addClass API change. Patch contributed by Jogai.
    Fixed bug where a hideAll call for container rendered inline toolbars would throw an error.
    Fixed bug where onclick event handler on combobox could cause issues if element.id was a function by some polluting libraries.
    Fixed bug where listboxes wouldn't get proper selected sub menu item when using link_list or image_list.
    Fixed so the UI controls are as wide as 4.1.x to avoid wrapping controls in toolbars.
    Fixed so the imagetools dialog is adaptive for smaller screen sizes.
Version 4.2.0 (2015-06-25)
    Added new flat default skin to make the UI more modern.
    Added new imagetools plugin, lets you crop/resize and apply filters to images.
    Added new contextual toolbars support to the API lets you add floating toolbars for specific CSS selectors.
    Added new promise feature fill as tinymce.util.Promise.
    Added new built in image upload feature lets you upload any base64 encoded image within the editor as files.
    Fixed bug where resize handles would appear in the right position in the wrong editor when switching between resizable content in different inline editors.
    Fixed bug where tables would not be inserted in inline mode due to previous float panel fix.
    Fixed bug where floating panels would remain open when focus was lost on inline editors.
    Fixed bug where cut command on Chrome would thrown a browser security exception.
    Fixed bug where IE 11 sometimes would report an incorrect size for images in the image dialog.
    Fixed bug where it wasn't possible to remove inline formatting at the end of block elements.
    Fixed bug where it wasn't possible to delete table cell contents when cell selection was vertical.
    Fixed bug where table cell wasn't emptied from block elements if delete/backspace where pressed in empty cell.
    Fixed bug where cmd+shift+arrow didn't work correctly on Firefox mac when selecting to start/end of line.
    Fixed bug where removal of bogus elements would sometimes remove whitespace between nodes.
    Fixed bug where the resize handles wasn't updated when the main window was resized.
    Fixed so script elements gets removed by default to prevent possible XSS issues in default config implementations.
    Fixed so the UI doesn't need manual reflows when using non native layout managers.
    Fixed so base64 encoded images doesn't slow down the editor on modern browsers while editing.
    Fixed so all UI elements uses touch events to improve mobile device support.
    Removed the touch click quirks patch for iOS since it did more harm than good.
    Removed the non proportional resize handles since. Unproportional resize can still be done by holding the shift key.
Version 4.1.10 (2015-05-05)
    Fixed bug where plugins loaded with compat3x would sometimes throw errors when loading using the jQuery version.
    Fixed bug where extra empty paragraphs would get deleted in WebKit/Blink due to recent Quriks fix.
    Fixed bug where the editor wouldn't work properly on IE 12 due to some required browser sniffing.
    Fixed bug where formatting shortcut keys where interfering with Mac OS X screenshot keys.
    Fixed bug where the caret wouldn't move to the next/previous line boundary on Cmd+Left/Right on Gecko.
    Fixed bug where it wasn't possible to remove formats from very specific nested contents.
    Fixed bug where undo levels wasn't produced when typing letters using the shift or alt+ctrl modifiers.
    Fixed bug where the dirty state wasn't properly updated when typing using the shift or alt+ctrl modifiers.
    Fixed bug where an error would be thrown if an autofocused editor was destroyed quickly after its initialization. Patch provided by thorn0.
    Fixed issue with dirty state not being properly updated on redo operation.
    Fixed issue with entity decoder not handling incorrectly written numeric entities.
    Fixed issue where some PI element values wouldn't be properly encoded.
Version 4.1.9 (2015-03-10)
    Fixed bug where indentation wouldn't work properly for non list elements.
    Fixed bug with image plugin not pulling the image dimensions out correctly if a custom document_base_url was used.
    Fixed bug where ctrl+alt+[1-9] would conflict with the AltGr+[1-9] on Windows. New shortcuts is ctrl+shift+[1-9].
    Fixed bug with removing formatting on nodes in inline mode would sometimes include nodes outside the editor body.
    Fixed bug where extra nbsp:s would be inserted when you replaced a word surrounded by spaces using insertContent.
    Fixed bug with pasting from Google Docs would produce extra strong elements and line feeds.
Version 4.1.8 (2015-03-05)
    Added new html5 sizes attribute to img elements used together with srcset.
    Added new elementpath option that makes it possible to disable the element path but keep the statusbar.
    Added new option table_style_by_css for the table plugin to set table styling with css rather than table attributes.
    Added new link_assume_external_targets option to prompt the user to prepend http:// prefix if the supplied link does not contain a protocol prefix.
    Added new image_prepend_url option to allow a custom base path/url to be added to images.
    Added new table_appearance_options option to make it possible to disable some options.
    Added new image_title option to make it possible to alter the title of the image, disabled by default.
    Fixed bug where selection starting from out side of the body wouldn't produce a proper selection range on IE 11.
    Fixed bug where pressing enter twice before a table moves the cursor in the table and causes a javascript error.
    Fixed bug where advanced image styles were not respected.
    Fixed bug where the less common Shift+Delete didn't produce a proper cut operation on WebKit browsers.
    Fixed bug where image/media size constrain logic would produce NaN when handling non number values.
    Fixed bug where internal classes where removed by the removeformat command.
    Fixed bug with creating links table cell contents with a specific selection would throw a exceptions on WebKit/Blink.
    Fixed bug where valid_classes option didn't work as expected according to docs. Patch provided by thorn0.
    Fixed bug where jQuery plugin would patch the internal methods multiple times. Patch provided by Drew Martin.
    Fixed bug where backspace key wouldn't delete the current selection of newly formatted content.
    Fixed bug where type over of inline formatting elements wouldn't properly keep the format on WebKit/Blink.
    Fixed bug where selection needed to be properly normalized on modern IE versions.
    Fixed bug where Command+Backspace didn't properly delete the whole line of text but the previous word.
    Fixed bug where UI active states wheren't properly updated on IE if you placed caret within the current range.
    Fixed bug where delete/backspace on WebKit/Blink would remove span elements created by the user.
    Fixed bug where delete/backspace would produce incorrect results when deleting between two text blocks with br elements.
    Fixed bug where captions where removed when pasting from MS Office.
    Fixed bug where lists plugin wouldn't properly remove fully selected nested lists.
    Fixed bug where the ttf font used for icons would throw an warning message on Gecko on Mac OS X.
    Fixed a bug where applying a color to text did not update the undo/redo history.
    Fixed so shy entities gets displayed when using the visualchars plugin.
    Fixed so removeformat removes ins/del by default since these might be used for strikethough.
    Fixed so multiple language packs can be loaded and added to the global I18n data structure.
    Fixed so transparent color selection gets treated as a normal color selection. Patch contributed by Alexander Hofbauer.
    Fixed so it's possible to disable autoresize_overflow_padding, autoresize_bottom_margin options by setting them to false.
    Fixed so the charmap plugin shows the description of the character in the dialog. Patch contributed by Jelle Hissink.
    Removed address from the default list of block formats since it tends to be missused.
    Fixed so the pre block format is called preformatted to make it more verbose.
    Fixed so it's possible to context scope translation strings this isn't needed most of the time.
    Fixed so the max length of the width/height input fields of the media dialog is 5 instead of 3.
    Fixed so drag/dropped contents gets properly processed by paste plugin since it's basically a paste. Patch contributed by Greg Fairbanks.
    Fixed so shortcut keys for headers is ctrl+alt+[1-9] instead of ctrl+[1-9] since these are for switching tabs in the browsers.
    Fixed so "u" doesn't get converted into a span element by the legacy input filter. Since this is now a valid HTML5 element.
    Fixed font families in order to provide appropriate web-safe fonts.
Version 4.1.7 (2014-11-27)
    Added HTML5 schema support for srcset, source and picture. Patch contributed by mattheu.
    Added new cache_suffix setting to enable cache busting by producing unique urls.
    Added new paste_convert_word_fake_lists option to enable users to disable the fake lists convert logic.
    Fixed so advlist style changes adds undo levels for each change.
    Fixed bug where WebKit would sometimes produce an exception when the autolink plugin where looking for URLs.
    Fixed bug where IE 7 wouldn't be rendered properly due to aggressive css compression.
    Fixed bug where DomQuery wouldn't accept window as constructor element.
    Fixed bug where the color picker in 3.x dialogs wouldn't work properly. Patch contributed by Callidior.
    Fixed bug where the image plugin wouldn't respect the document_base_url.
    Fixed bug where the jQuery plugin would fail to append to elements named array prototype names.
Version 4.1.6 (2014-10-08)
    Fixed bug with clicking on the scrollbar of the iframe would cause a JS error to be thrown.
    Fixed bug where null would produce an exception if you passed it to selection.setRng.
    Fixed bug where Ctrl/Cmd+Tab would indent the current list item if you switched tabs in the browser.
    Fixed bug where pasting empty cells from Excel would result in a broken table.
    Fixed bug where it wasn't possible to switch back to default list style type.
    Fixed issue where the select all quirk fix would fire for other modifiers than Ctrl/Cmd combinations.
    Replaced jake with grunt since it is more mainstream and has better plugin support.
Version 4.1.5 (2014-09-09)
    Fixed bug where sometimes the resize rectangles wouldn't properly render on images on WebKit/Blink.
    Fixed bug in list plugin where delete/backspace would merge empty LI elements in lists incorrectly.
    Fixed bug where empty list elements would result in empty LI elements without it's parent container.
    Fixed bug where backspace in empty caret formatted element could produce an type error exception of Gecko.
    Fixed bug where lists pasted from word with a custom start index above 9 wouldn't be properly handled.
    Fixed bug where tabfocus plugin would tab out of the editor instance even if the default action was prevented.
    Fixed bug where tabfocus wouldn't tab properly to other adjacent editor instances.
    Fixed bug where the DOMUtils setStyles wouldn't properly removed or update the data-mce-style attribute.
    Fixed bug where dialog select boxes would be placed incorrectly if document.body wasn't statically positioned.
    Fixed bug where pasting would sometimes scroll to the top of page if the user was using the autoresize plugin.
    Fixed bug where caret wouldn't be properly rendered by Chrome when clicking on the iframes documentElement.
    Fixed so custom images for menubutton/splitbutton can be provided. Patch contributed by Naim Hammadi.
    Fixed so the default action of windows closing can be prevented by blocking the default action of the close event.
    Fixed so nodeChange and focus of the editor isn't automatically performed when opening sub dialogs.
Version 4.1.4 (2014-08-21)
    Added new media_filter_html option to media plugin that blocks any conditional comments, scripts etc within a video element.
    Added new content_security_policy option allows you to set custom policy for iframe contents. Patch contributed by Francois Chagnon.
    Fixed bug where activate/deactivate events wasn't firing properly when switching between editors.
    Fixed bug where placing the caret on iOS was difficult due to a WebKit bug with touch events.
    Fixed bug where the resize helper wouldn't render properly on older IE versions.
    Fixed bug where resizing images inside tables on older IE versions would sometimes fail depending mouse position.
    Fixed bug where editor.insertContent would produce an exception when inserting select/option elements.
    Fixed bug where extra empty paragraphs would be produced if block elements where inserted inside span elements.
    Fixed bug where the spellchecker menu item wouldn't be properly checked if spell checking was started before it was rendered.
    Fixed bug where the DomQuery filter function wouldn't remove non elements from collection.
    Fixed bug where document with custom document.domain wouldn't properly render the editor.
    Fixed bug where IE 8 would throw exception when trying to enter invalid color values into colorboxes.
    Fixed bug where undo manager could incorrectly add an extra undo level when custom resize handles was removed.
    Fixed bug where it wouldn't be possible to alter cell properties properly on table cells on IE 8.
    Fixed so the color picker button in table dialog isn't shown unless you include the colorpicker plugin or add your own custom color picker.
    Fixed so activate/deactivate events fire when windowManager opens a window since.
    Fixed so the table advtab options isn't separated by an underscore to normalize naming with image_advtab option.
    Fixed so the table cell dialog has proper padding when the advanced tab in disabled.
Version 4.1.3 (2014-07-29)
    Added event binding logic to tinymce.util.XHR making it possible to override headers and settings before any request is made.
    Fixed bug where drag events wasn't fireing properly on older IE versions since the event handlers where bound to document.
    Fixed bug where drag/dropping contents within the editor on IE would force the contents into plain text mode even if it was internal content.
    Fixed bug where IE 7 wouldn't open menus properly due to a resize bug in the browser auto closing them immediately.
    Fixed bug where the DOMUtils getPos logic wouldn't produce a valid coordinate inside the body if the body was positioned non static.
    Fixed bug where the element path and format state wasn't properly updated if you had the wordcount plugin enabled.
    Fixed bug where a comment at the beginning of source would produce an exception in the formatter logic.
    Fixed bug where setAttrib/getAttrib on null would throw exception together with any hooked attributes like style.
    Fixed bug where table sizes wasn't properly retained when copy/pasting on WebKit/Blink.
    Fixed bug where WebKit/Blink would produce colors in RGB format instead of the forced HEX format when deleting contents.
    Fixed bug where the width attribute wasn't updated on tables if you changed the size inside the table dialog.
    Fixed bug where control selection wasn't properly handled when the caret was placed directly after an image.
    Fixed bug where selecting the contents of table cells using the selection.select method wouldn't place the caret properly.
    Fixed bug where the selection state for images wasn't removed when placing the caret right after an image on WebKit/Blink.
    Fixed bug where all events wasn't properly unbound when and editor instance was removed or destroyed by some external innerHTML call.
    Fixed bug where it wasn't possible or very hard to select images on iOS when the onscreen keyboard was visible.
    Fixed so auto_focus can take a boolean argument this will auto focus the last initialized editor might be useful for single inits.
    Fixed so word auto detect lists logic works better for faked lists that doesn't have specific markup.
    Fixed so nodeChange gets fired on mouseup as it used to before 4.1.1 we optimized that event to fire less often.
    Removed the finish menu item from spellchecker menu since it's redundant you can stop spellchecking by toggling menu item or button.
Version 4.1.2 (2014-07-15)
    Added offset/grep to DomQuery class works basically the same as it's jQuery equivalent.
    Fixed bug where backspace/delete or setContent with an empty string would remove header data when using the fullpage plugin.
    Fixed bug where tinymce.remove with a selector not matching any editors would remove all editors.
    Fixed bug where resizing of the editor didn't work since the theme was calling setStyles instead of setStyle.
    Fixed bug where IE 7 would fail to append html fragments to iframe document when using DomQuery.
    Fixed bug where the getStyle DOMUtils method would produce an exception if it was called with null as it's element.
    Fixed bug where the paste plugin would remove the element if the none of the paste_webkit_styles rules matched the current style.
    Fixed bug where contextmenu table items wouldn't work properly on IE since it would some times fire an incorrect selection change.
    Fixed bug where the padding/border values wasn't used in the size calculation for the body size when using autoresize. Patch contributed by Matt Whelan.
    Fixed bug where conditional word comments wouldn't be properly removed when pasting plain text.
    Fixed bug where resizing would sometime fail on IE 11 when the mouseup occurred inside the resizable element.
    Fixed so the iframe gets initialized without any inline event handlers for better CSP support. Patch contributed by Matt Whelan.
    Fixed so the tinymce.dom.Sizzle is the latest version of sizzle this resolves the document context bug.
Version 4.1.1 (2014-07-08)
    Fixed bug where pasting plain text on some WebKit versions would result in an empty line.
    Fixed bug where resizing images inside tables on IE 11 wouldn't work properly.
    Fixed bug where IE 11 would sometimes throw "Invalid argument" exception when editor contents was set to an empty string.
    Fixed bug where document.activeElement would throw exceptions on IE 9 when that element was hidden or removed from dom.
    Fixed bug where WebKit/Blink sometimes produced br elements with the Apple-interchange-newline class.
    Fixed bug where table cell selection wasn't properly removed when copy/pasting table cells.
    Fixed bug where pasting nested list items from Word wouldn't produce proper semantic nested lists.
    Fixed bug where right clicking using the contextmenu plugin on WebKit/Blink on Mac OS X would select the target current word or line.
    Fixed bug where it wasn't possible to alter table cell properties on IE 8 using the context menu.
    Fixed bug where the resize helper wouldn't be correctly positioned on older IE versions.
    Fixed bug where fullpage plugin would produce an error if you didn't specify a doctype encoding.
    Fixed bug where anchor plugin would get the name/id of the current element even if it wasn't anchor element.
    Fixed bug where visual aids for tables wouldn't be properly disabled when changing the border size.
    Fixed bug where some control selection events wasn't properly fired on older IE versions.
    Fixed bug where table cell selection on older IE versions would prevent resizing of images.
    Fixed bug with paste_data_images paste option not working properly on modern IE versions.
    Fixed bug where custom elements with underscores in the name wasn't properly parsed/serialized.
    Fixed bug where applying inline formats to nested list elements would produce an incorrect formatting result.
    Fixed so it's possible to hide items from elements path by using preventDefault/stopPropagation.
    Fixed so inline mode toolbar gets rendered right aligned if the editable element positioned to the documents right edge.
    Fixed so empty inline elements inside empty block elements doesn't get removed if configured to be kept intact.
    Fixed so DomQuery parentsUntil/prevUntil/nextUntil supports selectors/elements/filters etc.
    Fixed so legacyoutput plugin overrides fontselect and fontsizeselect controls and handles font elements properly.
Version 4.1.0 (2014-06-18)
    Added new file_picker_callback option to replace the old file_browser_callback the latter will still work though.
    Added new custom colors to textcolor plugin will be displayed if a color picker is provided also shows the latest colors.
    Added new color_picker_callback option to enable you to add custom color pickers to the editor.
    Added new advanced tabs to table/cell/row dialogs to enable you to select colors for border/background.
    Added new colorpicker plugin that lets you select colors from a hsv color picker.
    Added new tinymce.util.Color class to handle color parsing and converting.
    Added new colorpicker UI widget element lets you add a hsv color picker to any form/window.
    Added new textpattern plugin that allows you to use markdown like text patterns to format contents.
    Added new resize helper element that shows the current width & height while resizing.
    Added new "once" method to Editor and EventDispatcher enables since callback execution events.
    Added new jQuery like class under tinymce.dom.DomQuery it's exposed on editor instances (editor.$) and globally under (tinymce.$).
    Fixed so the default resize method for images are proportional shift/ctrl can be used to make an unproportional size.
    Fixed bug where the image_dimensions option of the image plugin would cause exceptions when it tried to update the size.
    Fixed bug where table cell dialog class field wasn't properly updated when editing an a table cell with an existing class.
    Fixed bug where Safari on Mac would produce webkit-fake-url for pasted images so these are now removed.
    Fixed bug where the nodeChange event would get fired before the selection was changed when clicking inside the current selection range.
    Fixed bug where valid_classes option would cause exception when it removed internal prefixed classes like mce-item-.
    Fixed bug where backspace would cause navigation in IE 8 on an inline element and after a caret formatting was applied.
    Fixed so placeholder images produced by the media plugin gets selected when inserted/edited.
    Fixed so it's possible to drag in images when the paste_data_images option is enabled. Might be useful for mail clients.
    Fixed so images doesn't get a width/height applied if the image_dimensions option is set to false useful for responsive contents.
    Fixed so it's possible to pass in an optional arguments object for the nodeChanged function to be passed to all nodechange event listeners.
    Fixed bug where media plugin embed code didn't update correctly.<|MERGE_RESOLUTION|>--- conflicted
+++ resolved
@@ -1,9 +1,6 @@
 Version 5.0.1 (TBD)
-<<<<<<< HEAD
     Fixed an issue where clicking 'Remove link' wouldn't remove the link in certain circumstances #TINY-3199
-=======
     Added the ability of the code sample toolbar button to highlight #TINY-3040
->>>>>>> 2e9f93da
     Fixed an issue where retrieving the selected content as text didn't create newlines #TINY-3197
     Fixed incorrect keyboard shortcuts in the Help dialog for Windows #TINY-3292
     Fixed an issue where JSON serialization could produce invalid JSON #TINY-3281
