--- conflicted
+++ resolved
@@ -13,16 +13,13 @@
     Fixed an issue that could cause the mobile theme to show a blank white screen when the editor was inside an `overflow:hidden` element #TINY-3407
     Fixed mobile theme using a transparent background and not taking up the full width on iOS #TINY-3414
     Fixed the template plugin dialog missing the description field #TINY-3337
-<<<<<<< HEAD
     Fixed an issue where delete/backspace before and after tables would create incorrect selections. #TINY-3371
-=======
     Fixed input dialog components using an invalid default type attribute #TINY-3424
     Fixed an issue where backspace/delete keys after/before pagebreak elements wouldn't move the caret #TINY-3097
     Fixed an issue in the table plugin where menu items and toolbar buttons weren't showing correctly based on the selection #TINY-3423
     Fixed inconsistent button focus styles in Firefox #TINY-3377
     Fixed the resize icon floating left when all status bar elements were disabled #TINY-3340
     Fixed the resize handle to not show in fullscreen mode #TINY-3404
->>>>>>> 46e10235
 Version 5.0.1 (2019-02-21)
     Removed paste as text notification banner and paste_plaintext_inform setting #POW-102
     Fixed an issue where adding links to images would replace the image with text #TINY-3356
