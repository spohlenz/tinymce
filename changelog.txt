<<<<<<< HEAD
Version 5.0.0-preview-4 (TBD)
    Fixed `EditorResize` event not being fired upon editor resize #AP-327
    Fixed tables losing styles when updating through the dialog #AP-368
    Fixed context toolbar positioning to be more consistent near the edges of the editor #AP-318
    Added `label` component type for dialogs to group components under a label
    Fixed table of contents plugin now works with v5 toolbar APIs correctly #AP-347
Version 5.0.0-preview-3 (2018-10-18)
    Changed editor layout to use modern CSS properties over manually calculating dimensions #AP-324
    Changed `autoresize_min_height` and `autoresize_max_height` configurations to `min_height` and `max_height` #AP-324
    Fixed bugs with editor width jumping when resizing and the iframe not resizing to smaller than 150px in height #AP-324
    Fixed mobile theme bug that prevented the editor from loading #AP-404
    Fixed long toolbar groups extending outside of the editor instead of wrapping
    Changed `Whole word` label in Search and Replace dialog to `Find whole words only` #AP-387
    Fixed dialog titles so they are now proper case #AP-384
    Fixed color picker default to be #000000 instead of #ff00ff #AP-216
    Fixed "match case" option on the Find and Replace dialog is no longer selected by default #AP-298
    Fixed vertical alignment of toolbar icons #DES-134
    Fixed toolbar icons not appearing on IE11 #DES-133
Version 5.0.0-preview-2 (2018-10-10)
    Changed configuration of color options has been simplified to `color_map`, `color_cols`, and `custom_colors` #AP-328
    Added swatch is now shown for colorinput fields, instead of the colorpicker directly #AP-328
    Removed `colorpicker` plugin, it is now in the theme #AP-328
    Removed `textcolor` plugin, it is now in the theme #AP-328
    Fixed styleselect not updating the displayed item as the cursor moved #AP-388
    Changed `height` configuration to apply to the editor frame (including menubar, toolbar, status bar) instead of the content area #AP-324
    Added fontformats and fontsizes menu items #AP-390
    Fixed preview iframe not expanding to the dialog size #AP-252
    Fixed 'meta' shortcuts not translated into platform-specific text #AP-270
    Fixed tabbed dialogs (Charmap and Emoticons) shrinking when no search results returned
    Fixed a bug where alert banner icons were not retrieved from icon pack. #AP-330
    Fixed component styles to flex so they fill large dialogs. #AP-252
    Fixed editor flashing unstyled during load (still in progress). #AP-349
Version 5.0.0-preview-1 (2018-10-01)
    Developer preview 1
    Initial list of features and changes is available at https://tiny.cloud/docs-preview/release-notes/new-features/
=======
Version 4.8.5 (2018-10-30)
    Added a content_css_cors setting to the editor that adds the crossorigin="anonymous" attribute to link tags added by the StyleSheetLoader. #TINY-1909
    Fixed a bug where trying to remove formatting with a collapsed selection range would throw an exception. #GH-4636
    Fixed a bug in the image plugin that caused updating figures to split contenteditable elements. #GH-4563
    Fixed a bug that was causing incorrect viewport calculations for fixed position UI elements. #TINY-1897
    Fixed a bug where inline formatting would cause the delete key to do nothing. #TINY-1900
>>>>>>> 9f40622c
Version 4.8.4 (2018-10-23)
    Added support for the HTML5 `main` element. #TINY-1877
    Changed the keyboard shortcut to move focus to contextual toolbars to Ctrl+F9. #TINY-1812
    Fixed a bug where content css could not be loaded from another domain. #TINY-1891
    Fixed a bug on FireFox where the cursor would get stuck between two contenteditable false inline elements located inside of the same block element divided by a BR. #TINY-1878
    Fixed a bug with the insertContent method where nonbreaking spaces would be inserted incorrectly. #TINY-1868
    Fixed a bug where the toolbar of the inline editor would not be visible in some scenarios. #TINY-1862
    Fixed a bug where removing the editor while more than one notification was open would throw an error. #TINY-1845
    Fixed a bug where the menubutton would be rendered on top of the menu if the viewport didn't have enough height. #TINY-1678
    Fixed a bug with the annotations api where annotating collapsed selections caused problems. #TBS-2449
    Fixed a bug where wbr elements were being transformed into whitespace when using the Paste Plugin's paste as text setting. #GH-4638
    Fixed a bug where the Search and Replace didn't replace spaces correctly. #GH-4632
    Fixed a bug with sublist items not persisting selection. #GH-4628
    Fixed a bug with mceInsertRawHTML command not working as expected. #GH-4625
Version 4.8.3 (2018-09-13)
    Fixed a bug where the Wordcount Plugin didn't correctly count words within tables on IE11. #TINY-1770
    Fixed a bug where it wasn't possible to move the caret out of a table on IE11 and Firefox. #TINY-1682
    Fixed a bug where merging empty blocks didn't work as expected, sometimes causing content to be deleted. #TINY-1781
    Fixed a bug where the Textcolor Plugin didn't show the correct current color. #TINY-1810
    Fixed a bug where clear formatting with a collapsed selection would sometimes clear formatting from more content than expected. #TINY-1813 #TINY-1821
    Fixed a bug with the Table Plugin where it wasn't possible to keyboard navigate to the caption. #TINY-1818
Version 4.8.2 (2018-08-09)
    Moved annotator from "experimental" to "annotator" object on editor. #TBS-2398
    Improved the multiclick normalization across browsers. #TINY-1788
    Fixed a bug where running getSelectedBlocks with a collapsed selection between block elements would produce incorrect results. #TINY-1787
    Fixed a bug where the ScriptLoaders loadScript method would not work as expected in FireFox when loaded on the same page as a ShadowDOM polyfill. #TINY-1786
    Removed reference to ShadowDOM event.path as Blink based browsers now support event.composedPath. #TINY-1785
    Fixed a bug where a reference to localStorage would throw an "access denied" error in IE11 with strict security settings. #TINY-1782
    Fixed a bug where pasting using the toolbar button on an inline editor in IE11 would cause a looping behaviour. #TINY-1768
Version 4.8.1 (2018-07-26)
    Fixed a bug where the content of inline editors was being cleaned on every call of `editor.save()`. #TINY-1783
    Fixed a bug where the arrow of the Inlite Theme toolbar was being rendered incorrectly in RTL mode. #TINY-1776
    Fixed a bug with the Paste Plugin where pasting after inline contenteditable false elements moved the caret to the end of the line. #TINY-1758
Version 4.8.0 (2018-06-27)
    Added new "experimental" object in editor, with initial Annotator API. #TBS-2374
    Fixed a bug where deleting paragraphs inside of table cells would delete the whole table cell. #TINY-1759
    Fixed a bug in the Table Plugin where removing row height set on the row properties dialog did not update the table. #TINY-1730
    Fixed a bug with the font select toolbar item didn't update correctly. #TINY-1683
    Fixed a bug where all bogus elements would not be deleted when removing an inline editor. #TINY-1669
Version 4.7.13 (2018-05-16)
    Fixed a bug where Edge 17 wouldn't be able to select images or tables. #TINY-1679
    Fixed issue where whitespace wasn't preserved when the editor was initialized on pre elements. #TINY-1649
    Fixed a bug with the fontselect dropdowns throwing an error if the editor was hidden in Firefox. #TINY-1664
    Fixed a bug where it wasn't possible to merge table cells on IE 11. #TINY-1671
    Fixed a bug where textcolor wasn't applying properly on IE 11 in some situations. #TINY-1663
    Fixed a bug where the justifyfull command state wasn't working correctly. #TINY-1677
    Fixed a bug where the styles wasn't updated correctly when resizing some tables. #TINY-1668
    Added missing code menu item from the default menu config. #TINY-1648
    Added new align button for combining the separate align buttons into a menu button. #TINY-1652
Version 4.7.12 (2018-05-03)
    Added an option to filter out image svg data urls.
    Added support for html5 details and summary elements.
    Changed so the mce-abs-layout-item css rule targets html instead of body. Patch contributed by nazar-pc.
    Fixed a bug where the "read" step on the mobile theme was still present on android mobile browsers.
    Fixed a bug where all images in the editor document would reload on any editor change.
    Fixed a bug with the Table Plugin where ObjectResized event wasn't being triggered on column resize.
    Fixed so the selection is set to the first suitable caret position after editor.setContent called.
    Fixed so links with xlink:href attributes are filtered correctly to prevent XSS.
    Fixed a bug on IE11 where pasting content into an inline editor initialized on a heading element would create new editable elements.
    Fixed a bug where readonly mode would not work as expected when the editor contained contentEditable=true elements.
    Fixed a bug where the Link Plugin would throw an error when used together with the webcomponents polyfill. Patch contributed by 4esnog.
    Fixed a bug where the "Powered by TinyMCE" branding link would break on XHTML pages. Patch contributed by tistre.
    Fixed a bug where the same id would be used in the blobcache for all pasted images. Patch contributed by thorn0.
Version 4.7.11 (2018-04-11)
    Added a new imagetools_credentials_hosts option to the Imagetools Plugin.
    Fixed a bug where toggling a list containing empty LIs would throw an error. Patch contributed by bradleyke.
    Fixed a bug where applying block styles to a text with the caret at the end of the paragraph would select all text in the paragraph.
    Fixed a bug where toggling on the Spellchecker Plugin would trigger isDirty on the editor.
    Fixed a bug where it was possible to enter content into selection bookmark spans.
    Fixed a bug where if a non paragraph block was configured in forced_root_block the editor.getContent method would return incorrect values with an empty editor.
    Fixed a bug where dropdown menu panels stayed open and fixed in position when dragging dialog windows.
    Fixed a bug where it wasn't possible to extend table cells with the space button in Safari.
    Fixed a bug where the setupeditor event would thrown an error when using the Compat3x Plugin.
    Fixed a bug where an error was thrown in FontInfo when called on a detached element.
Version 4.7.10 (2018-04-03)
    Removed the "read" step from the mobile theme.
    Added normalization of triple clicks across browsers in the editor.
    Added a `hasFocus` method to the editor that checks if the editor has focus.
    Added correct icon to the Nonbreaking Plugin menu item.
    Fixed so the `getContent`/`setContent` methods work even if the editor is not initialized.
    Fixed a bug with the Media Plugin where query strings were being stripped from youtube links.
    Fixed a bug where image styles were changed/removed when opening and closing the Image Plugin dialog.
    Fixed a bug in the Table Plugin where some table cell styles were not correctly added to the content html.
    Fixed a bug in the Spellchecker Plugin where it wasn't possible to change the spellchecker language.
    Fixed so the the unlink action in the Link Plugin has a menu item and can be added to the contextmenu.
    Fixed a bug where it wasn't possible to keyboard navigate to the start of an inline element on a new line within the same block element.
    Fixed a bug with the Text Color Plugin where if used with an inline editor located at the bottom of the screen the colorpicker could appear off screen.
    Fixed a bug with the UndoManager where undo levels were being added for nbzwsp characters.
    Fixed a bug with the Table Plugin where the caret would sometimes be lost when keyboard navigating up through a table.
    Fixed a bug where FontInfo.getFontFamily would throw an error when called on a removed editor.
    Fixed a bug in Firefox where undo levels were not being added correctly for some specific operations.
    Fixed a bug where initializing an inline editor inside of a table would make the whole table resizeable.
    Fixed a bug where the fake cursor that appears next to tables on Firefox was positioned incorrectly when switching to fullscreen.
    Fixed a bug where zwsp's weren't trimmed from the output from `editor.getContent({ format: 'text' })`.
    Fixed a bug where the fontsizeselect/fontselect toolbar items showed the body info rather than the first possible caret position info on init.
    Fixed a bug where it wasn't possible to select all content if the editor only contained an inline boundary element.
    Fixed a bug where `content_css` urls with query strings wasn't working.
    Fixed a bug in the Table Plugin where some table row styles were removed when changing other styles in the row properties dialog.
Version 4.7.9 (2018-02-27)
    Fixed a bug where the editor target element didn't get the correct style when removing the editor.
Version 4.7.8 (2018-02-26)
    Fixed an issue with the Help Plugin where the menuitem name wasn't lowercase.
    Fixed an issue on MacOS where text and bold text did not have the same line-height in the autocomplete dropdown in the Link Plugin dialog.
    Fixed a bug where the "paste as text" option in the Paste Plugin didn't work.
    Fixed a bug where dialog list boxes didn't get positioned correctly in documents with scroll.
    Fixed a bug where the Inlite Theme didn't use the Table Plugin api to insert correct tables.
    Fixed a bug where the Inlite Theme panel didn't hide on blur in a correct way.
    Fixed a bug where placing the cursor before a table in Firefox would scroll to the bottom of the table.
    Fixed a bug where selecting partial text in table cells with rowspans and deleting would produce faulty tables.
    Fixed a bug where the Preview Plugin didn't work on Safari due to sandbox security.
    Fixed a bug where table cell selection using the keyboard threw an error.
    Fixed so the font size and font family doesn't toggle the text but only sets the selected format on the selected text.
    Fixed so the built-in spellchecking on Chrome and Safari creates an undo level when replacing words.
Version 4.7.7 (2018-02-19)
    Added a border style selector to the advanced tab of the Image Plugin.
    Added better controls for default table inserted by the Table Plugin.
    Added new `table_responsive_width` option to the Table Plugin that controls whether to use pixel or percentage widths.
    Fixed a bug where the Link Plugin text didn't update when a URL was pasted using the context menu.
    Fixed a bug with the Spellchecker Plugin where using "Add to dictionary" in the context menu threw an error.
    Fixed a bug in the Media Plugin where the preview node for iframes got default width and height attributes that interfered with width/height styles.
    Fixed a bug where backslashes were being added to some font family names in Firefox in the fontselect toolbar item.
    Fixed a bug where errors would be thrown when trying to remove an editor that had not yet been fully initialized.
    Fixed a bug where the Imagetools Plugin didn't update the images atomically.
    Fixed a bug where the Fullscreen Plugin was throwing errors when being used on an inline editor.
    Fixed a bug where drop down menus weren't positioned correctly in inline editors on scroll.
    Fixed a bug with a semicolon missing at the end of the bundled javascript files.
    Fixed a bug in the Table Plugin with cursor navigation inside of tables where the cursor would sometimes jump into an incorrect table cells.
    Fixed a bug where indenting a table that is a list item using the "Increase indent" button would create a nested table.
    Fixed a bug where text nodes containing only whitespace were being wrapped by paragraph elements.
    Fixed a bug where whitespace was being inserted after br tags inside of paragraph tags.
    Fixed a bug where converting an indented paragraph to a list item would cause the list item to have extra padding.
    Fixed a bug where Copy/Paste in an editor with a lot of content would cause the editor to scroll to the top of the content in IE11.
    Fixed a bug with a memory leak in the DragHelper. Path contributed by ben-mckernan.
    Fixed a bug where the advanced tab in the Media Plugin was being shown even if it didn't contain anything. Patch contributed by gabrieeel.
    Fixed an outdated eventname in the EventUtils. Patch contributed by nazar-pc.
    Fixed an issue where the Json.parse function would throw an error when being used on a page with strict CSP settings.
    Fixed so you can place the curser before and after table elements within the editor in Firefox and Edge/IE.
Version 4.7.6 (2018-01-29)
    Fixed a bug in the jquery integration where it threw an error saying that "global is not defined".
    Fixed a bug where deleting a table cell whose previous sibling was set to contenteditable false would create a corrupted table.
    Fixed a bug where highlighting text in an unfocused editor did not work correctly in IE11/Edge.
    Fixed a bug where the table resize handles were not being repositioned when activating the Fullscreen Plugin.
    Fixed a bug where the Imagetools Plugin dialog didn't honor editor RTL settings.
    Fixed a bug where block elements weren't being merged correctly if you deleted from after a contenteditable false element to the beginning of another block element.
    Fixed a bug where TinyMCE didn't work with module loaders like webpack.
Version 4.7.5 (2018-01-22)
    Fixed bug with the Codesample Plugin where it wasn't possible to edit codesamples when the editor was in inline mode.
    Fixed bug where focusing on the status bar broke the keyboard navigation functionality.
    Fixed bug where an error would be thrown on Edge by the Table Plugin when pasting using the PowerPaste Plugin.
    Fixed bug in the Table Plugin where selecting row border style from the dropdown menu in advanced row properties would throw an error.
    Fixed bug with icons being rendered incorrectly on Chrome on Mac OS.
    Fixed bug in the Textcolor Plugin where the font color and background color buttons wouldn't trigger an ExecCommand event.
    Fixed bug in the Link Plugin where the url field wasn't forced LTR.
    Fixed bug where the Nonbreaking Plugin incorrectly inserted spaces into tables.
    Fixed bug with the inline theme where the toolbar wasn't repositioned on window resize.
Version 4.7.4 (2017-12-05)
    Fixed bug in the Nonbreaking Plugin where the nonbreaking_force_tab setting was being ignored.
    Fixed bug in the Table Plugin where changing row height incorrectly converted column widths to pixels.
    Fixed bug in the Table Plugin on Edge and IE11 where resizing the last column after resizing the table would cause invalid column heights.
    Fixed bug in the Table Plugin where keyboard navigation was not normalized between browsers.
    Fixed bug in the Table Plugin where the colorpicker button would show even without defining the colorpicker_callback.
    Fixed bug in the Table Plugin where it wasn't possible to set the cell background color.
    Fixed bug where Firefox would throw an error when intialising an editor on an element that is hidden or not yet added to the DOM.
    Fixed bug where Firefox would throw an error when intialising an editor inside of a hidden iframe.
Version 4.7.3 (2017-11-23)
    Added functionality to open the Codesample Plugin dialog when double clicking on a codesample. Patch contributed by dakuzen.
    Fixed bug where undo/redo didn't work correctly with some formats and caret positions.
    Fixed bug where the color picker didn't show up in Table Plugin dialogs.
    Fixed bug where it wasn't possible to change the width of a table through the Table Plugin dialog.
    Fixed bug where the Charmap Plugin couldn't insert some special characters.
    Fixed bug where editing a newly inserted link would not actually edit the link but insert a new link next to it.
    Fixed bug where deleting all content in a table cell made it impossible to place the caret into it.
    Fixed bug where the vertical alignment field in the Table Plugin cell properties dialog didn't do anything.
    Fixed bug where an image with a caption showed two sets of resize handles in IE11.
    Fixed bug where pressing the enter button inside of an h1 with contenteditable set to true would sometimes produce a p tag.
    Fixed bug with backspace not working as expected before a noneditable element.
    Fixed bug where operating on tables with invalid rowspans would cause an error to be thrown.
    Fixed so a real base64 representation of the image is available on the blobInfo that the images_upload_handler gets called with.
    Fixed so the image upload tab is available when the images_upload_handler is defined (and not only when the images_upload_url is defined).
Version 4.7.2 (2017-11-07)
    Added newly rewritten Table Plugin.
    Added support for attributes with colon in valid_elements and addValidElements.
    Added support for dailymotion short url in the Media Plugin. Patch contributed by maat8.
    Added support for converting to half pt when converting font size from px to pt. Patch contributed by danny6514.
    Added support for location hash to the Autosave plugin to make it work better with SPAs using hash routing.
    Added support for merging table cells when pasting a table into another table.
    Changed so the language packs are only loaded once. Patch contributed by 0xor1.
    Simplified the css for inline boundaries selection by switching to an attribute selector.
    Fixed bug where an error would be thrown on editor initialization if the window.getSelection() returned null.
    Fixed bug where holding down control or alt keys made the keyboard navigation inside an inline boundary not work as expected.
    Fixed bug where applying formats in IE11 produced extra, empty paragraphs in the editor.
    Fixed bug where the Word Count Plugin didn't count some mathematical operators correctly.
    Fixed bug where removing an inline editor removed the element that the editor had been initialized on.
    Fixed bug where setting the selection to the end of an editable container caused some formatting problems.
    Fixed bug where an error would be thrown sometimes when an editor was removed because of the selection bookmark was being stored asynchronously.
    Fixed a bug where an editor initialized on an empty list did not contain any valid cursor positions.
    Fixed a bug with the Context Menu Plugin and webkit browsers on Mac where right-clicking inside a table would produce an incorrect selection.
    Fixed bug where the Image Plugin constrain proportions setting wasn't working as expected.
    Fixed bug where deleting the last character in a span with decorations produced an incorrect element when typing.
    Fixed bug where focusing on inline editors made the toolbar flicker when moving between elements quickly.
    Fixed bug where the selection would be stored incorrectly in inline editors when the mouseup event was fired outside the editor body.
    Fixed bug where toggling bold at the end of an inline boundary would toggle off the whole word.
    Fixed bug where setting the skin to false would not stop the loading of some skin css files.
    Fixed bug in mobile theme where pinch-to-zoom would break after exiting the editor.
    Fixed bug where sublists of a fully selected list would not be switched correctly when changing list style.
    Fixed bug where inserting media by source would break the UndoManager.
    Fixed bug where inserting some content into the editor with a specific selection would replace some content incorrectly.
    Fixed bug where selecting all content with ctrl+a in IE11 caused problems with untoggling some formatting.
    Fixed bug where the Search and Replace Plugin left some marker spans in the editor when undoing and redoing after replacing some content.
    Fixed bug where the editor would not get a scrollbar when using the Fullscreen and Autoresize plugins together.
    Fixed bug where the font selector would stop working correctly after selecting fonts three times.
    Fixed so pressing the enter key inside of an inline boundary inserts a br after the inline boundary element.
    Fixed a bug where it wasn't possible to use tab navigation inside of a table that was inside of a list.
    Fixed bug where end_container_on_empty_block would incorrectly remove elements.
    Fixed bug where content_styles weren't added to the Preview Plugin iframe.
    Fixed so the beforeSetContent/beforeGetContent events are preventable.
    Fixed bug where changing height value in Table Plugin advanced tab didn't do anything.
    Fixed bug where it wasn't possible to remove formatting from content in beginning of table cell.
Version 4.7.1 (2017-10-09)
    Fixed bug where theme set to false on an inline editor produced an extra div element after the target element.
    Fixed bug where the editor drag icon was misaligned with the branding set to false.
    Fixed bug where doubled menu items were not being removed as expected with the removed_menuitems setting.
    Fixed bug where the Table of contents plugin threw an error when initialized.
    Fixed bug where it wasn't possible to add inline formats to text selected right to left.
    Fixed bug where the paste from plain text mode did not work as expected.
    Fixed so the style previews do not set color and background color when selected.
    Fixed bug where the Autolink plugin didn't work as expected with some formats applied on an empty editor.
    Fixed bug where the Textpattern plugin were throwing errors on some patterns.
    Fixed bug where the Save plugin saved all editors instead of only the active editor. Patch contributed by dannoe.
Version 4.7.0 (2017-10-03)
    Added new mobile ui that is specifically designed for mobile devices.
    Updated the default skin to be more modern and white since white is preferred by most implementations.
    Restructured the default menus to be more similar to common office suites like Google Docs.
    Fixed so theme can be set to false on both inline and iframe editor modes.
    Fixed bug where inline editor would add/remove the visualblocks css multiple times.
    Fixed bug where selection wouldn't be properly restored when editor lost focus and commands where invoked.
    Fixed bug where toc plugin would generate id:s for headers even though a toc wasn't inserted into the content.
    Fixed bug where is wasn't possible to drag/drop contents within the editor if paste_data_images where set to true.
    Fixed bug where getParam and close in WindowManager would get the first opened window instead of the last opened window.
    Fixed bug where delete would delete between cells inside a table in Firefox.
Version 4.6.7 (2017-09-18)
    Fixed bug where paste wasn't working in IOS.
    Fixed bug where the Word Count Plugin didn't count some mathematical operators correctly.
    Fixed bug where inserting a list in a table caused the cell to expand in height.
    Fixed bug where pressing enter in a list located inside of a table deleted list items instead of inserting new list item.
    Fixed bug where copy and pasting table cells produced inconsistent results.
    Fixed bug where initializing an editor with an ID of 'length' would throw an exception.
    Fixed bug where it was possible to split a non merged table cell.
    Fixed bug where copy and pasting a list with a very specific selection into another list would produce a nested list.
    Fixed bug where copy and pasting ordered lists sometimes produced unordered lists.
    Fixed bug where padded elements inside other elements would be treated as empty.
    Added some missing translations to Image, Link and Help plugins.
    Fixed so you can resize images inside a figure element.
    Fixed bug where an inline TinyMCE editor initialized on a table did not set selection on load in Chrome.
    Fixed the positioning of the inlite toolbar when the target element wasn't big enough to fit the toolbar.
Version 4.6.6 (2017-08-30)
    Fixed so that notifications wrap long text content instead of bleeding outside the notification element.
    Fixed so the content_style css is added after the skin and custom stylesheets.
    Fixed bug where it wasn't possible to remove a table with the Cut button.
    Fixed bug where the center format wasn't getting the same font size as the other formats in the format preview.
    Fixed bug where the wordcount plugin wasn't counting hyphenated words correctly.
    Fixed bug where all content pasted into the editor was added to the end of the editor.
    Fixed bug where enter keydown on list item selection only deleted content and didn't create a new line.
    Fixed bug where destroying the editor while the content css was still loading caused error notifications on Firefox.
    Fixed bug where undoing cut operation in IE11 left some unwanted html in the editor content.
    Fixed bug where enter keydown would throw an error in IE11.
    Fixed bug where duplicate instances of an editor were added to the editors array when using the createEditor API.
    Fixed bug where the formatter applied formats on the wrong content when spellchecker was activated.
    Fixed bug where switching formats would reset font size on child nodes.
    Fixed bug where the table caption element weren't always the first descendant to the table tag.
    Fixed bug where pasting some content into the editor on chrome some newlines were removed.
    Fixed bug where it wasn't possible to remove a list if a list item was a table element.
    Fixed bug where copy/pasting partial selections of tables wouldn't produce a proper table.
    Fixed bug where the searchreplace plugin could not find consecutive spaces.
    Fixed bug where background color wasn't applied correctly on some partially selected contents.
Version 4.6.5 (2017-08-02)
    Added new inline_boundaries_selector that allows you to specify the elements that should have boundaries.
    Added new local upload feature this allows the user to upload images directly from the image dialog.
    Added a new api for providing meta data for plugins. It will show up in the help dialog if it's provided.
    Fixed so that the notifications created by the notification manager are more screen reader accessible.
    Fixed bug where changing the list format on multiple selected lists didn't change all of the lists.
    Fixed bug where the nonbreaking plugin would insert multiple undo levels when pressing the tab key.
    Fixed bug where delete/backspace wouldn't render a caret when all editor contents where deleted.
    Fixed bug where delete/backspace wouldn't render a caret if the deleted element was a single contentEditable false element.
    Fixed bug where the wordcount plugin wouldn't count words correctly if word where typed after applying a style format.
    Fixed bug where the wordcount plugin would count mathematical formulas as multiple words for example 1+1=2.
    Fixed bug where formatting of triple clicked blocks on Chrome/Safari would result in styles being added outside the visual selection.
    Fixed bug where paste would add the contents to the end of the editor area when inline mode was used.
    Fixed bug where toggling off bold formatting on text entered in a new paragraph would add an extra line break.
    Fixed bug where autolink plugin would only produce a link on every other consecutive link on Firefox.
    Fixed bug where it wasn't possible to select all contents if the content only had one pre element.
    Fixed bug where sizzle would produce lagging behavior on some sites due to repaints caused by feature detection.
    Fixed bug where toggling off inline formats wouldn't include the space on selected contents with leading or trailing spaces.
    Fixed bug where the cut operation in UI wouldn't work in Chrome.
    Fixed bug where some legacy editor initialization logic would throw exceptions about editor settings not being defined.
    Fixed bug where it wasn't possible to apply text color to links if they where part of a non collapsed selection.
    Fixed bug where an exception would be thrown if the user selected a video element and then moved the focus outside the editor.
    Fixed bug where list operations didn't work if there where block elements inside the list items.
    Fixed bug where applying block formats to lists wrapped in block elements would apply to all elements in that wrapped block.
Version 4.6.4 (2017-06-13)
    Fixed bug where the editor would move the caret when clicking on the scrollbar next to a content editable false block.
    Fixed bug where the text color select dropdowns wasn't placed correctly when they didn't fit the width of the screen.
    Fixed bug where the default editor line height wasn't working for mixed font size contents.
    Fixed bug where the content css files for inline editors were loaded multiple times for multiple editor instances.
    Fixed bug where the initial value of the font size/font family dropdowns wasn't displayed.
    Fixed bug where the I18n api was not supporting arrays as the translation replacement values.
    Fixed bug where chrome would display "The given range isn't in document." errors for invalid ranges passed to setRng.
    Fixed bug where the compat3x plugin wasn't working since the global tinymce references wasn't resolved correctly.
    Fixed bug where the preview plugin wasn't encoding the base url passed into the iframe contents producing a xss bug.
    Fixed bug where the dom parser/serializer wasn't handling some special elements like noframes, title and xmp.
    Fixed bug where the dom parser/serializer wasn't handling cdata sections with comments inside.
    Fixed bug where the editor would scroll to the top of the editable area if a dialog was closed in inline mode.
    Fixed bug where the link dialog would not display the right rel value if rel_list was configured.
    Fixed bug where the context menu would select images on some platforms but not others.
    Fixed bug where the filenames of images were not retained on dragged and drop into the editor from the desktop.
    Fixed bug where the paste plugin would misrepresent newlines when pasting plain text and having forced_root_block configured.
    Fixed so that the error messages for the imagetools plugin is more human readable.
    Fixed so the internal validate setting for the parser/serializer can't be set from editor initialization settings.
Version 4.6.3 (2017-05-30)
    Fixed bug where the arrow keys didn't work correctly when navigating on nested inline boundary elements.
    Fixed bug where delete/backspace didn't work correctly on nested inline boundary elements.
    Fixed bug where image editing didn't work on subsequent edits of the same image.
    Fixed bug where charmap descriptions wouldn't properly wrap if they exceeded the width of the box.
    Fixed bug where the default image upload handler only accepted 200 as a valid http status code.
    Fixed so rel on target=_blank links gets forced with only noopener instead of both noopener and noreferrer.
Version 4.6.2 (2017-05-23)
    Fixed bug where the SaxParser would run out of memory on very large documents.
    Fixed bug with formatting like font size wasn't applied to del elements.
    Fixed bug where various api calls would be throwing exceptions if they where invoked on a removed editor instance.
    Fixed bug where the branding position would be incorrect if the editor was inside a hidden tab and then later showed.
    Fixed bug where the color levels feature in the imagetools dialog wasn't working properly.
    Fixed bug where imagetools dialog wouldn't pre-load images from CORS domains, before trying to prepare them for editing.
    Fixed bug where the tab key would move the caret to the next table cell if being pressed inside a list inside a table.
    Fixed bug where the cut/copy operations would loose parent context like the current format etc.
    Fixed bug with format preview not working on invalid elements excluded by valid_elements.
    Fixed bug where blocks would be merged in incorrect order on backspace/delete.
    Fixed bug where zero length text nodes would cause issues with the undo logic if there where iframes present.
    Fixed bug where the font size/family select lists would throw errors if the first node was a comment.
    Fixed bug with csp having to allow local script evaluation since it was used to detect global scope.
    Fixed bug where CSP required a relaxed option for javascript: URLs in unsupported legacy browsers.
    Fixed bug where a fake caret would be rendered for td with the contenteditable=false.
    Fixed bug where typing would be blocked on IE 11 when within a nested contenteditable=true/false structure.
Version 4.6.1 (2017-05-10)
    Added configuration option to list plugin to disable tab indentation.
    Fixed bug where format change on very specific content could cause the selection to change.
    Fixed bug where TinyMCE could not be lazyloaded through jquery integration.
    Fixed bug where entities in style attributes weren't decoded correctly on paste in webkit.
    Fixed bug where fontsize_formats option had been renamed incorrectly.
    Fixed bug with broken backspace/delete behaviour between contenteditable=false blocks.
    Fixed bug where it wasn't possible to backspace to the previous line with the inline boundaries functionality turned on.
    Fixed bug where is wasn't possible to move caret left and right around a linked image with the inline boundaries functionality turned on.
    Fixed bug where pressing enter after/before hr element threw exception. Patch contributed bradleyke.
    Fixed so the CSS in the visualblocks plugin doesn't overwrite background color. Patch contributed by Christian Rank.
    Fixed bug where multibyte characters weren't encoded correctly. Patch contributed by James Tarkenton.
    Fixed bug where shift-click to select within contenteditable=true fields wasn't working.
Version 4.6.0 (2017-05-04)
    Dropped support for IE 8-10 due to market share and lack of support from Microsoft. See tinymce docs for details.
    Added an inline boundary caret position feature that makes it easier to type at the beginning/end of links/code elements.
    Added a help plugin that adds a button and a dialog showing the editor shortcuts and loaded plugins.
    Added an inline_boundaries option that allows you to disable the inline boundary feature if it's not desired.
    Added a new ScrollIntoView event that allows you to override the default scroll to element behavior.
    Added role and aria- attributes as valid elements in the default valid elements config.
    Added new internal flag for PastePreProcess/PastePostProcess this is useful to know if the paste was coming from an external source.
    Added new ignore function to UndoManager this works similar to transact except that it doesn't add an undo level by default.
    Fixed so that urls gets retained for images when being edited. This url is then passed on to the upload handler.
    Fixed so that the editors would be initialized on readyState interactive instead of complete.
    Fixed so that the init event of the editor gets fired once all contentCSS files have been properly loaded.
    Fixed so that width/height of the editor gets taken from the textarea element if it's explicitly specified in styles.
    Fixed so that keep_styles set to false no longer clones class/style from the previous paragraph on enter.
    Fixed so that the default line-height is 1.2em to avoid zwnbsp characters from producing text rendering glitches on Windows.
    Fixed so that loading errors of content css gets presented by a notification message.
    Fixed so figure image elements can be linked when selected this wraps the figure image in a anchor element.
    Fixed bug where it wasn't possible to copy/paste rows with colspans by using the table copy/paste feature.
    Fixed bug where the protect setting wasn't properly applied to header/footer parts when using the fullpage plugin.
    Fixed bug where custom formats that specified upper case element names where not applied correctly.
    Fixed bug where some screen readers weren't reading buttons due to an aria specific fix for IE 8.
    Fixed bug where cut wasn't working correctly on iOS due to it's clipboard API not working correctly.
    Fixed bug where Edge would paste div elements instead of paragraphs when pasting plain text.
    Fixed bug where the textpattern plugin wasn't dealing with trailing punctuations correctly.
    Fixed bug where image editing would some times change the image format from jpg to png.
    Fixed bug where some UI elements could be inserted into the toolbar even if they where not registered.
    Fixed bug where it was possible to click the TD instead of the character in the character map and that caused an exception.
    Fixed bug where the font size/font family dropdowns would sometimes show an incorrect value due to css not being loaded in time.
    Fixed bug with the media plugin inserting undefined instead of retaining size when media_dimensions was set to false.
    Fixed bug with deleting images when forced_root_blocks where set to false.
    Fixed bug where input focus wasn't properly handled on nested content editable elements.
    Fixed bug where Chrome/Firefox would throw an exception when selecting images due to recent change of setBaseAndExtent support.
    Fixed bug where malformed blobs would throw exceptions now they are simply ignored.
    Fixed bug where backspace/delete wouldn't work properly in some cases where all contents was selected in WebKit.
    Fixed bug with Angular producing errors since it was expecting events objects to be patched with their custom properties.
    Fixed bug where the formatter would apply formatting to spellchecker errors now all bogus elements are excluded.
    Fixed bug with backspace/delete inside table caption elements wouldn't behave properly on IE 11.
    Fixed bug where typing after a contenteditable false inline element could move the caret to the end of that element.
    Fixed bug where backspace before/after contenteditable false blocks wouldn't properly remove the right element.
    Fixed bug where backspace before/after contenteditable false inline elements wouldn't properly empty the current block element.
    Fixed bug where vertical caret navigation with a custom line-height would sometimes match incorrect positions.
    Fixed bug with paste on Edge where character encoding wasn't handled properly due to a browser bug.
    Fixed bug with paste on Edge where extra fragment data was inserted into the contents when pasting.
    Fixed bug with pasting contents when having a whole block element selected on WebKit could cause WebKit spans to appear.
    Fixed bug where the visualchars plugin wasn't working correctly showing invisible nbsp characters.
    Fixed bug where browsers would hang if you tried to load some malformed html contents.
    Fixed bug where the init call promise wouldn't resolve if the specified selector didn't find any matching elements.
    Fixed bug where the Schema isValidChild function was case sensitive.
Version 4.5.3 (2017-02-01)
    Added keyboard navigation for menu buttons when the menu is in focus.
    Added api to the list plugin for setting custom classes/attributes on lists.
    Added validation for the anchor plugin input field according to W3C id naming specifications.
    Fixed bug where media placeholders were removed after resize with the forced_root_block setting set to false.
    Fixed bug where deleting selections with similar sibling nodes sometimes deleted the whole document.
    Fixed bug with inlite theme where several toolbars would appear scrolling when more than one instance of the editor was in use.
    Fixed bug where the editor would throw error with the fontselect plugin on hidden editor instances in Firefox.
    Fixed bug where the background color would not stretch to the font size.
    Fixed bug where font size would be removed when changing background color.
    Fixed bug where the undomanager trimmed away whitespace between nodes on undo/redo.
    Fixed bug where media_dimensions=false in media plugin caused the editor to throw an error.
    Fixed bug where IE was producing font/u elements within links on paste.
    Fixed bug where some button tooltips were broken when compat3x was in use.
    Fixed bug where backspace/delete/typeover would remove the caption element.
    Fixed bug where powerspell failed to function when compat3x was enabled.
    Fixed bug where it wasn't possible to apply sub/sup on text with large font size.
    Fixed bug where pre tags with spaces weren't treated as content.
    Fixed bug where Meta+A would select the entire document instead of all contents in nested ce=true elements.
Version 4.5.2 (2017-01-04)
    Added missing keyboard shortcut description for the underline menu item in the format menu.
    Fixed bug where external blob urls wasn't properly handled by editor upload logic. Patch contributed by David Oviedo.
    Fixed bug where urls wasn't treated as a single word by the wordcount plugin.
    Fixed bug where nbsp characters wasn't treated as word delimiters by the wordcount plugin.
    Fixed bug where editor instance wasn't properly passed to the format preview logic. Patch contributed by NullQuery.
    Fixed bug where the fake caret wasn't hidden when you moved selection to a cE=false element.
    Fixed bug where it wasn't possible to edit existing code sample blocks.
    Fixed bug where it wasn't possible to delete editor contents if the selection included an empty block.
    Fixed bug where the formatter wasn't expanding words on some international characters. Patch contributed by Martin Larochelle.
    Fixed bug where the open link feature wasn't working correctly on IE 11.
    Fixed bug where enter before/after a cE=false block wouldn't properly padd the paragraph with an br element.
    Fixed so font size and font family select boxes always displays a value by using the runtime style as a fallback.
    Fixed so missing plugins will be logged to console as warnings rather than halting the initialization of the editor.
    Fixed so splitbuttons become normal buttons in advlist plugin if styles are empty. Patch contributed by René Schleusner.
    Fixed so you can multi insert rows/cols by selecting table cells and using insert rows/columns.
Version 4.5.1 (2016-12-07)
    Fixed bug where the lists plugin wouldn't initialize without the advlist plugins if served from cdn.
    Fixed bug where selectors with "*" would cause the style format preview to throw an error.
    Fixed bug with toggling lists off on lists with empty list items would throw an error.
    Fixed bug where editing images would produce non existing blob uris.
    Fixed bug where the offscreen toc selection would be treated as the real toc element.
    Fixed bug where the aria level attribute for element path would have an incorrect start index.
    Fixed bug where the offscreen selection of cE=false that where very wide would be shown onscreen. Patch contributed by Steven Bufton.
    Fixed so the default_link_target gets applied to links created by the autolink plugin.
    Fixed so that the name attribute gets removed by the anchor plugin if editing anchors.
Version 4.5.0 (2016-11-23)
    Added new toc plugin allows you to insert table of contents based on editor headings.
    Added new auto complete menu to all url fields. Adds history, link to anchors etc.
    Added new sidebar api that allows you to add custom sidebar panels and buttons to toggle these.
    Added new insert menu button that allows you to have multiple insert functions under the same menu button.
    Added new open link feature to ctrl+click, alt+enter and context menu.
    Added new media_embed_handler option to allow the media plugin to be populated with custom embeds.
    Added new support for editing transparent images using the image tools dialog.
    Added new images_reuse_filename option to allow filenames of images to be retained for upload.
    Added new security feature where links with target="_blank" will by default get rel="noopener noreferrer".
    Added new allow_unsafe_link_target to allow you to opt-out of the target="_blank" security feature.
    Added new style_formats_autohide option to automatically hide styles based on context.
    Added new codesample_content_css option to specify where the code sample prism css is loaded from.
    Added new support for Japanese/Chinese word count following the unicode standards on this.
    Added new fragmented undo levels this dramatically reduces flicker on contents with iframes.
    Added new live previews for complex elements like table or lists.
    Fixed bug where it wasn't possible to properly tab between controls in a dialog with a disabled form item control.
    Fixed bug where firefox would generate a rectangle on elements produced after/before a cE=false elements.
    Fixed bug with advlist plugin not switching list element format properly in some edge cases.
    Fixed bug where col/rowspans wasn't correctly computed by the table plugin in some cases.
    Fixed bug where the table plugin would thrown an error if object_resizing was disabled.
    Fixed bug where some invalid markup would cause issues when running in XHTML mode. Patch contributed by Charles Bourasseau.
    Fixed bug where the fullscreen class wouldn't be removed properly when closing dialogs.
    Fixed bug where the PastePlainTextToggle event wasn't fired by the paste plugin when the state changed.
    Fixed bug where table the row type wasn't properly updated in table row dialog. Patch contributed by Matthias Balmer.
    Fixed bug where select all and cut wouldn't place caret focus back to the editor in WebKit. Patch contributed by Daniel Jalkut.
    Fixed bug where applying cell/row properties to multiple cells/rows would reset other unchanged properties.
    Fixed bug where some elements in the schema would have redundant/incorrect children.
    Fixed bug where selector and target options would cause issues if used together.
    Fixed bug where drag/drop of images from desktop on chrome would thrown an error.
    Fixed bug where cut on WebKit/Blink wouldn't add an undo level.
    Fixed bug where IE 11 would scroll to the cE=false elements when they where selected.
    Fixed bug where keys like F5 wouldn't work when a cE=false element was selected.
    Fixed bug where the undo manager wouldn't stop the typing state when commands where executed.
    Fixed bug where unlink on wrapped links wouldn't work properly.
    Fixed bug with drag/drop of images on WebKit where the image would be deleted form the source editor.
    Fixed bug where the visual characters mode would be disabled when contents was extracted from the editor.
    Fixed bug where some browsers would toggle of formats applied to the caret when clicking in the editor toolbar.
    Fixed bug where the custom theme function wasn't working correctly.
    Fixed bug where image option for custom buttons required you to have icon specified as well.
    Fixed bug where the context menu and contextual toolbars would be visible at the same time and sometimes overlapping.
    Fixed bug where the noneditable plugin would double wrap elements when using the noneditable_regexp option.
    Fixed bug where tables would get padding instead of margin when you used the indent button.
    Fixed bug where the charmap plugin wouldn't properly insert non breaking spaces.
    Fixed bug where the color previews in color input boxes wasn't properly updated.
    Fixed bug where the list items of previous lists wasn't merged in the right order.
    Fixed bug where it wasn't possible to drag/drop inline-block cE=false elements on IE 11.
    Fixed bug where some table cell merges would produce incorrect rowspan/colspan.
    Fixed so the font size of the editor defaults to 14px instead of 11px this can be overridden by custom css.
    Fixed so wordcount is debounced to reduce cpu hogging on larger texts.
    Fixed so tinymce global gets properly exported as a module when used with some module bundlers.
    Fixed so it's possible to specify what css properties you want to preview on specific formats.
    Fixed so anchors are contentEditable=false while within the editor.
    Fixed so selected contents gets wrapped in a inline code element by the codesample plugin.
    Fixed so conditional comments gets properly stripped independent of case. Patch contributed by Georgii Dolzhykov.
    Fixed so some escaped css sequences gets properly handled. Patch contributed by Georgii Dolzhykov.
    Fixed so notifications with the same message doesn't get displayed at the same time.
    Fixed so F10 can be used as an alternative key to focus to the toolbar.
    Fixed various api documentation issues and typos.
    Removed layer plugin since it wasn't really ported from 3.x and there doesn't seem to be much use for it.
    Removed moxieplayer.swf from the media plugin since it wasn't used by the media plugin.
    Removed format state from the advlist plugin to be more consistent with common word processors.
Version 4.4.3 (2016-09-01)
    Fixed bug where copy would produce an exception on Chrome.
    Fixed bug where deleting lists on IE 11 would merge in correct text nodes.
    Fixed bug where deleting partial lists with indentation wouldn't cause proper normalization.
Version 4.4.2 (2016-08-25)
    Added new importcss_exclusive option to disable unique selectors per group.
    Added new group specific selector_converter option to importcss plugin.
    Added new codesample_languages option to apply custom languages to codesample plugin.
    Added new codesample_dialog_width/codesample_dialog_height options.
    Fixed bug where fullscreen button had an incorrect keyboard shortcut.
    Fixed bug where backspace/delete wouldn't work correctly from a block to a cE=false element.
    Fixed bug where smartpaste wasn't detecting links with special characters in them like tilde.
    Fixed bug where the editor wouldn't get proper focus if you clicked on a cE=false element.
    Fixed bug where it wasn't possible to copy/paste table rows that had merged cells.
    Fixed bug where merging cells could some times produce invalid col/rowspan attibute values.
    Fixed bug where getBody would sometimes thrown an exception now it just returns null if the iframe is clobbered.
    Fixed bug where drag/drop of cE=false element wasn't properly constrained to viewport.
    Fixed bug where contextmenu on Mac would collapse any selection to a caret.
    Fixed bug where rtl mode wasn't rendered properly when loading a language pack with the rtl flag.
    Fixed bug where Kamer word bounderies would be stripped from contents.
    Fixed bug where lists would sometimes render two dots or numbers on the same line.
    Fixed bug where the skin_url wasn't used by the inlite theme.
    Fixed so data attributes are ignored when comparing formats in the formatter.
    Fixed so it's possible to disable inline toolbars in the inlite theme.
    Fixed so template dialog gets resized if it doesn't fit the window viewport.
Version 4.4.1 (2016-07-26)
    Added smart_paste option to paste plugin to allow disabling the paste behavior if needed.
    Fixed bug where png urls wasn't properly detected by the smart paste logic.
    Fixed bug where the element path wasn't working properly when multiple editor instances where used.
    Fixed bug with creating lists out of multiple paragraphs would just create one list item instead of multiple.
    Fixed bug where scroll position wasn't properly handled by the inlite theme to place the toolbar properly.
    Fixed bug where multiple instances of the editor using the inlite theme didn't render the toolbar properly.
    Fixed bug where the shortcut label for fullscreen mode didn't match the actual shortcut key.
    Fixed bug where it wasn't possible to select cE=false blocks using touch devices on for example iOS.
    Fixed bug where it was possible to select the child image within a cE=false on IE 11.
    Fixed so inserts of html containing lists doesn't merge with any existing lists unless it's a paste operation.
Version 4.4.0 (2016-06-30)
    Added new inlite theme this is a more lightweight inline UI.
    Added smarter paste logic that auto detects urls in the clipboard and inserts images/links based on that.
    Added a better image resize algorithm for better image quality in the imagetools plugin.
    Fixed bug where it wasn't possible to drag/dropping cE=false elements on FF.
    Fixed bug where backspace/delete before/after a cE=false block would produce a new paragraph.
    Fixed bug where list style type css property wasn't preserved when indenting lists.
    Fixed bug where merging of lists where done even if the list style type was different.
    Fixed bug where the image_dataimg_filter function wasn't used when pasting images.
    Fixed bug where nested editable within a non editable element would cause scroll on focus in Chrome.
    Fixed so invalid targets for inline mode is blocked on initialization. We only support elements that can have children.
Version 4.3.13 (2016-06-08)
    Added characters with a diacritical mark to charmap plugin. Patch contributed by Dominik Schilling.
    Added better error handling if the image proxy service would produce errors.
    Fixed issue with pasting list items into list items would produce nested list rather than a merged list.
    Fixed bug where table selection could get stuck in selection mode for inline editors.
    Fixed bug where it was possible to place the caret inside the resize grid elements.
    Fixed bug where it wasn't possible to place in elements horizontally adjacent cE=false blocks.
    Fixed bug where multiple notifications wouldn't be properly placed on screen.
    Fixed bug where multiple editor instance of the same id could be produces in some specific integrations.
Version 4.3.12 (2016-05-10)
    Fixed bug where focus calls couldn't be made inside the editors PostRender event handler.
    Fixed bug where some translations wouldn't work as expected due to a bug in editor.translate.
    Fixed bug where the node change event could fire with a node out side the root of the editor.
    Fixed bug where Chrome wouldn't properly present the keyboard paste clipboard details when paste was clicked.
    Fixed bug where merged cells in tables couldn't be selected from right to left.
    Fixed bug where insert row wouldn't properly update a merged cells rowspan property.
    Fixed bug where the color input boxes preview field wasn't properly set on initialization.
    Fixed bug where IME composition inside table cells wouldn't work as expected on IE 11.
    Fixed so all shadow dom support is under and experimental flag due to flaky browser support.
Version 4.3.11 (2016-04-25)
    Fixed bug where it wasn't possible to insert empty blocks though the API unless they where padded.
    Fixed bug where you couldn't type the Euro character on Windows.
    Fixed bug where backspace/delete from a cE=false element to a text block didn't work properly.
    Fixed bug where the text color default grid would render incorrectly.
    Fixed bug where the codesample plugin wouldn't load the css in the editor for multiple editors.
    Fixed so the codesample plugin textarea gets focused by default.
Version 4.3.10 (2016-04-12)
    Fixed bug where the key "y" on WebKit couldn't be entered due to conflict with keycode for F10 on keypress.
Version 4.3.9 (2016-04-12)
    Added support for focusing the contextual toolbars using keyboard.
    Added keyboard support for slider UI controls. You can no increase/decrease using arrow keys.
    Added url pattern matching for Dailymotion to media plugin. Patch contributed by Bertrand Darbon.
    Added body_class to template plugin preview. Patch contributed by Milen Petrinski.
    Added options to better override textcolor pickers with custom colors. Patch contributed by Xavier Boubert.
    Added visual arrows to inline contextual toolbars so that they point to the element being active.
    Fixed so toolbars for tables or other larger elements get better positioned below the scrollable viewport.
    Fixed bug where it was possible to click links inside cE=false blocks.
    Fixed bug where event targets wasn't properly handled in Safari Technical Preview.
    Fixed bug where drag/drop text in FF 45 would make the editor caret invisible.
    Fixed bug where the remove state wasn't properly set on editor instances when detected as clobbered.
    Fixed bug where offscreen selection of some cE=false elements would render onscreen. Patch contributed by Steven Bufton
    Fixed bug where enter would clone styles out side the root on editors inside a span. Patch contributed by ChristophKaser.
    Fixed bug where drag/drop of images into the editor didn't work correctly in FF.
    Fixed so the first item in panels for the imagetools dialog gets proper keyboard focus.
    Changed the Meta+Shift+F shortcut to Ctrl+Shift+F since Czech, Slovak, Polish languages used the first one for input.
Version 4.3.8 (2016-03-15)
    Fixed bug where inserting HR at the end of a block element would produce an extra empty block.
    Fixed bug where links would be clickable when readonly mode was enabled.
    Fixed bug where the formatter would normalize to the wrong node on very specific content.
    Fixed bug where some nested list items couldn't be indented properly.
    Fixed bug where links where clickable in the preview dialog.
    Fixed so the alt attribute doesn't get padded with an empty value by default.
    Fixed so nested alignment works more correctly. You will now alter the alignment to the closest block parent.
Version 4.3.7 (2016-03-02)
    Fixed bug where incorrect icons would be rendered for imagetools edit and color levels.
    Fixed bug where navigation using arrow keys inside a SelectBox didn't move up/down.
    Fixed bug where the visualblocks plugin would render borders round internal UI elements.
Version 4.3.6 (2016-03-01)
    Added new paste_remember_plaintext_info option to allow a global disable of the plain text mode notification.
    Added new PastePlainTextToggle event that fires when plain text mode toggles on/off.
    Fixed bug where it wasn't possible to select media elements since the drag logic would snap it to mouse cursor.
    Fixed bug where it was hard to place the caret inside nested cE=true elements when the outer cE=false element was focused.
    Fixed bug where editors wouldn't properly initialize if both selector and mode where used.
    Fixed bug where IME input inside table cells would switch the IME off.
    Fixed bug where selection inside the first table cell would cause the whole table cell to get selected.
    Fixed bug where error handling of images being uploaded wouldn't properly handle faulty statuses.
    Fixed bug where inserting contents before a HR would cause an exception to be thrown.
    Fixed bug where copy/paste of Excel data would be inserted as an image.
    Fixed caret position issues with copy/paste of inline block cE=false elements.
    Fixed issues with various menu item focus bugs in Chrome. Where the focused menu bar item wasn't properly blurred.
    Fixed so the notifications have a solid background since it would be hard to read if there where text under it.
    Fixed so notifications gets animated similar to the ones used by dialogs.
    Fixed so larger images that gets pasted is handled better.
    Fixed so the window close button is more uniform on various platform and also increased it's hit area.
Version 4.3.5 (2016-02-11)
    Npm version bump due to package not being fully updated.
Version 4.3.4 (2016-02-11)
    Added new OpenWindow/CloseWindow events that gets fired when windows open/close.
    Added new NewCell/NewRow events that gets fired when table cells/rows are created.
    Added new Promise return value to tinymce.init makes it easier to handle initialization.
    Removed the jQuery version the jQuery plugin is now moved into the main package.
    Removed jscs from build process since eslint can now handle code style checking.
    Fixed various bugs with drag/drop of contentEditable:false elements.
    Fixed bug where deleting of very specific nested list items would result in an odd list.
    Fixed bug where lists would get merged with adjacent lists outside the editable inline root.
    Fixed bug where MS Edge would crash when closing a dialog then clicking a menu item.
    Fixed bug where table cell selection would add undo levels.
    Fixed bug where table cell selection wasn't removed when inline editor where removed.
    Fixed bug where table cell selection wouldn't work properly on nested tables.
    Fixed bug where table merge menu would be available when merging between thead and tbody.
    Fixed bug where table row/column resize wouldn't get properly removed when the editor was removed.
    Fixed bug where Chrome would scroll to the editor if there where a empty hash value in document url.
    Fixed bug where the cache suffix wouldn't work correctly with the importcss plugin.
    Fixed bug where selection wouldn't work properly on MS Edge on Windows Phone 10.
    Fixed so adjacent pre blocks gets joined into one pre block since that seems like the user intent.
    Fixed so events gets properly dispatched in shadow dom. Patch provided by Nazar Mokrynskyi.
Version 4.3.3 (2016-01-14)
    Added new table_resize_bars configuration setting.  This setting allows you to disable the table resize bars.
    Added new beforeInitialize event to tinymce.util.XHR lets you modify XHR properties before open. Patch contributed by Brent Clintel.
    Added new autolink_pattern setting to autolink plugin. Enables you to override the default autolink formats. Patch contributed by Ben Tiedt.
    Added new charmap option that lets you override the default charmap of the charmap plugin.
    Added new charmap_append option that lets you add new characters to the default charmap of the charmap plugin.
    Added new insertCustomChar event that gets fired when a character is inserted by the charmap plugin.
    Fixed bug where table cells started with a superfluous &nbsp; in IE10+.
    Fixed bug where table plugin would retain all BR tags when cells were merged.
    Fixed bug where media plugin would strip underscores from youtube urls.
    Fixed bug where IME input would fail on IE 11 if you typed within a table.
    Fixed bug where double click selection of a word would remove the space before the word on insert contents.
    Fixed bug where table plugin would produce exceptions when hovering tables with invalid structure.
    Fixed bug where fullscreen wouldn't scroll back to it's original position when untoggled.
    Fixed so the template plugins templates setting can be a function that gets a callback that can provide templates.
Version 4.3.2 (2015-12-14)
    Fixed bug where the resize bars for table cells were not affected by the object_resizing property.
    Fixed bug where the contextual table toolbar would appear incorrectly if TinyMCE was initialized inline inside a table.
    Fixed bug where resizing table cells did not fire a node change event or add an undo level.
    Fixed bug where double click selection of text on IE 11 wouldn't work properly.
    Fixed bug where codesample plugin would incorrectly produce br elements inside code elements.
    Fixed bug where media plugin would strip dashes from youtube urls.
    Fixed bug where it was possible to move the caret into the table resize bars.
    Fixed bug where drag/drop into a cE=false element was possible on IE.
Version 4.3.1 (2015-11-30)
    Fixed so it's possible to disable the table inline toolbar by setting it to false or an empty string.
    Fixed bug where it wasn't possible to resize some tables using the drag handles.
    Fixed bug where unique id:s would clash for multiple editor instances and cE=false selections.
    Fixed bug where the same plugin could be initialized multiple times.
    Fixed bug where the table inline toolbars would be displayed at the same time as the image toolbars.
    Fixed bug where the table selection rect wouldn't be removed when selecting another control element.
Version 4.3.0 (2015-11-23)
    Added new table column/row resize support. Makes it a lot more easy to resize the columns/rows in a table.
    Added new table inline toolbar. Makes it easier to for example add new rows or columns to a table.
    Added new notification API. Lets you display floating notifications to the end user.
    Added new codesample plugin that lets you insert syntax highlighted pre elements into the editor.
    Added new image_caption to images. Lets you create images with captions using a HTML5 figure/figcaption elements.
    Added new live previews of embeded videos. Lets you play the video right inside the editor.
    Added new setDirty method and "dirty" event to the editor. Makes it easier to track the dirty state change.
    Added new setMode method to Editor instances that lets you dynamically switch between design/readonly.
    Added new core support for contentEditable=false elements within the editor overrides the browsers broken behavior.
    Rewrote the noneditable plugin to use the new contentEditable false core logic.
    Fixed so the dirty state doesn't set to false automatically when the undo index is set to 0.
    Fixed the Selection.placeCaretAt so it works better on IE when the coordinate is between paragraphs.
    Fixed bug where data-mce-bogus="all" element contents where counted by the word count plugin.
    Fixed bug where contentEditable=false elements would be indented by the indent buttons.
    Fixed bug where images within contentEditable=false would be selected in WebKit on mouse click.
    Fixed bug in DOMUntils split method where the replacement parameter wouldn't work on specific cases.
    Fixed bug where the importcss plugin would import classes from the skin content css file.
    Fixed so all button variants have a wrapping span for it's text to make it easier to skin.
    Fixed so it's easier to exit pre block using the arrow keys.
    Fixed bug where listboxes with fix widths didn't render correctly.
Version 4.2.8 (2015-11-13)
    Fixed bug where it was possible to delete tables as the inline root element if all columns where selected.
    Fixed bug where the UI buttons active state wasn't properly updated due to recent refactoring of that logic.
Version 4.2.7 (2015-10-27)
    Fixed bug where backspace/delete would remove all formats on the last paragraph character in WebKit/Blink.
    Fixed bug where backspace within a inline format element with a bogus caret container would move the caret.
    Fixed bug where backspace/delete on selected table cells wouldn't add an undo level.
    Fixed bug where script tags embedded within the editor could sometimes get a mce- prefix prepended to them
    Fixed bug where validate: false option could produce an error to be thrown from the Serialization step.
    Fixed bug where inline editing of a table as the root element could let the user delete that table.
    Fixed bug where inline editing of a table as the root element wouldn't properly handle enter key.
    Fixed bug where inline editing of a table as the root element would normalize the selection incorrectly.
    Fixed bug where inline editing of a list as the root element could let the user delete that list.
    Fixed bug where inline editing of a list as the root element could let the user split that list.
    Fixed bug where resize handles would be rendered on editable root elements such as table.
Version 4.2.6 (2015-09-28)
    Added capability to set request headers when using XHRs.
    Added capability to upload local images automatically default delay is set to 30 seconds after editing images.
    Added commands ids mceEditImage, mceAchor and mceMedia to be avaiable from execCommand.
    Added Edge browser to saucelabs grunt task. Patch contributed by John-David Dalton.
    Fixed bug where blob uris not produced by tinymce would produce HTML invalid markup.
    Fixed bug where selection of contents of a nearly empty editor in Edge would sometimes fail.
    Fixed bug where color styles woudln't be retained on copy/paste in Blink/Webkit.
    Fixed bug where the table plugin would throw an error when inserting rows after a child table.
    Fixed bug where the template plugin wouldn't handle functions as variable replacements.
    Fixed bug where undo/redo sometimes wouldn't work properly when applying formatting collapsed ranges.
    Fixed bug where shift+delete wouldn't do a cut operation on Blink/WebKit.
    Fixed bug where cut action wouldn't properly store the before selection bookmark for the undo level.
    Fixed bug where backspace in side an empty list element on IE would loose editor focus.
    Fixed bug where the save plugin wouldn't enable the buttons when a change occurred.
    Fixed bug where Edge wouldn't initialize the editor if a document.domain was specified.
    Fixed bug where enter key before nested images would sometimes not properly expand the previous block.
    Fixed bug where the inline toolbars wouldn't get properly hidden when blurring the editor instance.
    Fixed bug where Edge would paste Chinese characters on some Windows 10 installations.
    Fixed bug where IME would loose focus on IE 11 due to the double trailing br bug fix.
    Fixed bug where the proxy url in imagetools was incorrect. Patch contributed by Wong Ho Wang.
Version 4.2.5 (2015-08-31)
    Added fullscreen capability to embedded youtube and vimeo videos.
    Fixed bug where the uploadImages call didn't work on IE 10.
    Fixed bug where image place holders would be uploaded by uploadImages call.
    Fixed bug where images marked with bogus would be uploaded by the uploadImages call.
    Fixed bug where multiple calls to uploadImages would result in decreased performance.
    Fixed bug where pagebreaks were editable to imagetools patch contributed by Rasmus Wallin.
    Fixed bug where the element path could cause too much recursion exception.
    Fixed bug for domains containing ".min". Patch contributed by Loïc Février.
    Fixed so validation of external links to accept a number after www. Patch contributed by Victor Carvalho.
    Fixed so the charmap is exposed though execCommand. Patch contributed by Matthew Will.
    Fixed so that the image uploads are concurrent for improved performance.
    Fixed various grammar problems in inline documentation. Patches provided by nikolas.
Version 4.2.4 (2015-08-17)
    Added picture as a valid element to the HTML 5 schema. Patch contributed by Adam Taylor.
    Fixed bug where contents would be duplicated on drag/drop within the same editor.
    Fixed bug where floating/alignment of images on Edge wouldn't work properly.
    Fixed bug where it wasn't possible to drag images on IE 11.
    Fixed bug where image selection on Edge would sometimes fail.
    Fixed bug where contextual toolbars icons wasn't rendered properly when using the toolbar_items_size.
    Fixed bug where searchreplace dialog doesn't get prefilled with the selected text.
    Fixed bug where fragmented matches wouldn't get properly replaced by the searchreplace plugin.
    Fixed bug where enter key wouldn't place the caret if was after a trailing space within an inline element.
    Fixed bug where the autolink plugin could produce multiple links for the same text on Gecko.
    Fixed bug where EditorUpload could sometimes throw an exception if the blob wasn't found.
    Fixed xss issues with media plugin not properly filtering out some script attributes.
Version 4.2.3 (2015-07-30)
    Fixed bug where image selection wasn't possible on Edge due to incompatible setBaseAndExtend API.
    Fixed bug where image blobs urls where not properly destroyed by the imagetools plugin.
    Fixed bug where keyboard shortcuts wasn't working correctly on IE 8.
    Fixed skin issue where the borders of panels where not visible on IE 8.
Version 4.2.2 (2015-07-22)
    Fixed bug where float panels were not being hidden on inline editor blur when fixed_toolbar_container config option was in use.
    Fixed bug where combobox states wasn't properly updated if contents where updated without keyboard.
    Fixed bug where pasting into textbox or combobox would move the caret to the end of text.
    Fixed bug where removal of bogus span elements before block elements would remove whitespace between nodes.
    Fixed bug where repositioning of inline toolbars where async and producing errors if the editor was removed from DOM to early. Patch by iseulde.
    Fixed bug where element path wasn't working correctly. Patch contributed by iseulde.
    Fixed bug where menus wasn't rendered correctly when custom images where added to a menu. Patch contributed by Naim Hammadi.
Version 4.2.1 (2015-06-29)
    Fixed bug where back/forward buttons in the browser would render blob images as broken images.
    Fixed bug where Firefox would throw regexp to big error when replacing huge base64 chunks.
    Fixed bug rendering issues with resize and context toolbars not being placed properly until next animation frame.
    Fixed bug where the rendering of the image while cropping would some times not be centered correctly.
    Fixed bug where listbox items with submenus would me selected as active.
    Fixed bug where context menu where throwing an error when rendering.
    Fixed bug where resize both option wasn't working due to resent addClass API change. Patch contributed by Jogai.
    Fixed bug where a hideAll call for container rendered inline toolbars would throw an error.
    Fixed bug where onclick event handler on combobox could cause issues if element.id was a function by some polluting libraries.
    Fixed bug where listboxes wouldn't get proper selected sub menu item when using link_list or image_list.
    Fixed so the UI controls are as wide as 4.1.x to avoid wrapping controls in toolbars.
    Fixed so the imagetools dialog is adaptive for smaller screen sizes.
Version 4.2.0 (2015-06-25)
    Added new flat default skin to make the UI more modern.
    Added new imagetools plugin, lets you crop/resize and apply filters to images.
    Added new contextual toolbars support to the API lets you add floating toolbars for specific CSS selectors.
    Added new promise feature fill as tinymce.util.Promise.
    Added new built in image upload feature lets you upload any base64 encoded image within the editor as files.
    Fixed bug where resize handles would appear in the right position in the wrong editor when switching between resizable content in different inline editors.
    Fixed bug where tables would not be inserted in inline mode due to previous float panel fix.
    Fixed bug where floating panels would remain open when focus was lost on inline editors.
    Fixed bug where cut command on Chrome would thrown a browser security exception.
    Fixed bug where IE 11 sometimes would report an incorrect size for images in the image dialog.
    Fixed bug where it wasn't possible to remove inline formatting at the end of block elements.
    Fixed bug where it wasn't possible to delete table cell contents when cell selection was vertical.
    Fixed bug where table cell wasn't emptied from block elements if delete/backspace where pressed in empty cell.
    Fixed bug where cmd+shift+arrow didn't work correctly on Firefox mac when selecting to start/end of line.
    Fixed bug where removal of bogus elements would sometimes remove whitespace between nodes.
    Fixed bug where the resize handles wasn't updated when the main window was resized.
    Fixed so script elements gets removed by default to prevent possible XSS issues in default config implementations.
    Fixed so the UI doesn't need manual reflows when using non native layout managers.
    Fixed so base64 encoded images doesn't slow down the editor on modern browsers while editing.
    Fixed so all UI elements uses touch events to improve mobile device support.
    Removed the touch click quirks patch for iOS since it did more harm than good.
    Removed the non proportional resize handles since. Unproportional resize can still be done by holding the shift key.
Version 4.1.10 (2015-05-05)
    Fixed bug where plugins loaded with compat3x would sometimes throw errors when loading using the jQuery version.
    Fixed bug where extra empty paragraphs would get deleted in WebKit/Blink due to recent Quriks fix.
    Fixed bug where the editor wouldn't work properly on IE 12 due to some required browser sniffing.
    Fixed bug where formatting shortcut keys where interfering with Mac OS X screenshot keys.
    Fixed bug where the caret wouldn't move to the next/previous line boundary on Cmd+Left/Right on Gecko.
    Fixed bug where it wasn't possible to remove formats from very specific nested contents.
    Fixed bug where undo levels wasn't produced when typing letters using the shift or alt+ctrl modifiers.
    Fixed bug where the dirty state wasn't properly updated when typing using the shift or alt+ctrl modifiers.
    Fixed bug where an error would be thrown if an autofocused editor was destroyed quickly after its initialization. Patch provided by thorn0.
    Fixed issue with dirty state not being properly updated on redo operation.
    Fixed issue with entity decoder not handling incorrectly written numeric entities.
    Fixed issue where some PI element values wouldn't be properly encoded.
Version 4.1.9 (2015-03-10)
    Fixed bug where indentation wouldn't work properly for non list elements.
    Fixed bug with image plugin not pulling the image dimensions out correctly if a custom document_base_url was used.
    Fixed bug where ctrl+alt+[1-9] would conflict with the AltGr+[1-9] on Windows. New shortcuts is ctrl+shift+[1-9].
    Fixed bug with removing formatting on nodes in inline mode would sometimes include nodes outside the editor body.
    Fixed bug where extra nbsp:s would be inserted when you replaced a word surrounded by spaces using insertContent.
    Fixed bug with pasting from Google Docs would produce extra strong elements and line feeds.
Version 4.1.8 (2015-03-05)
    Added new html5 sizes attribute to img elements used together with srcset.
    Added new elementpath option that makes it possible to disable the element path but keep the statusbar.
    Added new option table_style_by_css for the table plugin to set table styling with css rather than table attributes.
    Added new link_assume_external_targets option to prompt the user to prepend http:// prefix if the supplied link does not contain a protocol prefix.
    Added new image_prepend_url option to allow a custom base path/url to be added to images.
    Added new table_appearance_options option to make it possible to disable some options.
    Added new image_title option to make it possible to alter the title of the image, disabled by default.
    Fixed bug where selection starting from out side of the body wouldn't produce a proper selection range on IE 11.
    Fixed bug where pressing enter twice before a table moves the cursor in the table and causes a javascript error.
    Fixed bug where advanced image styles were not respected.
    Fixed bug where the less common Shift+Delete didn't produce a proper cut operation on WebKit browsers.
    Fixed bug where image/media size constrain logic would produce NaN when handling non number values.
    Fixed bug where internal classes where removed by the removeformat command.
    Fixed bug with creating links table cell contents with a specific selection would throw a exceptions on WebKit/Blink.
    Fixed bug where valid_classes option didn't work as expected according to docs. Patch provided by thorn0.
    Fixed bug where jQuery plugin would patch the internal methods multiple times. Patch provided by Drew Martin.
    Fixed bug where backspace key wouldn't delete the current selection of newly formatted content.
    Fixed bug where type over of inline formatting elements wouldn't properly keep the format on WebKit/Blink.
    Fixed bug where selection needed to be properly normalized on modern IE versions.
    Fixed bug where Command+Backspace didn't properly delete the whole line of text but the previous word.
    Fixed bug where UI active states wheren't properly updated on IE if you placed caret within the current range.
    Fixed bug where delete/backspace on WebKit/Blink would remove span elements created by the user.
    Fixed bug where delete/backspace would produce incorrect results when deleting between two text blocks with br elements.
    Fixed bug where captions where removed when pasting from MS Office.
    Fixed bug where lists plugin wouldn't properly remove fully selected nested lists.
    Fixed bug where the ttf font used for icons would throw an warning message on Gecko on Mac OS X.
    Fixed a bug where applying a color to text did not update the undo/redo history.
    Fixed so shy entities gets displayed when using the visualchars plugin.
    Fixed so removeformat removes ins/del by default since these might be used for strikethough.
    Fixed so multiple language packs can be loaded and added to the global I18n data structure.
    Fixed so transparent color selection gets treated as a normal color selection. Patch contributed by Alexander Hofbauer.
    Fixed so it's possible to disable autoresize_overflow_padding, autoresize_bottom_margin options by setting them to false.
    Fixed so the charmap plugin shows the description of the character in the dialog. Patch contributed by Jelle Hissink.
    Removed address from the default list of block formats since it tends to be missused.
    Fixed so the pre block format is called preformatted to make it more verbose.
    Fixed so it's possible to context scope translation strings this isn't needed most of the time.
    Fixed so the max length of the width/height input fields of the media dialog is 5 instead of 3.
    Fixed so drag/dropped contents gets properly processed by paste plugin since it's basically a paste. Patch contributed by Greg Fairbanks.
    Fixed so shortcut keys for headers is ctrl+alt+[1-9] instead of ctrl+[1-9] since these are for switching tabs in the browsers.
    Fixed so "u" doesn't get converted into a span element by the legacy input filter. Since this is now a valid HTML5 element.
    Fixed font families in order to provide appropriate web-safe fonts.
Version 4.1.7 (2014-11-27)
    Added HTML5 schema support for srcset, source and picture. Patch contributed by mattheu.
    Added new cache_suffix setting to enable cache busting by producing unique urls.
    Added new paste_convert_word_fake_lists option to enable users to disable the fake lists convert logic.
    Fixed so advlist style changes adds undo levels for each change.
    Fixed bug where WebKit would sometimes produce an exception when the autolink plugin where looking for URLs.
    Fixed bug where IE 7 wouldn't be rendered properly due to aggressive css compression.
    Fixed bug where DomQuery wouldn't accept window as constructor element.
    Fixed bug where the color picker in 3.x dialogs wouldn't work properly. Patch contributed by Callidior.
    Fixed bug where the image plugin wouldn't respect the document_base_url.
    Fixed bug where the jQuery plugin would fail to append to elements named array prototype names.
Version 4.1.6 (2014-10-08)
    Fixed bug with clicking on the scrollbar of the iframe would cause a JS error to be thrown.
    Fixed bug where null would produce an exception if you passed it to selection.setRng.
    Fixed bug where Ctrl/Cmd+Tab would indent the current list item if you switched tabs in the browser.
    Fixed bug where pasting empty cells from Excel would result in a broken table.
    Fixed bug where it wasn't possible to switch back to default list style type.
    Fixed issue where the select all quirk fix would fire for other modifiers than Ctrl/Cmd combinations.
    Replaced jake with grunt since it is more mainstream and has better plugin support.
Version 4.1.5 (2014-09-09)
    Fixed bug where sometimes the resize rectangles wouldn't properly render on images on WebKit/Blink.
    Fixed bug in list plugin where delete/backspace would merge empty LI elements in lists incorrectly.
    Fixed bug where empty list elements would result in empty LI elements without it's parent container.
    Fixed bug where backspace in empty caret formatted element could produce an type error exception of Gecko.
    Fixed bug where lists pasted from word with a custom start index above 9 wouldn't be properly handled.
    Fixed bug where tabfocus plugin would tab out of the editor instance even if the default action was prevented.
    Fixed bug where tabfocus wouldn't tab properly to other adjacent editor instances.
    Fixed bug where the DOMUtils setStyles wouldn't properly removed or update the data-mce-style attribute.
    Fixed bug where dialog select boxes would be placed incorrectly if document.body wasn't statically positioned.
    Fixed bug where pasting would sometimes scroll to the top of page if the user was using the autoresize plugin.
    Fixed bug where caret wouldn't be properly rendered by Chrome when clicking on the iframes documentElement.
    Fixed so custom images for menubutton/splitbutton can be provided. Patch contributed by Naim Hammadi.
    Fixed so the default action of windows closing can be prevented by blocking the default action of the close event.
    Fixed so nodeChange and focus of the editor isn't automatically performed when opening sub dialogs.
Version 4.1.4 (2014-08-21)
    Added new media_filter_html option to media plugin that blocks any conditional comments, scripts etc within a video element.
    Added new content_security_policy option allows you to set custom policy for iframe contents. Patch contributed by Francois Chagnon.
    Fixed bug where activate/deactivate events wasn't firing properly when switching between editors.
    Fixed bug where placing the caret on iOS was difficult due to a WebKit bug with touch events.
    Fixed bug where the resize helper wouldn't render properly on older IE versions.
    Fixed bug where resizing images inside tables on older IE versions would sometimes fail depending mouse position.
    Fixed bug where editor.insertContent would produce an exception when inserting select/option elements.
    Fixed bug where extra empty paragraphs would be produced if block elements where inserted inside span elements.
    Fixed bug where the spellchecker menu item wouldn't be properly checked if spell checking was started before it was rendered.
    Fixed bug where the DomQuery filter function wouldn't remove non elements from collection.
    Fixed bug where document with custom document.domain wouldn't properly render the editor.
    Fixed bug where IE 8 would throw exception when trying to enter invalid color values into colorboxes.
    Fixed bug where undo manager could incorrectly add an extra undo level when custom resize handles was removed.
    Fixed bug where it wouldn't be possible to alter cell properties properly on table cells on IE 8.
    Fixed so the color picker button in table dialog isn't shown unless you include the colorpicker plugin or add your own custom color picker.
    Fixed so activate/deactivate events fire when windowManager opens a window since.
    Fixed so the table advtab options isn't separated by an underscore to normalize naming with image_advtab option.
    Fixed so the table cell dialog has proper padding when the advanced tab in disabled.
Version 4.1.3 (2014-07-29)
    Added event binding logic to tinymce.util.XHR making it possible to override headers and settings before any request is made.
    Fixed bug where drag events wasn't fireing properly on older IE versions since the event handlers where bound to document.
    Fixed bug where drag/dropping contents within the editor on IE would force the contents into plain text mode even if it was internal content.
    Fixed bug where IE 7 wouldn't open menus properly due to a resize bug in the browser auto closing them immediately.
    Fixed bug where the DOMUtils getPos logic wouldn't produce a valid coordinate inside the body if the body was positioned non static.
    Fixed bug where the element path and format state wasn't properly updated if you had the wordcount plugin enabled.
    Fixed bug where a comment at the beginning of source would produce an exception in the formatter logic.
    Fixed bug where setAttrib/getAttrib on null would throw exception together with any hooked attributes like style.
    Fixed bug where table sizes wasn't properly retained when copy/pasting on WebKit/Blink.
    Fixed bug where WebKit/Blink would produce colors in RGB format instead of the forced HEX format when deleting contents.
    Fixed bug where the width attribute wasn't updated on tables if you changed the size inside the table dialog.
    Fixed bug where control selection wasn't properly handled when the caret was placed directly after an image.
    Fixed bug where selecting the contents of table cells using the selection.select method wouldn't place the caret properly.
    Fixed bug where the selection state for images wasn't removed when placing the caret right after an image on WebKit/Blink.
    Fixed bug where all events wasn't properly unbound when and editor instance was removed or destroyed by some external innerHTML call.
    Fixed bug where it wasn't possible or very hard to select images on iOS when the onscreen keyboard was visible.
    Fixed so auto_focus can take a boolean argument this will auto focus the last initialized editor might be useful for single inits.
    Fixed so word auto detect lists logic works better for faked lists that doesn't have specific markup.
    Fixed so nodeChange gets fired on mouseup as it used to before 4.1.1 we optimized that event to fire less often.
    Removed the finish menu item from spellchecker menu since it's redundant you can stop spellchecking by toggling menu item or button.
Version 4.1.2 (2014-07-15)
    Added offset/grep to DomQuery class works basically the same as it's jQuery equivalent.
    Fixed bug where backspace/delete or setContent with an empty string would remove header data when using the fullpage plugin.
    Fixed bug where tinymce.remove with a selector not matching any editors would remove all editors.
    Fixed bug where resizing of the editor didn't work since the theme was calling setStyles instead of setStyle.
    Fixed bug where IE 7 would fail to append html fragments to iframe document when using DomQuery.
    Fixed bug where the getStyle DOMUtils method would produce an exception if it was called with null as it's element.
    Fixed bug where the paste plugin would remove the element if the none of the paste_webkit_styles rules matched the current style.
    Fixed bug where contextmenu table items wouldn't work properly on IE since it would some times fire an incorrect selection change.
    Fixed bug where the padding/border values wasn't used in the size calculation for the body size when using autoresize. Patch contributed by Matt Whelan.
    Fixed bug where conditional word comments wouldn't be properly removed when pasting plain text.
    Fixed bug where resizing would sometime fail on IE 11 when the mouseup occurred inside the resizable element.
    Fixed so the iframe gets initialized without any inline event handlers for better CSP support. Patch contributed by Matt Whelan.
    Fixed so the tinymce.dom.Sizzle is the latest version of sizzle this resolves the document context bug.
Version 4.1.1 (2014-07-08)
    Fixed bug where pasting plain text on some WebKit versions would result in an empty line.
    Fixed bug where resizing images inside tables on IE 11 wouldn't work properly.
    Fixed bug where IE 11 would sometimes throw "Invalid argument" exception when editor contents was set to an empty string.
    Fixed bug where document.activeElement would throw exceptions on IE 9 when that element was hidden or removed from dom.
    Fixed bug where WebKit/Blink sometimes produced br elements with the Apple-interchange-newline class.
    Fixed bug where table cell selection wasn't properly removed when copy/pasting table cells.
    Fixed bug where pasting nested list items from Word wouldn't produce proper semantic nested lists.
    Fixed bug where right clicking using the contextmenu plugin on WebKit/Blink on Mac OS X would select the target current word or line.
    Fixed bug where it wasn't possible to alter table cell properties on IE 8 using the context menu.
    Fixed bug where the resize helper wouldn't be correctly positioned on older IE versions.
    Fixed bug where fullpage plugin would produce an error if you didn't specify a doctype encoding.
    Fixed bug where anchor plugin would get the name/id of the current element even if it wasn't anchor element.
    Fixed bug where visual aids for tables wouldn't be properly disabled when changing the border size.
    Fixed bug where some control selection events wasn't properly fired on older IE versions.
    Fixed bug where table cell selection on older IE versions would prevent resizing of images.
    Fixed bug with paste_data_images paste option not working properly on modern IE versions.
    Fixed bug where custom elements with underscores in the name wasn't properly parsed/serialized.
    Fixed bug where applying inline formats to nested list elements would produce an incorrect formatting result.
    Fixed so it's possible to hide items from elements path by using preventDefault/stopPropagation.
    Fixed so inline mode toolbar gets rendered right aligned if the editable element positioned to the documents right edge.
    Fixed so empty inline elements inside empty block elements doesn't get removed if configured to be kept intact.
    Fixed so DomQuery parentsUntil/prevUntil/nextUntil supports selectors/elements/filters etc.
    Fixed so legacyoutput plugin overrides fontselect and fontsizeselect controls and handles font elements properly.
Version 4.1.0 (2014-06-18)
    Added new file_picker_callback option to replace the old file_browser_callback the latter will still work though.
    Added new custom colors to textcolor plugin will be displayed if a color picker is provided also shows the latest colors.
    Added new color_picker_callback option to enable you to add custom color pickers to the editor.
    Added new advanced tabs to table/cell/row dialogs to enable you to select colors for border/background.
    Added new colorpicker plugin that lets you select colors from a hsv color picker.
    Added new tinymce.util.Color class to handle color parsing and converting.
    Added new colorpicker UI widget element lets you add a hsv color picker to any form/window.
    Added new textpattern plugin that allows you to use markdown like text patterns to format contents.
    Added new resize helper element that shows the current width & height while resizing.
    Added new "once" method to Editor and EventDispatcher enables since callback execution events.
    Added new jQuery like class under tinymce.dom.DomQuery it's exposed on editor instances (editor.$) and globally under (tinymce.$).
    Fixed so the default resize method for images are proportional shift/ctrl can be used to make an unproportional size.
    Fixed bug where the image_dimensions option of the image plugin would cause exceptions when it tried to update the size.
    Fixed bug where table cell dialog class field wasn't properly updated when editing an a table cell with an existing class.
    Fixed bug where Safari on Mac would produce webkit-fake-url for pasted images so these are now removed.
    Fixed bug where the nodeChange event would get fired before the selection was changed when clicking inside the current selection range.
    Fixed bug where valid_classes option would cause exception when it removed internal prefixed classes like mce-item-.
    Fixed bug where backspace would cause navigation in IE 8 on an inline element and after a caret formatting was applied.
    Fixed so placeholder images produced by the media plugin gets selected when inserted/edited.
    Fixed so it's possible to drag in images when the paste_data_images option is enabled. Might be useful for mail clients.
    Fixed so images doesn't get a width/height applied if the image_dimensions option is set to false useful for responsive contents.
    Fixed so it's possible to pass in an optional arguments object for the nodeChanged function to be passed to all nodechange event listeners.
    Fixed bug where media plugin embed code didn't update correctly.<|MERGE_RESOLUTION|>--- conflicted
+++ resolved
@@ -1,4 +1,3 @@
-<<<<<<< HEAD
 Version 5.0.0-preview-4 (TBD)
     Fixed `EditorResize` event not being fired upon editor resize #AP-327
     Fixed tables losing styles when updating through the dialog #AP-368
@@ -34,14 +33,12 @@
 Version 5.0.0-preview-1 (2018-10-01)
     Developer preview 1
     Initial list of features and changes is available at https://tiny.cloud/docs-preview/release-notes/new-features/
-=======
 Version 4.8.5 (2018-10-30)
     Added a content_css_cors setting to the editor that adds the crossorigin="anonymous" attribute to link tags added by the StyleSheetLoader. #TINY-1909
     Fixed a bug where trying to remove formatting with a collapsed selection range would throw an exception. #GH-4636
     Fixed a bug in the image plugin that caused updating figures to split contenteditable elements. #GH-4563
     Fixed a bug that was causing incorrect viewport calculations for fixed position UI elements. #TINY-1897
     Fixed a bug where inline formatting would cause the delete key to do nothing. #TINY-1900
->>>>>>> 9f40622c
 Version 4.8.4 (2018-10-23)
     Added support for the HTML5 `main` element. #TINY-1877
     Changed the keyboard shortcut to move focus to contextual toolbars to Ctrl+F9. #TINY-1812
