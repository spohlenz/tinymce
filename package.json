--- conflicted
+++ resolved
@@ -1,10 +1,6 @@
 {
   "name": "@ephox/alloy",
-<<<<<<< HEAD
-  "version": "4.10.10",
-=======
   "version": "4.11.2",
->>>>>>> 1f5490be
   "description": "Ui Framework",
   "dependencies": {
     "@ephox/agar": "latest",
