--- conflicted
+++ resolved
@@ -1,10 +1,6 @@
 {
   "name": "@ephox/katamari",
-<<<<<<< HEAD
-  "version": "1.0.0",
-=======
   "version": "1.1.0",
->>>>>>> ebe8dae7
   "description": "Basic data type library",
   "scripts": {
     "test": "bolt test config/bolt/atomic.js $(find src/test/js/atomic -name *Test.js)"
