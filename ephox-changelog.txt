--- conflicted
+++ resolved
@@ -1,9 +1,6 @@
-<<<<<<< HEAD
 	Included moxiecode fix from 3.4 - Fixed bug where the editor would scroll to the toolbar when clicked due to a call to focus in ListBox.
 	Added support for ARIA Accessibility.
-=======
 	Backported fix for colorpicker color validation.
->>>>>>> 862190b8
 	Fixed issue where styles were not included when using the full page plugin.
 	Fixed issue where deleting some paragraphs on IE would cause an exception.
 	Fixed issue where pasting part of a list from IE did not wrap the list in a UL element.
