--- conflicted
+++ resolved
@@ -6,16 +6,12 @@
 
 ## [Unreleased]
 
-<<<<<<< HEAD
-# [4.11.11] - 2019-04-15
-### Fixed
-- Fixed aria attributes for URL input and typeahead text fields
-=======
 # [4.11.15] - 2019-04-26
+### Fixed
+- Fixed aria attributes for typeahead text fields
 
 ### Added
 - Added `AnchorOverrides` to the SubmenuAnchor and SubmenuAnchorSpec
->>>>>>> 7c431349
 
 # [4.11.11] - 2019-04-16
 ### Added
