--- conflicted
+++ resolved
@@ -81,23 +81,13 @@
     fx(v, (v) => n(wrap(v), logs), (err) => d(err, logs))
   );
 
-<<<<<<< HEAD
-const inject = function <T, U>(value: U): Chain<T, U> {
-  return on(function (_input: T, next: NextFn<Wrap<U>>, die: DieFn, logs: TestLogs) {
-=======
 const inject = <T, U>(value: U): Chain<T, U> =>
   on((_input: T, next: NextFn<Wrap<U>>, die: DieFn, logs: TestLogs) => {
->>>>>>> 08aa1053
     next(wrap(value), logs);
   });
 
-<<<<<<< HEAD
-const injectThunked = <T, U>(f: () => U): Chain<T, U> => {
-  return on((_input: any, next: NextFn<Wrap<U>>, die: DieFn, logs: TestLogs) => {
-=======
 const injectThunked = <T, U>(f: () => U): Chain<T, U> =>
   on((_input: T, next: NextFn<Wrap<U>>, die: DieFn, logs: TestLogs) => {
->>>>>>> 08aa1053
     next(wrap(f()), logs);
   });
 
