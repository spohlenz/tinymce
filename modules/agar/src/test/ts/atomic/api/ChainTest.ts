import { UnitTest } from '@ephox/bedrock-client';
import { Chain } from 'ephox/agar/api/Chain';
import * as Logger from 'ephox/agar/api/Logger';
import { Pipeline } from 'ephox/agar/api/Pipeline';
import { Step } from 'ephox/agar/api/Step';
import * as StepAssertions from 'ephox/agar/test/StepAssertions';

UnitTest.asynctest('ChainTest', (success, failure) => {

  const cIsEqual = (expected) =>
    Chain.async((actual, next, die) => {
      if (expected === actual) {
        next(actual);
      } else {
        die('Cat is not a dog');
      }
    });

  const cIsEqualAndChange = (expected, newValue) =>
    Chain.async((actual, next, die) => {
      if (expected === actual) {
        next(newValue);
      } else {
        die('Cat is not a dog');
      }
    });

  const acc = (ch) => Chain.async((input, next, die) => {
    next(input + ch);
  });
  const testInputValueFails = StepAssertions.testStepsFail(
    'Output value is not a chain: dog',
    [
      Chain.asStep({}, [
        Chain.on((cInput, cNext, cDie, cLogs) => {
          cNext(<any> 'dog', cLogs);
        })
      ])
    ]
  );

  const testInputValuePasses = StepAssertions.testStepsPass(
    {},
    [
      Chain.asStep({}, [
<<<<<<< HEAD
        Chain.on(function (cInput, cNext, cDie, cLogs) {
          cNext('doge', cLogs);
=======
        Chain.on((cInput, cNext, cDie, cLogs) => {
          cNext(Chain.wrap('doge'), cLogs);
>>>>>>> c2764b32
        })
      ])
    ]
  );

  const testInputValueOfUndefinedPasses = StepAssertions.testStepsPass(
    {},
    [
      Chain.asStep({}, [
<<<<<<< HEAD
        Chain.on(function (cInput, cNext, cDie, cLogs) {
          cNext(undefined, cLogs);
=======
        Chain.on((cInput, cNext, cDie, cLogs) => {
          cNext(Chain.wrap(undefined), cLogs);
>>>>>>> c2764b32
        })
      ])
    ]
  );

  const testChainingFails = StepAssertions.testStepsFail(
    'Cat is not a dog',
    [
      Chain.asStep({}, [
        Chain.inject('dog'),
        cIsEqual('cat')
      ])
    ]
  );

  const testChainingPasses = StepAssertions.testStepsPass(
    {},
    [
      Chain.asStep('value', [
        Chain.inject('cat'),
        cIsEqual('cat')
      ])
    ]
  );

  const testChainingFailsBecauseChanges = StepAssertions.testStepsFail(
    'Cat is not a dog',
    [
      Chain.asStep('value', [
        Chain.inject('cat'),
        cIsEqualAndChange('cat', 'new.cat'),
        cIsEqualAndChange('cat', 'new.dog')
      ])
    ]
  );

  const testChainParentPasses = StepAssertions.testStepsPass(
    {},
    [
      Chain.asStep({}, [
        Chain.fromParent(
          Chain.inject('cat'),
          [
            cIsEqualAndChange('cat', 'new.cat'),
            cIsEqualAndChange('cat', 'new.dog'),
            cIsEqualAndChange('cat', 'new.elephant')
          ]
        )
      ])
    ]
  );

  const testChainParentAcc = StepAssertions.testChain(
    'Sentence: ',
    Chain.fromParent(
      Chain.inject('Sentence: '), [
        acc('T'),
        acc('h'),
        acc('i'),
        acc('s')
      ]
    )
  );

  const testChainAcc = StepAssertions.testChain(
    'Sentence: This',
    Chain.fromChainsWith('Sentence: ', [
      acc('T'),
      acc('h'),
      acc('i'),
      acc('s')
    ])
  );

<<<<<<< HEAD
=======
  const testChainEnforcesInput = StepAssertions.testStepsFail(
    'Input Value is not a chain: raw.input',
    [
      Step.raw((_, next, die, logs) => {
        Chain.on((input: any, n, d, clogs) => {
          n(input, clogs);
        }).runChain(<any> 'raw.input', next, die, logs);
      })
    ]
  );

>>>>>>> c2764b32
  const testChainAsync = StepAssertions.testChain(
    'async works!',
    Chain.async((_value, next) => {
      next('async works!');
    })
  );

  const testChainAsyncFail = StepAssertions.testChainFail(
    'async fails!',
    {},
    Chain.async((_value, _next, die) => {
      die('async fails!');
    })
  );

  const testChainAsyncChain = StepAssertions.testChain(
    'async chains!',
    Chain.fromChains([
      Chain.inject('async chains!'),
      Chain.async((value, next, _die) => {
        next(value);
      })
    ])
  );

  const testChainRunStepsOnValue = StepAssertions.testChain(
    'runSteps*runStepsOnValue=succ!',
    Chain.fromChains([
      Chain.inject('runSteps'),
      Chain.runStepsOnValue(
        (s: string) => [
          Step.stateful((initial, next, die) => {
            next(initial + '*' + s + 'OnValue');
          }),
          Step.stateful((v, next, die) => {
            next(v + '=succ!');
          })
        ]
      )
    ])
  );

  const testChainInjectThunked = StepAssertions.testStepsPass(
    {},
    [
      Chain.asStep({}, [
        Chain.injectThunked(() => 'cat'),
        cIsEqual('cat')
      ])
    ]
  );

  return Pipeline.async({}, [
    Logger.t(
      '[When a previous link passes a failure that fails a chain, the step should fail]\n',
      testChainingFails
    ),
    Logger.t(
      '[When the last link passes a success, the step should pass]\n',
      testChainingPasses
    ),
    Logger.t(
      '[When using parent, each chain gets the first input]\n',
      testChainParentPasses
    ),
    Logger.t(
      '[When not using parent, if the chain changes the value, subsequent asserts fail]\n',
      testChainingFailsBecauseChanges
    ),
    Logger.t(
      '[When using parent, chains do not accumulate when passing]\n',
      testChainParentAcc
    ),
    Logger.t(
      '[When using fromChains, chains do accumulate when passing]\n',
      testChainAcc
    ),
    Logger.t(
      '[Chain should async]\n',
      testChainAsync
    ),

    Logger.t(
      '[Chain should async fail]\n',
      testChainAsyncFail
    ),

    Logger.t(
      '[Chain should async chain]\n',
      testChainAsyncChain
    ),

    Logger.t(
      '[Basic API: Chain.log]\n',
      Chain.asStep({}, [
        Chain.log('message')
      ])
    ),

    Logger.t(
      '[Basic API: Chain.debugging]\n',
      Chain.asStep({}, [
        Chain.debugging
      ])
    ),

    Logger.t(
      '[Basic API: Chain.wait]\n',
      Chain.asStep({}, [
        Chain.wait(5)
      ])
    ),

    Logger.t(
      '[Complex API: Chain.runStepsOnValue\n',
      testChainRunStepsOnValue
    ),

    Logger.t(
      '[Basic API: Chain.injectThunked\n',
      testChainInjectThunked
    )
  ], () => {
    success();
  }, failure);
});

UnitTest.asynctest('Chain.predicate true', (success, failure) => {
  Pipeline.async('stepstate', [
    StepAssertions.testStepsPass(
      'stepstate',
      [Chain.asStep('chicken', [Chain.predicate((x) => {
        return x === 'chicken';
      })])]
    )
  ], () => success(), failure);
});

UnitTest.asynctest('Chain.predicate false', (success, failure) => {
  Pipeline.async('stepstate', [
    StepAssertions.testStepsFail(
      'predicate did not succeed',
      [Chain.asStep('chicken', [Chain.predicate((x) => x === 'frog')])]
    )
  ], () => success(), failure);
});<|MERGE_RESOLUTION|>--- conflicted
+++ resolved
@@ -43,13 +43,8 @@
     {},
     [
       Chain.asStep({}, [
-<<<<<<< HEAD
         Chain.on(function (cInput, cNext, cDie, cLogs) {
           cNext('doge', cLogs);
-=======
-        Chain.on((cInput, cNext, cDie, cLogs) => {
-          cNext(Chain.wrap('doge'), cLogs);
->>>>>>> c2764b32
         })
       ])
     ]
@@ -59,13 +54,8 @@
     {},
     [
       Chain.asStep({}, [
-<<<<<<< HEAD
         Chain.on(function (cInput, cNext, cDie, cLogs) {
           cNext(undefined, cLogs);
-=======
-        Chain.on((cInput, cNext, cDie, cLogs) => {
-          cNext(Chain.wrap(undefined), cLogs);
->>>>>>> c2764b32
         })
       ])
     ]
@@ -140,20 +130,6 @@
     ])
   );
 
-<<<<<<< HEAD
-=======
-  const testChainEnforcesInput = StepAssertions.testStepsFail(
-    'Input Value is not a chain: raw.input',
-    [
-      Step.raw((_, next, die, logs) => {
-        Chain.on((input: any, n, d, clogs) => {
-          n(input, clogs);
-        }).runChain(<any> 'raw.input', next, die, logs);
-      })
-    ]
-  );
-
->>>>>>> c2764b32
   const testChainAsync = StepAssertions.testChain(
     'async works!',
     Chain.async((_value, next) => {
