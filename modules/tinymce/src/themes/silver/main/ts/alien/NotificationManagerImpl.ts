--- conflicted
+++ resolved
@@ -5,13 +5,8 @@
  * For commercial licenses see https://www.tiny.cloud/
  */
 
-<<<<<<< HEAD
-import { Gui, GuiFactory, InlineView } from '@ephox/alloy';
-import { Element } from '@ephox/dom-globals';
-=======
-import { GuiFactory, InlineView, Layout, LayoutInside, NodeAnchorSpec } from '@ephox/alloy';
+import { Gui, GuiFactory, InlineView, Layout, LayoutInside, NodeAnchorSpec } from '@ephox/alloy';
 import { Element as DomElement } from '@ephox/dom-globals';
->>>>>>> ad67d618
 import { Arr, Option } from '@ephox/katamari';
 import { Body, Element } from '@ephox/sugar';
 
