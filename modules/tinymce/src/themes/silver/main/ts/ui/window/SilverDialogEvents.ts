/**
 * Copyright (c) Tiny Technologies, Inc. All rights reserved.
 * Licensed under the LGPL or a commercial license.
 * For LGPL see License.txt in the project root for license information.
 * For commercial licenses see https://www.tiny.cloud/
 */

import { AlloyComponent, AlloyEvents, AlloyTriggers, CustomEvent, Keying, NativeEvents, Reflecting, Representing, } from '@ephox/alloy';
import { DialogManager, Types } from '@ephox/bridge';
<<<<<<< HEAD
import { Focus, Compare, Attr } from '@ephox/sugar';

import {
  formActionEvent,
  FormActionEvent,
  formBlockEvent,
  formCancelEvent,
  FormCancelEvent,
  FormChangeEvent,
  formChangeEvent,
  FormCloseEvent,
  formCloseEvent,
  FormBlockEvent,
  FormSubmitEvent,
  formSubmitEvent,
  formUnblockEvent,
  FormUnblockEvent,
  formTabChangeEvent,
  FormTabChangeEvent
} from '../general/FormEvents';
import * as NavigableObject from '../general/NavigableObject';
=======
import { HTMLElement } from '@ephox/dom-globals';
import { Result } from '@ephox/katamari';
import { Attr, Compare, Element, Focus } from '@ephox/sugar';

import { formActionEvent, FormActionEvent, formBlockEvent, FormBlockEvent, formCancelEvent, FormCancelEvent, FormChangeEvent, formChangeEvent, FormCloseEvent, formCloseEvent, FormSubmitEvent, formSubmitEvent, formTabChangeEvent, FormTabChangeEvent, formUnblockEvent, FormUnblockEvent } from '../general/FormEvents';
import NavigableObject from '../general/NavigableObject';
>>>>>>> 9529418f

export interface ExtraListeners {
  onBlock: (blockEvent: FormBlockEvent) => void;
  onUnblock: () => void;
  onClose: () => void;
}

const initCommonEvents = (fireApiEvent: <E extends CustomEvent>(name: string, f: Function) => any, extras: ExtraListeners) => {
  return [
    // When focus moves onto a tab-placeholder, skip to the next thing in the tab sequence
    AlloyEvents.runWithTarget(NativeEvents.focusin(), NavigableObject.onFocus),

    // TODO: Test if disabled first.
    fireApiEvent<FormCloseEvent>(formCloseEvent, (api, spec) => {
      extras.onClose();
      spec.onClose();
    }),

    // TODO: Test if disabled first.
    fireApiEvent<FormCancelEvent>(formCancelEvent, (api, spec, _event, self) => {
      spec.onCancel(api);
      AlloyTriggers.emit(self, formCloseEvent);
    }),

    AlloyEvents.run<FormUnblockEvent>(formUnblockEvent, (c, se) => extras.onUnblock()),

    AlloyEvents.run<FormBlockEvent>(formBlockEvent, (c, se) => extras.onBlock(se.event()))
  ];
};

const initUrlDialog = <T>(getInstanceApi: () => Types.UrlDialog.UrlDialogInstanceApi, extras: ExtraListeners) => {
  const fireApiEvent = <E extends CustomEvent>(eventName: string, f: (api: Types.UrlDialog.UrlDialogInstanceApi, spec: Types.UrlDialog.UrlDialog, e: E, c: AlloyComponent) => void) => {
    return AlloyEvents.run<E>(eventName, (c, se) => {
      withSpec(c, (spec, _c) => {
        f(getInstanceApi(), spec, se.event(), c);
      });
    });
  };

  const withSpec = (c: AlloyComponent, f: (spec: Types.UrlDialog.UrlDialog, c: AlloyComponent) => void): void => {
    Reflecting.getState(c).get().each((currentDialog: Types.UrlDialog.UrlDialog) => {
      f(currentDialog, c);
    });
  };
  return [
    ...initCommonEvents(fireApiEvent, extras),

    fireApiEvent<FormActionEvent>(formActionEvent, (api, spec, event) => {
      spec.onAction(api, { name: event.name() });
    })
  ];
};

const initDialog = <T>(getInstanceApi: () => Types.Dialog.DialogInstanceApi<T>, extras: ExtraListeners, getSink: () => Result<AlloyComponent, any>) => {
  const fireApiEvent = <E extends CustomEvent>(eventName: string, f: (api: Types.Dialog.DialogInstanceApi<T>, spec: Types.Dialog.Dialog<T>, e: E, c: AlloyComponent) => void) => {
    return AlloyEvents.run<E>(eventName, (c, se) => {
      withSpec(c, (spec, _c) => {
        f(getInstanceApi(), spec, se.event(), c);
      });
    });
  };

  const withSpec = (c: AlloyComponent, f: (spec: Types.Dialog.Dialog<T>, c: AlloyComponent) => void): void => {
    Reflecting.getState(c).get().each((currentDialogInit: DialogManager.DialogInit<T>) => {
      f(currentDialogInit.internalDialog, c);
    });
  };

  return [
    ...initCommonEvents(fireApiEvent, extras),

    fireApiEvent<FormSubmitEvent>(formSubmitEvent, (api, spec) => spec.onSubmit(api)),

    fireApiEvent<FormChangeEvent<T>>(formChangeEvent, (api, spec, event) => {
      spec.onChange(api, { name: event.name() });
    }),

    fireApiEvent<FormActionEvent>(formActionEvent, (api, spec, event, component) => {
      const focusIn = () => Keying.focusIn(component);
      const isDisabled = (focused: Element<HTMLElement>) => Attr.has(focused, 'disabled') || Attr.getOpt(focused, 'aria-disabled').exists((val) => val === 'true');
      const current = Focus.active();

      spec.onAction(api, { name: event.name(), value: event.value() });

      Focus.active().fold(focusIn, (focused) => {
        // We need to check if the focused element is disabled because apparently firefox likes to leave focus on disabled elements.
        if (isDisabled(focused)) {
          focusIn();
        // And we need the below check for IE, which likes to leave focus on the parent of disabled elements
        } else if (current.exists((cur) => Compare.contains(focused, cur) && isDisabled(cur))) {
          focusIn();
        // Lastly if something outside the sink has focus then return the focus back to the dialog
        } else {
          getSink().toOption()
            .filter((sink) => !Compare.contains(sink.element(), focused))
            .each(focusIn);
        }
      });
    }),

    fireApiEvent<FormTabChangeEvent>(formTabChangeEvent, (api, spec, event) => {
      spec.onTabChange(api, { newTabName: event.name(), oldTabName: event.oldName() });
    }),

    // When the dialog is being closed, store the current state of the form
    AlloyEvents.runOnDetached((component) => {
      const api = getInstanceApi();
      Representing.setValue(component, api.getData());
    })
  ];
};

export const SilverDialogEvents = {
  initUrlDialog,
  initDialog
};<|MERGE_RESOLUTION|>--- conflicted
+++ resolved
@@ -7,36 +7,12 @@
 
 import { AlloyComponent, AlloyEvents, AlloyTriggers, CustomEvent, Keying, NativeEvents, Reflecting, Representing, } from '@ephox/alloy';
 import { DialogManager, Types } from '@ephox/bridge';
-<<<<<<< HEAD
-import { Focus, Compare, Attr } from '@ephox/sugar';
-
-import {
-  formActionEvent,
-  FormActionEvent,
-  formBlockEvent,
-  formCancelEvent,
-  FormCancelEvent,
-  FormChangeEvent,
-  formChangeEvent,
-  FormCloseEvent,
-  formCloseEvent,
-  FormBlockEvent,
-  FormSubmitEvent,
-  formSubmitEvent,
-  formUnblockEvent,
-  FormUnblockEvent,
-  formTabChangeEvent,
-  FormTabChangeEvent
-} from '../general/FormEvents';
-import * as NavigableObject from '../general/NavigableObject';
-=======
 import { HTMLElement } from '@ephox/dom-globals';
 import { Result } from '@ephox/katamari';
 import { Attr, Compare, Element, Focus } from '@ephox/sugar';
 
 import { formActionEvent, FormActionEvent, formBlockEvent, FormBlockEvent, formCancelEvent, FormCancelEvent, FormChangeEvent, formChangeEvent, FormCloseEvent, formCloseEvent, FormSubmitEvent, formSubmitEvent, formTabChangeEvent, FormTabChangeEvent, formUnblockEvent, FormUnblockEvent } from '../general/FormEvents';
-import NavigableObject from '../general/NavigableObject';
->>>>>>> 9529418f
+import * as NavigableObject from '../general/NavigableObject';
 
 export interface ExtraListeners {
   onBlock: (blockEvent: FormBlockEvent) => void;
