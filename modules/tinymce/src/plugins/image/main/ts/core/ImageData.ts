--- conflicted
+++ resolved
@@ -110,25 +110,13 @@
   }
 };
 
-<<<<<<< HEAD
 const setSize = (name: string, normalizeCss: CssNormalizer) => (image: HTMLElement, name: string, value: string) => {
   if (image.style[name]) {
     image.style[name] = Utils.addPixelSuffix(value);
     normalizeStyle(image, normalizeCss);
   } else {
-    setAttrib(image, name, value);
-  }
-=======
-const setSize = (name: string, normalizeCss: CssNormalizer) => {
-  return (image: HTMLElement, name: string, value: string) => {
-    if (image.style[name]) {
-      image.style[name] = Utils.addPixelSuffix(value);
-      normalizeStyle(image, normalizeCss);
-    } else {
-      updateAttrib(image, name, value);
-    }
-  };
->>>>>>> bc7902ab
+    updateAttrib(image, name, value);
+  }
 };
 
 const getSize = (image: HTMLElement, name: string): string => {
