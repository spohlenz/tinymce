Version 5.1.2 (TBD)
    Fixed desktop touch devices using mobile configuration overrides #TINY-4345
    Fixed unable to disable the new scrolling toolbar #TINY-4345
    Fixed touch events burning through to the content on Android #TINY-4367
    Fixed errors being raised by table selector handles not properly guarding against non-table selections #TINY-4338
    Fixed cut not removing selected content on Android #TINY-4362
    Fixed inline toolbar not constrained by default to the window width #TINY-4314
    Fixed context toolbar split button chevrons pointing right instead of down #TINY-4257
    Fixed unable to access the dialog footer in tabbed dialogs on small screens #TINY-4360
    Fixed mobile table selectors hard to touch by marginally increasing their size #TINY-4366
    Fixed mobile table selectors moving when moving outside the editor #TINY-4366
    Fixed inline toolbars collapsing when using sliding toolbars #TINY-4389
    Fixed block textpatterns so that spaces and NBSPs in patterns are interchangeable #TINY-4378
    Fixed backspace not merging blocks when the last element in the previous block was a contenteditable="false" element #TINY-4235
<<<<<<< HEAD
    Fixed toolbar buttons that only contain text overlapping on mobile devices #TINY-4395
=======
    Fixed quickbars quickimage picker not working on mobile #TINY-4377
>>>>>>> d7618acd
Version 5.1.1 (2019-10-28)
    Fixed font formats containing spaces being wrapped in `&quot;` entities instead of single quotes #TINY-4275
    Fixed alert and confirm dialogs losing focus when clicked #TINY-4248
    Fixed clicking outside a modal dialog focusing on the document body #TINY-4249
    Fixed the context toolbar not hiding when scrolled out of view #TINY-4265
Version 5.1.0 (2019-10-17)
    Added touch selector handles for table selections on touch devices #TINY-4097
    Added border width field to Table Cell dialog #TINY-4028
    Added touch event listener to media plugin to make embeds playable #TINY-4093
    Added oxide styling options to notifications and tweaked the default variables #TINY-4153
    Added additional padding to split button chevrons on touch devices, to make them easier to interact with #TINY-4223
    Added new platform detection functions to `Env` and deprecated older detection properties #TINY-4184
    Added `inputMode` config field to specify inputmode attribute of `input` dialog components #TINY-4062
    Added new `inputMode` property to relevant plugins/dialogs #TINY-4102
    Added new `toolbar_sticky` setting to allow the iframe menubar/toolbar to stick to the top of the window when scrolling #TINY-3982
    Changed default setting for `toolbar_drawer` to `floating` #TINY-3634
    Changed mobile phones to use the `silver` theme by default #TINY-3634
    Changed some editor settings to default to `false` on touch devices:
        - `menubar`(phones only) #TINY-4077
        - `table_grid` #TINY-4075
        - `resize` #TINY-4157
        - `object_resizing` #TINY-4157
    Changed toolbars and context toolbars to sidescroll on mobile #TINY-3894 #TINY-4107
    Changed context menus to render as horizontal menus on touch devices #TINY-4107
    Changed the editor to use the `VisualViewport` API of the browser where possible #TINY-4078
    Changed visualblocks toolbar button icon and renamed `paragraph` icon to `visualchars` #TINY-4074
    Changed Oxide default for `@toolbar-button-chevron-color` to follow toolbar button icon color #TINY-4153
    Changed the `urlinput` dialog component to use the `url` type attribute #TINY-4102
    Fixed Safari desktop visual viewport fires resize on fullscreen breaking the restore function #TINY-3976
    Fixed scroll issues on mobile devices #TINY-3976
    Fixed context toolbar unable to refresh position on iOS12 #TINY-4107
    Fixed ctrl+left click not opening links on readonly mode and the preview dialog #TINY-4138
    Fixed Slider UI component not firing `onChange` event on touch devices #TINY-4092
    Fixed notifications overlapping instead of stacking #TINY-3478
    Fixed inline dialogs positioning incorrectly when the page is scrolled #TINY-4018
    Fixed inline dialogs and menus not repositioning when resizing #TINY-3227
    Fixed inline toolbar incorrectly stretching to the full width when a width value was provided #TINY-4066
    Fixed menu chevrons color to follow the menu text color #TINY-4153
    Fixed table menu selection grid from staying black when using dark skins, now follows border color #TINY-4153
    Fixed Oxide using the wrong text color variable for menubar button focused state #TINY-4146
    Fixed the autoresize plugin not keeping the selection in view when resizing #TINY-4094
    Fixed textpattern plugin throwing exceptions when using `forced_root_block: false` #TINY-4172
    Fixed missing CSS fill styles for toolbar button icon active state #TINY-4147
    Fixed an issue where the editor selection could end up inside a short ended element (such as `br`) #TINY-3999
    Fixed browser selection being lost in inline mode when opening split dropdowns #TINY-4197
    Fixed backspace throwing an exception when using `forced_root_block: false` #TINY-4099
    Fixed floating toolbar drawer expanding outside the bounds of the editor #TINY-3941
    Fixed the autocompleter not activating immediately after a `br` or `contenteditable=false` element #TINY-4194
    Fixed an issue where the autocompleter would incorrectly close on IE 11 in certain edge cases #TINY-4205
Version 5.0.16 (2019-09-24)
    Added new `referrer_policy` setting to add the `referrerpolicy` attribute when loading scripts or stylesheets #TINY-3978
    Added a slight background color to dialog tab links when focused to aid keyboard navigation #TINY-3877
    Fixed media poster value not updating on change #TINY-4013
    Fixed openlink was not registered as a toolbar button #TINY-4024
    Fixed failing to initialize if a script tag was used inside a SVG #TINY-4087
    Fixed double top border showing on toolbar without menubar when toolbar_drawer is enabled #TINY-4118
    Fixed unable to drag inline dialogs to the bottom of the screen when scrolled #TINY-4154
    Fixed notifications appearing on top of the toolbar when scrolled in inline mode #TINY-4159
    Fixed notifications displaying incorrectly on IE 11 #TINY-4169
Version 5.0.15 (2019-09-02)
    Added a dark `content_css` skin to go with the dark UI skin #TINY-3743
    Changed the enabled state on toolbar buttons so they don't get the hover effect #TINY-3974
    Fixed missing CSS active state on toolbar buttons #TINY-3966
    Fixed `onChange` callback not firing for the colorinput dialog component #TINY-3968
    Fixed context toolbars not showing in fullscreen mode #TINY-4023
Version 5.0.14 (2019-08-19)
    Added an API to reload the autocompleter menu with additional fetch metadata #MENTIONS-17
    Fixed missing toolbar button border styling options #TINY-3965
    Fixed image upload progress notification closing before the upload is complete #TINY-3963
    Fixed inline dialogs not closing on escape when no dialog component is in focus #TINY-3936
    Fixed plugins not being filtered when defaulting to mobile on phones #TINY-3537
    Fixed toolbar more drawer showing the content behind it when transitioning between opened and closed states #TINY-3878
    Fixed focus not returning to the dialog after pressing the "Replace all" button in the search and replace dialog #TINY-3961
    Removed Oxide variable `@menubar-select-disabled-border-color` and replaced it with `@menubar-select-disabled-border` #TINY-3965
Version 5.0.13 (2019-08-06)
    Changed modal dialogs to prevent dragging by default and added new `draggable_modal` setting to restore dragging #TINY-3873
    Changed the nonbreaking plugin to insert nbsp characters wrapped in spans to aid in filtering. This can be disabled using the `nonbreaking_wrap` setting #TINY-3647
    Changed backspace behaviour in lists to outdent nested list items when the cursor is at the start of the list item #TINY-3651
    Fixed sidebar growing beyond editor bounds in IE 11 #TINY-3937
    Fixed issue with being unable to keyboard navigate disabled toolbar buttons #TINY-3350
    Fixed issues with backspace and delete in nested contenteditable true and false elements #TINY-3868
    Fixed issue with losing keyboard navigation in dialogs due to disabled buttons #TINY-3914
    Fixed `MouseEvent.mozPressure is deprecated` warning in Firefox #TINY-3919
    Fixed `default_link_target` not being respected when `target_list` is disabled #TINY-3757
    Fixed mobile plugin filter to only apply to the mobile theme, rather than all mobile platforms #TINY-3405
    Fixed focus switching to another editor during mode changes #TINY-3852
    Fixed an exception being thrown when clicking on an uninitialized inline editor #TINY-3925
    Fixed unable to keyboard navigate to dialog menu buttons #TINY-3933
    Fixed dialogs being able to be dragged outside the window viewport #TINY-3787
    Fixed inline dialogs appearing above modal dialogs #TINY-3932
Version 5.0.12 (2019-07-18)
    Added ability to utilize UI dialog panels inside other panels #TINY-3305
    Added help dialog tab explaining keyboard navigation of the editor #TINY-3603
    Changed the "Find and Replace" design to an inline dialog #TINY-3054
    Fixed issue where autolink spacebar event was not being fired on Edge #TINY-3891
    Fixed table selection missing the background color #TINY-3892
    Fixed removing shortcuts not working for function keys #TINY-3871
    Fixed non-descriptive UI component type names #TINY-3349
    Fixed UI registry components rendering as the wrong type when manually specifying a different type #TINY-3385
    Fixed an issue where dialog checkbox, input, selectbox, textarea and urlinput components couldn't be disabled #TINY-3708
    Fixed the context toolbar not using viable screen space in inline/distraction free mode #TINY-3717
    Fixed the context toolbar overlapping the toolbar in various conditions #TINY-3205
    Fixed IE11 edge case where items were being inserted into the wrong location #TINY-3884
Version 5.0.11 (2019-07-04)
    Fixed packaging errors caused by a rollup treeshaking bug (https://github.com/rollup/rollup/issues/2970) #TINY-3866
    Fixed the customeditor component not able to get data from the dialog api #TINY-3866
    Fixed collection component tooltips not being translated #TINY-3855
Version 5.0.10 (2019-07-02)
    Added support for all HTML color formats in `color_map` setting #TINY-3837
    Changed backspace key handling to outdent content in appropriate circumstances #TINY-3685
    Changed default palette for forecolor and backcolor to include some lighter colors suitable for highlights #TINY-2865
    Changed the search and replace plugin to cycle through results #TINY-3800
    Fixed inconsistent types causing some properties to be unable to be used in dialog components #TINY-3778
    Fixed an issue in the Oxide skin where dialog content like outlines and shadows were clipped because of overflow hidden #TINY-3566
    Fixed the search and replace plugin not resetting state when changing the search query #TINY-3800
    Fixed backspace in lists not creating an undo level #TINY-3814
    Fixed the editor to cancel loading in quirks mode where the UI is not supported #TINY-3391
    Fixed applying fonts not working when the name contained spaces and numbers #TINY-3801
    Fixed so that initial content is retained when initializing on list items #TINY-3796
    Fixed inefficient font name and font size current value lookup during rendering #TINY-3813
    Fixed mobile font copied into the wrong folder for the oxide-dark skin #TINY-3816
    Fixed an issue where resizing the width of tables would produce inaccurate results #TINY-3827
    Fixed a memory leak in the Silver theme #TINY-3797
    Fixed alert and confirm dialogs using incorrect markup causing inconsistent padding #TINY-3835
    Fixed an issue in the Table plugin with `table_responsive_width` not enforcing units when resizing #TINY-3790
    Fixed leading, trailing and sequential spaces being lost when pasting plain text #TINY-3726
    Fixed exception being thrown when creating relative URIs #TINY-3851
    Fixed focus is no longer set to the editor content during mode changes unless the editor already had focus #TINY-3852
Version 5.0.9 (2019-06-26)
    Fixed print plugin not working in Firefox #TINY-3834
Version 5.0.8 (2019-06-18)
    Added back support for multiple toolbars #TINY-2195
    Added support for .m4a files to the media plugin #TINY-3750
    Added new base_url and suffix editor init options #TINY-3681
    Fixed incorrect padding for select boxes with visible values #TINY-3780
    Fixed selection incorrectly changing when programmatically setting selection on contenteditable false elements #TINY-3766
    Fixed sidebar background being transparent #TINY-3727
    Fixed the build to remove duplicate iife wrappers #TINY-3689
    Fixed bogus autocompleter span appearing in content when the autocompleter menu is shown #TINY-3752
    Fixed toolbar font size select not working with legacyoutput plugin #TINY-2921
    Fixed the legacyoutput plugin incorrectly aligning images #TINY-3660
    Fixed remove color not working when using the legacyoutput plugin #TINY-3756
    Fixed the font size menu applying incorrect sizes when using the legacyoutput plugin #TINY-3773
    Fixed scrollIntoView not working when the parent window was out of view #TINY-3663
    Fixed the print plugin printing from the wrong window in IE11 #TINY-3762
    Fixed content CSS loaded over CORS not loading in the preview plugin with content_css_cors enabled #TINY-3769
    Fixed the link plugin missing the default "None" option for link list #TINY-3738
    Fixed small dot visible with menubar and toolbar disabled in inline mode #TINY-3623
    Fixed space key properly inserts a nbsp before/after block elements #TINY-3745
    Fixed native context menu not showing with images in IE11 #TINY-3392
    Fixed inconsistent browser context menu image selection #TINY-3789
Version 5.0.7 (2019-06-05)
    Added new toolbar button and menu item for inserting tables via dialog #TINY-3636
    Added new API for adding/removing/changing tabs in the Help dialog #TINY-3535
    Added highlighting of matched text in autocompleter items #TINY-3687
    Added the ability for autocompleters to work with matches that include spaces #TINY-3704
    Added new `imagetools_fetch_image` callback to allow custom implementations for cors loading of images #TINY-3658
    Added `'http'` and `https` options to `link_assume_external_targets` to prepend `http://` or `https://` prefixes when URL does not contain a protocol prefix. Patch contributed by francoisfreitag. #GH-4335
    Changed annotations navigation to work the same as inline boundaries #TINY-3396
    Changed tabpanel API by adding a `name` field and changing relevant methods to use it #TINY-3535
    Fixed text color not updating all color buttons when choosing a color #TINY-3602
    Fixed the autocompleter not working with fragmented text #TINY-3459
    Fixed the autosave plugin no longer overwrites window.onbeforeunload #TINY-3688
    Fixed infinite loop in the paste plugin when IE11 takes a long time to process paste events. Patch contributed by lRawd. #GH-4987
    Fixed image handle locations when using `fixed_toolbar_container`. Patch contributed by t00. #GH-4966
    Fixed the autoresize plugin not firing `ResizeEditor` events #TINY-3587
    Fixed editor in fullscreen mode not extending to the bottom of the screen #TINY-3701
    Fixed list removal when pressing backspace after the start of the list item #TINY-3697
    Fixed autocomplete not triggering from compositionend events #TINY-3711
    Fixed `file_picker_callback` could not set the caption field on the insert image dialog #TINY-3172
    Fixed the autocompleter menu showing up after a selection had been made #TINY-3718
    Fixed an exception being thrown when a file or number input has focus during initialization. Patch contributed by t00 #GH-2194
Version 5.0.6 (2019-05-22)
    Added `icons_url` editor settings to enable icon packs to be loaded from a custom url #TINY-3585
    Added `image_uploadtab` editor setting to control the visibility of the upload tab in the image dialog #TINY-3606
    Added new api endpoints to the wordcount plugin and improved character count logic #TINY-3578
    Changed plugin, language and icon loading errors to log in the console instead of a notification #TINY-3585
    Fixed the textpattern plugin not working with fragmented text #TINY-3089
    Fixed various toolbar drawer accessibility issues and added an animation #TINY-3554
    Fixed issues with selection and ui components when toggling readonly mode #TINY-3592
    Fixed so readonly mode works with inline editors #TINY-3592
    Fixed docked inline toolbar positioning when scrolled #TINY-3621
    Fixed initial value not being set on bespoke select in quickbars and toolbar drawer #TINY-3591
    Fixed so that nbsp entities aren't trimmed in white-space: pre-line elements #TINY-3642
    Fixed `mceInsertLink` command inserting spaces instead of url encoded characters #GH-4990
    Fixed text content floating on top of dialogs in IE11 #TINY-3640
Version 5.0.5 (2019-05-09)
    Added menu items to match the forecolor/backcolor toolbar buttons #TINY-2878
    Added default directionality based on the configured language #TINY-2621
    Added styles, icons and tests for rtl mode #TINY-2621
    Fixed autoresize not working with floating elements or when media elements finished loading #TINY-3545
    Fixed incorrect vertical caret positioning in IE 11 #TINY-3188
    Fixed submenu anchoring hiding overflowed content #TINY-3564
    Removed unused and hidden validation icons to avoid displaying phantom tooltips #TINY-2329
Version 5.0.4 (2019-04-23)
    Added back URL dialog functionality, which is now available via `editor.windowManager.openUrl()` #TINY-3382
    Added the missing throbber functionality when calling `editor.setProgressState(true)` #TINY-3453
    Added function to reset the editor content and undo/dirty state via `editor.resetContent()` #TINY-3435
    Added the ability to set menu buttons as active #TINY-3274
    Added `editor.mode` API, featuring a custom editor mode API #TINY-3406
    Added better styling to floating toolbar drawer #TINY-3479
    Added the new premium plugins to the Help dialog plugins tab #TINY-3496
    Added the linkchecker context menu items to the default configuration #TINY-3543
    Fixed image context menu items showing on placeholder images #TINY-3280
    Fixed dialog labels and text color contrast within notifications/alert banners to satisfy WCAG 4.5:1 contrast ratio for accessibility #TINY-3351
    Fixed selectbox and colorpicker items not being translated #TINY-3546
    Fixed toolbar drawer sliding mode to correctly focus the editor when tabbing via keyboard navigation #TINY-3533
    Fixed positioning of the styleselect menu in iOS while using the mobile theme #TINY-3505
    Fixed the menubutton `onSetup` callback to be correctly executed when rendering the menu buttons #TINY-3547
    Fixed `default_link_target` setting to be correctly utilized when creating a link #TINY-3508
    Fixed colorpicker floating marginally outside its container #TINY-3026
    Fixed disabled menu items displaying as active when hovered #TINY-3027
    Removed redundant mobile wrapper #TINY-3480
Version 5.0.3 (2019-03-19)
    Changed empty nested-menu items within the style formats menu to be disabled or hidden if the value of `style_formats_autohide` is `true` #TINY-3310
    Changed the entire phrase 'Powered by Tiny' in the status bar to be a link instead of just the word 'Tiny' #TINY-3366
    Changed `formatselect`, `styleselect` and `align` menus to use the `mceToggleFormat` command internally #TINY-3428
    Fixed toolbar keyboard navigation to work as expected when `toolbar_drawer` is configured #TINY-3432
    Fixed text direction buttons to display the correct pressed state in selections that have no explicit `dir` property #TINY-3138
    Fixed the mobile editor to clean up properly when removed #TINY-3445
    Fixed quickbar toolbars to add an empty box to the screen when it is set to `false` #TINY-3439
    Fixed an issue where pressing the **Delete/Backspace** key at the edge of tables was creating incorrect selections #TINY-3371
    Fixed an issue where dialog collection items (emoticon and special character dialogs) couldn't be selected with touch devices #TINY-3444
    Fixed a type error introduced in TinyMCE version 5.0.2 when calling `editor.getContent()` with nested bookmarks #TINY-3400
    Fixed an issue that prevented default icons from being overridden #TINY-3449
    Fixed an issue where **Home/End** keys wouldn't move the caret correctly before or after `contenteditable=false` inline elements #TINY-2995
    Fixed styles to be preserved in IE 11 when editing via the `fullpage` plugin #TINY-3464
    Fixed the `link` plugin context toolbar missing the open link button #TINY-3461
    Fixed inconsistent dialog component spacing #TINY-3436
Version 5.0.2 (2019-03-05)
    Added presentation and document presets to `htmlpanel` dialog component #TINY-2694
    Added missing fixed_toolbar_container setting has been reimplemented in the Silver theme #TINY-2712
    Added a new toolbar setting `toolbar_drawer` that moves toolbar groups which overflow the editor width into either a `sliding` or `floating` toolbar section #TINY-2874
    Updated the build process to include package lock files in the dev distribution archive #TINY-2870
    Fixed inline dialogs did not have aria attributes #TINY-2694
    Fixed default icons are now available in the UI registry, allowing use outside of toolbar buttons #TINY-3307
    Fixed a memory leak related to select toolbar items #TINY-2874
    Fixed a memory leak due to format changed listeners that were never unbound #TINY-3191
    Fixed an issue where content may have been lost when using permanent bookmarks #TINY-3400
    Fixed the quicklink toolbar button not rendering in the quickbars plugin #TINY-3125
    Fixed an issue where menus were generating invalid HTML in some cases #TINY-3323
    Fixed an issue that could cause the mobile theme to show a blank white screen when the editor was inside an `overflow:hidden` element #TINY-3407
    Fixed mobile theme using a transparent background and not taking up the full width on iOS #TINY-3414
    Fixed the template plugin dialog missing the description field #TINY-3337
    Fixed input dialog components using an invalid default type attribute #TINY-3424
    Fixed an issue where backspace/delete keys after/before pagebreak elements wouldn't move the caret #TINY-3097
    Fixed an issue in the table plugin where menu items and toolbar buttons weren't showing correctly based on the selection #TINY-3423
    Fixed inconsistent button focus styles in Firefox #TINY-3377
    Fixed the resize icon floating left when all status bar elements were disabled #TINY-3340
    Fixed the resize handle to not show in fullscreen mode #TINY-3404
Version 5.0.1 (2019-02-21)
    Removed paste as text notification banner and paste_plaintext_inform setting #POW-102
    Fixed an issue where adding links to images would replace the image with text #TINY-3356
    Fixed an issue where the inline editor could use fractional pixels for positioning #TINY-3202
    Fixed an issue where uploading non-image files in the Image Plugin upload tab threw an error. #TINY-3244
    Added H1-H6 toggle button registration to the silver theme #TINY-3070
    Fixed an issue in the media plugin that was causing the source url and height/width to be lost in certain circumstances #TINY-2858
    Fixed an issue with the Context Toolbar not being removed when clicking outside of the editor #TINY-2804
    Fixed an issue where clicking 'Remove link' wouldn't remove the link in certain circumstances #TINY-3199
    Added code sample toolbar button will now toggle on when the cursor is in a code section #TINY-3040
    Fixed an issue where the media plugin would fail when parsing dialog data #TINY-3218
    Fixed an issue where retrieving the selected content as text didn't create newlines #TINY-3197
    Fixed incorrect keyboard shortcuts in the Help dialog for Windows #TINY-3292
    Fixed an issue where JSON serialization could produce invalid JSON #TINY-3281
    Fixed production CSS including references to source maps #TINY-3920
    Fixed development CSS was not included in the development zip #TINY-3920
    Fixed the autocompleter matches predicate not matching on the start of words by default #TINY-3306
    Added new settings to the emoticons plugin to allow additional emoticons to be added #TINY-3088
    Fixed an issue where the page could be scrolled with modal dialogs open #TINY-2252
    Fixed an issue where autocomplete menus would show an icon margin when no items had icons #TINY-3329
    Fixed an issue in the quickbars plugin where images incorrectly showed the text selection toolbar #TINY-3338
    Fixed an issue that caused the inline editor to fail to render when the target element already had focus #TINY-3353
Version 5.0.0 (2019-02-04)
    Full documentation for the version 5 features and changes is available at https://www.tiny.cloud/docs/release-notes/

    Changes since RC2:
    Fixed an issue where tab panel heights weren't sizing properly on smaller screens and weren't updating on resize #TINY-3242
    Added links and registered names with * to denote premium plugins in Plugins tab of Help dialog #TINY-3223
    Changed Tiny 5 mobile skin to look more uniform with desktop #TINY-2650
    Fixed image tools not having any padding between the label and slider #TINY-3220
    Blacklisted table, th and td as inline editor target #TINY-717
    Fixed context toolbar toggle buttons not showing the correct state #TINY-3022
    Fixed missing separators in the spellchecker context menu between the suggestions and actions #TINY-3217
    Fixed notification icon positioning in alert banners #TINY-2196
    Fixed a typo in the word count plugin name #TINY-3062
    Fixed charmap and emoticons dialogs not having a primary button #TINY-3233
    Fixed an issue where resizing wouldn't work correctly depending on the box-sizing model #TINY-3278
Version 5.0.0-rc-2 (2019-01-22)
    Fixed the link dialog such that it will now retain class attributes when updating links #TINY-2825
    Added screen reader accessibility for sidebar and statusbar #TINY-2699
    Updated Emoticons and Charmap dialogs to be screen reader accessible #TINY-2693
    Fixed "Find and replace" not showing in the "Edit" menu by default #TINY-3061
    Updated the textpattern plugin to properly support nested patterns and to allow running a command with a value for a pattern with a start and an end #TINY-2991
    Removed unnecessary 'flex' and unused 'colspan' properties from the new dialog APIs #TINY-2973
    Changed checkboxes to use a boolean for its state, instead of a string #TINY-2848
    Fixed dropdown buttons missing the 'type' attribute, which could cause forms to be incorrectly submitted #TINY-2826
    Fixed emoticon and charmap search not returning expected results in certain cases #TINY-3084
    Changed formatting menus so they are registered and made the align toolbar button use an icon instead of text #TINY-2880
    Fixed blank rel_list values throwing an exception in the link plugin #TINY-3149
Version 5.0.0-rc-1 (2019-01-08)
    Updated the font select dropdown logic to try to detect the system font stack and show "System Font" as the font name #TINY-2710
    Fixed readonly mode not fully disabling editing content #TINY-2287
    Updated the autocompleter to only show when it has matched items #TINY-2350
    Added editor settings functionality to specify title attributes for toolbar groups #TINY-2690
    Added icons instead of button text to improve Search and Replace dialog footer appearance #TINY-2654
    Added `tox-dialog__table` instead of `mce-table-striped` class to enhance Help dialog appearance #TINY-2360
    Added title attribute to iframes so, screen readers can announce iframe labels #TINY-2692
    Updated SizeInput labels to "Height" and "Width" instead of Dimensions #TINY-2833
    Fixed accessibility issues with the font select, font size, style select and format select toolbar dropdowns #TINY-2713
    Fixed accessibility issues with split dropdowns #TINY-2697
    Added a wordcount menu item, that defaults to appearing in the tools menu #TINY-2877
    Fixed the legacyoutput plugin to be compatible with TinyMCE 5.0 #TINY-2301
    Updated the build process to minify and generate ASCII only output for the emoticons database #TINY-2744
    Fixed icons not showing correctly in the autocompleter popup #TINY-3029
    Fixed an issue where preview wouldn't show anything in Edge under certain circumstances #TINY-3035
    Fixed the height being incorrectly calculated for the autoresize plugin #TINY-2807
Version 5.0.0-beta-1 (2018-11-30)
    Changed the name of the "inlite" plugin to "quickbars" #TINY-2831
    Fixed an inline mode issue where the save plugin upon saving can cause content loss #TINY-2659
    Changed the background color icon to highlight background icon #TINY-2258
    Added a new `addNestedMenuItem()` UI registry function and changed all nested menu items to use the new registry functions #TINY-2230
    Changed Help dialog to be accessible to screen readers #TINY-2687
    Changed the color swatch to save selected custom colors to local storage for use across sessions #TINY-2722
    Added title attribute to color swatch colors #TINY-2669
    Added anchorbar component to anchor inline toolbar dialogs to instead of the toolbar #TINY-2040
    Added support for toolbar<n> and toolbar array config options to be squashed into a single toolbar and not create multiple toolbars #TINY-2195
    Added error handling for when forced_root_block config option is set to true #TINY-2261
    Added functionality for the removed_menuitems config option #TINY-2184
    Fixed an issue in IE 11 where calling selection.getContent() would return an empty string when the editor didn't have focus #TINY-2325
    Added the ability to use a string to reference menu items in menu buttons and submenu items #TINY-2253
    Removed compat3x plugin #TINY-2815
    Changed `WindowManager` API - methods `getParams`, `setParams` and `getWindows`, and the legacy `windows` property, have been removed. `alert` and `confirm` dialogs are no longer tracked in the window list. #TINY-2603
Version 5.0.0-preview-4 (2018-11-12)
    Fixed distraction free plugin #AP-470
    Removed the tox-custom-editor class that was added to the wrapping element of codemirror #TINY-2211
    Fixed contents of the input field being selected on focus instead of just recieving an outline highlight #AP-464
    Added width and height placeholder text to image and media dialog dimensions input #AP-296
    Fixed styling issues with dialogs and menus in IE 11 #AP-456
    Fixed custom style format control not honoring custom formats #AP-393
    Fixed context menu not appearing when clicking an image with a caption #AP-382
    Fixed directionality of UI when using an RTL language #AP-423
    Fixed page responsiveness with multiple inline editors #AP-430
    Added the ability to keyboard navigate through menus, toolbars, sidebar and the status bar sequentially #AP-381
    Fixed empty toolbar groups appearing through invalid configuration of the `toolbar` property #AP-450
    Fixed text not being retained when updating links through the link dialog #AP-293
    Added translation capability back to the editor's UI #AP-282
    Fixed edit image context menu, context toolbar and toolbar items being incorrectly enabled when selecting invalid images #AP-323
    Fixed emoji type ahead being shown when typing URLs #AP-366
    Fixed toolbar configuration properties incorrectly expecting string arrays instead of strings #AP-342
    Changed the editor resize handle so that it should be disabled when the autoresize plugin is turned on #AP-424
    Fixed the block formatting toolbar item not showing a "Formatting" title when there is no selection #AP-321
    Fixed clicking disabled toolbar buttons hiding the toolbar in inline mode #AP-380
    Fixed `EditorResize` event not being fired upon editor resize #AP-327
    Fixed tables losing styles when updating through the dialog #AP-368
    Fixed context toolbar positioning to be more consistent near the edges of the editor #AP-318
    Added `label` component type for dialogs to group components under a label
    Fixed table of contents plugin now works with v5 toolbar APIs correctly #AP-347
    Fixed the `link_context_toolbar` configuration not disabling the context toolbar #AP-458
    Fixed the link context toolbar showing incorrect relative links #AP-435
    Fixed the alignment of the icon in alert banner dialog components #TINY-2220
    Changed UI text for microcopy improvements #TINY-2281
    Fixed the visual blocks and visual char menu options not displaying their toggled state #TINY-2238
    Fixed the editor not displaying as fullscreen when toggled #TINY-2237
Version 5.0.0-preview-3 (2018-10-18)
    Changed editor layout to use modern CSS properties over manually calculating dimensions #AP-324
    Changed `autoresize_min_height` and `autoresize_max_height` configurations to `min_height` and `max_height` #AP-324
    Fixed bugs with editor width jumping when resizing and the iframe not resizing to smaller than 150px in height #AP-324
    Fixed mobile theme bug that prevented the editor from loading #AP-404
    Fixed long toolbar groups extending outside of the editor instead of wrapping
    Changed `Whole word` label in Search and Replace dialog to `Find whole words only` #AP-387
    Fixed dialog titles so they are now proper case #AP-384
    Fixed color picker default to be #000000 instead of #ff00ff #AP-216
    Fixed "match case" option on the Find and Replace dialog is no longer selected by default #AP-298
    Fixed vertical alignment of toolbar icons #DES-134
    Fixed toolbar icons not appearing on IE11 #DES-133
Version 5.0.0-preview-2 (2018-10-10)
    Changed configuration of color options has been simplified to `color_map`, `color_cols`, and `custom_colors` #AP-328
    Added swatch is now shown for colorinput fields, instead of the colorpicker directly #AP-328
    Removed `colorpicker` plugin, it is now in the theme #AP-328
    Removed `textcolor` plugin, it is now in the theme #AP-328
    Fixed styleselect not updating the displayed item as the cursor moved #AP-388
    Changed `height` configuration to apply to the editor frame (including menubar, toolbar, status bar) instead of the content area #AP-324
    Added fontformats and fontsizes menu items #AP-390
    Fixed preview iframe not expanding to the dialog size #AP-252
    Fixed 'meta' shortcuts not translated into platform-specific text #AP-270
    Fixed tabbed dialogs (Charmap and Emoticons) shrinking when no search results returned
    Fixed a bug where alert banner icons were not retrieved from icon pack. #AP-330
    Fixed component styles to flex so they fill large dialogs. #AP-252
    Fixed editor flashing unstyled during load (still in progress). #AP-349
Version 5.0.0-preview-1 (2018-10-01)
    Developer preview 1
    Initial list of features and changes is available at https://tiny.cloud/docs-preview/release-notes/new-features/
Version 4.9.3 (2019-01-31)
    Added a visualchars_default_state setting to the Visualchars Plugin. Patch contributed by mat3e.
    Fixed a bug where scrolling on a page with more than one editor would cause a ResizeWindow event to fire. #TINY-3247
    Fixed a bug where if a plugin threw an error during initialisation the whole editor would fail to load. #TINY-3243
    Fixed a bug where getContent would include bogus elements when valid_elements setting was set up in a specific way. #TINY-3213
    Fixed a bug where only a few function key names could be used when creating keyboard shortcuts. #TINY-3146
    Fixed a bug where it wasn't possible to enter spaces into an editor after pressing shift+enter. #TINY-3099
    Fixed a bug where no caret would be rendered after backspacing to a contenteditable false element. #TINY-2998
    Fixed a bug where deletion to/from indented lists would leave list fragments in the editor. #TINY-2981
Version 4.9.2 (2018-12-17)
    Fixed a bug with pressing the space key on IE 11 would result in nbsp characters being inserted between words at the end of a block. #TINY-2996
    Fixed a bug where character composition using quote and space on US International keyboards would produce a space instead of a quote. #TINY-2999
    Fixed a bug where remove format wouldn't remove the inner most inline element in some situations. #TINY-2982
    Fixed a bug where outdenting an list item would affect attributes on other list items within the same list. #TINY-2971
    Fixed a bug where the DomParser filters wouldn't be applied for elements created when parsing invalid html. #TINY-2978
    Fixed a bug where setProgressState wouldn't automatically close floating ui elements like menus. #TINY-2896
    Fixed a bug where it wasn't possible to navigate out of a figcaption element using the arrow keys. #TINY-2894
    Fixed a bug where enter key before an image inside a link would remove the image. #TINY-2780
Version 4.9.1 (2018-12-04)
    Added functionality to insert html to the replacement feature of the Textpattern Plugin. #TINY-2839
    Fixed a bug where `editor.selection.getContent({format: 'text'})` didn't work as expected in IE11 on an unfocused editor. #TINY-2862
    Fixed a bug in the Textpattern Plugin where the editor would get an incorrect selection after inserting a text pattern on Safari. #TINY-2838
    Fixed a bug where the space bar didn't work correctly in editors with the forced_root_block setting set to false. #TINY-2816
Version 4.9.0 (2018-11-27)
    Added a replace feature to the Textpattern Plugin. #TINY-1908
    Added functionality to the Lists Plugin that improves the indentation logic. #TINY-1790
    Fixed a bug where it wasn't possible to delete/backspace when the caret was between a contentEditable=false element and a BR. #TINY-2372
    Fixed a bug where copying table cells without a text selection would fail to copy anything. #TINY-1789
    Implemented missing `autosave_restore_when_empty` functionality in the Autosave Plugin. Patch contributed by gzzo. #GH-4447
    Reduced insertion of unnecessary nonbreaking spaces in the editor. #TINY-1879
Version 4.8.5 (2018-10-30)
    Added a content_css_cors setting to the editor that adds the crossorigin="anonymous" attribute to link tags added by the StyleSheetLoader. #TINY-1909
    Fixed a bug where trying to remove formatting with a collapsed selection range would throw an exception. #GH-4636
    Fixed a bug in the image plugin that caused updating figures to split contenteditable elements. #GH-4563
    Fixed a bug that was causing incorrect viewport calculations for fixed position UI elements. #TINY-1897
    Fixed a bug where inline formatting would cause the delete key to do nothing. #TINY-1900
Version 4.8.4 (2018-10-23)
    Added support for the HTML5 `main` element. #TINY-1877
    Changed the keyboard shortcut to move focus to contextual toolbars to Ctrl+F9. #TINY-1812
    Fixed a bug where content css could not be loaded from another domain. #TINY-1891
    Fixed a bug on FireFox where the cursor would get stuck between two contenteditable false inline elements located inside of the same block element divided by a BR. #TINY-1878
    Fixed a bug with the insertContent method where nonbreaking spaces would be inserted incorrectly. #TINY-1868
    Fixed a bug where the toolbar of the inline editor would not be visible in some scenarios. #TINY-1862
    Fixed a bug where removing the editor while more than one notification was open would throw an error. #TINY-1845
    Fixed a bug where the menubutton would be rendered on top of the menu if the viewport didn't have enough height. #TINY-1678
    Fixed a bug with the annotations api where annotating collapsed selections caused problems. #TBS-2449
    Fixed a bug where wbr elements were being transformed into whitespace when using the Paste Plugin's paste as text setting. #GH-4638
    Fixed a bug where the Search and Replace didn't replace spaces correctly. #GH-4632
    Fixed a bug with sublist items not persisting selection. #GH-4628
    Fixed a bug with mceInsertRawHTML command not working as expected. #GH-4625
Version 4.8.3 (2018-09-13)
    Fixed a bug where the Wordcount Plugin didn't correctly count words within tables on IE11. #TINY-1770
    Fixed a bug where it wasn't possible to move the caret out of a table on IE11 and Firefox. #TINY-1682
    Fixed a bug where merging empty blocks didn't work as expected, sometimes causing content to be deleted. #TINY-1781
    Fixed a bug where the Textcolor Plugin didn't show the correct current color. #TINY-1810
    Fixed a bug where clear formatting with a collapsed selection would sometimes clear formatting from more content than expected. #TINY-1813 #TINY-1821
    Fixed a bug with the Table Plugin where it wasn't possible to keyboard navigate to the caption. #TINY-1818
Version 4.8.2 (2018-08-09)
    Moved annotator from "experimental" to "annotator" object on editor. #TBS-2398
    Improved the multiclick normalization across browsers. #TINY-1788
    Fixed a bug where running getSelectedBlocks with a collapsed selection between block elements would produce incorrect results. #TINY-1787
    Fixed a bug where the ScriptLoaders loadScript method would not work as expected in FireFox when loaded on the same page as a ShadowDOM polyfill. #TINY-1786
    Removed reference to ShadowDOM event.path as Blink based browsers now support event.composedPath. #TINY-1785
    Fixed a bug where a reference to localStorage would throw an "access denied" error in IE11 with strict security settings. #TINY-1782
    Fixed a bug where pasting using the toolbar button on an inline editor in IE11 would cause a looping behaviour. #TINY-1768
Version 4.8.1 (2018-07-26)
    Fixed a bug where the content of inline editors was being cleaned on every call of `editor.save()`. #TINY-1783
    Fixed a bug where the arrow of the Inlite Theme toolbar was being rendered incorrectly in RTL mode. #TINY-1776
    Fixed a bug with the Paste Plugin where pasting after inline contenteditable false elements moved the caret to the end of the line. #TINY-1758
Version 4.8.0 (2018-06-27)
    Added new "experimental" object in editor, with initial Annotator API. #TBS-2374
    Fixed a bug where deleting paragraphs inside of table cells would delete the whole table cell. #TINY-1759
    Fixed a bug in the Table Plugin where removing row height set on the row properties dialog did not update the table. #TINY-1730
    Fixed a bug with the font select toolbar item didn't update correctly. #TINY-1683
    Fixed a bug where all bogus elements would not be deleted when removing an inline editor. #TINY-1669
Version 4.7.13 (2018-05-16)
    Fixed a bug where Edge 17 wouldn't be able to select images or tables. #TINY-1679
    Fixed issue where whitespace wasn't preserved when the editor was initialized on pre elements. #TINY-1649
    Fixed a bug with the fontselect dropdowns throwing an error if the editor was hidden in Firefox. #TINY-1664
    Fixed a bug where it wasn't possible to merge table cells on IE 11. #TINY-1671
    Fixed a bug where textcolor wasn't applying properly on IE 11 in some situations. #TINY-1663
    Fixed a bug where the justifyfull command state wasn't working correctly. #TINY-1677
    Fixed a bug where the styles wasn't updated correctly when resizing some tables. #TINY-1668
    Added missing code menu item from the default menu config. #TINY-1648
    Added new align button for combining the separate align buttons into a menu button. #TINY-1652
Version 4.7.12 (2018-05-03)
    Added an option to filter out image svg data urls.
    Added support for html5 details and summary elements.
    Changed so the mce-abs-layout-item css rule targets html instead of body. Patch contributed by nazar-pc.
    Fixed a bug where the "read" step on the mobile theme was still present on android mobile browsers.
    Fixed a bug where all images in the editor document would reload on any editor change.
    Fixed a bug with the Table Plugin where ObjectResized event wasn't being triggered on column resize.
    Fixed so the selection is set to the first suitable caret position after editor.setContent called.
    Fixed so links with xlink:href attributes are filtered correctly to prevent XSS.
    Fixed a bug on IE11 where pasting content into an inline editor initialized on a heading element would create new editable elements.
    Fixed a bug where readonly mode would not work as expected when the editor contained contentEditable=true elements.
    Fixed a bug where the Link Plugin would throw an error when used together with the webcomponents polyfill. Patch contributed by 4esnog.
    Fixed a bug where the "Powered by TinyMCE" branding link would break on XHTML pages. Patch contributed by tistre.
    Fixed a bug where the same id would be used in the blobcache for all pasted images. Patch contributed by thorn0.
Version 4.7.11 (2018-04-11)
    Added a new imagetools_credentials_hosts option to the Imagetools Plugin.
    Fixed a bug where toggling a list containing empty LIs would throw an error. Patch contributed by bradleyke.
    Fixed a bug where applying block styles to a text with the caret at the end of the paragraph would select all text in the paragraph.
    Fixed a bug where toggling on the Spellchecker Plugin would trigger isDirty on the editor.
    Fixed a bug where it was possible to enter content into selection bookmark spans.
    Fixed a bug where if a non paragraph block was configured in forced_root_block the editor.getContent method would return incorrect values with an empty editor.
    Fixed a bug where dropdown menu panels stayed open and fixed in position when dragging dialog windows.
    Fixed a bug where it wasn't possible to extend table cells with the space button in Safari.
    Fixed a bug where the setupeditor event would thrown an error when using the Compat3x Plugin.
    Fixed a bug where an error was thrown in FontInfo when called on a detached element.
Version 4.7.10 (2018-04-03)
    Removed the "read" step from the mobile theme.
    Added normalization of triple clicks across browsers in the editor.
    Added a `hasFocus` method to the editor that checks if the editor has focus.
    Added correct icon to the Nonbreaking Plugin menu item.
    Fixed so the `getContent`/`setContent` methods work even if the editor is not initialized.
    Fixed a bug with the Media Plugin where query strings were being stripped from youtube links.
    Fixed a bug where image styles were changed/removed when opening and closing the Image Plugin dialog.
    Fixed a bug in the Table Plugin where some table cell styles were not correctly added to the content html.
    Fixed a bug in the Spellchecker Plugin where it wasn't possible to change the spellchecker language.
    Fixed so the the unlink action in the Link Plugin has a menu item and can be added to the contextmenu.
    Fixed a bug where it wasn't possible to keyboard navigate to the start of an inline element on a new line within the same block element.
    Fixed a bug with the Text Color Plugin where if used with an inline editor located at the bottom of the screen the colorpicker could appear off screen.
    Fixed a bug with the UndoManager where undo levels were being added for nbzwsp characters.
    Fixed a bug with the Table Plugin where the caret would sometimes be lost when keyboard navigating up through a table.
    Fixed a bug where FontInfo.getFontFamily would throw an error when called on a removed editor.
    Fixed a bug in Firefox where undo levels were not being added correctly for some specific operations.
    Fixed a bug where initializing an inline editor inside of a table would make the whole table resizeable.
    Fixed a bug where the fake cursor that appears next to tables on Firefox was positioned incorrectly when switching to fullscreen.
    Fixed a bug where zwsp's weren't trimmed from the output from `editor.getContent({ format: 'text' })`.
    Fixed a bug where the fontsizeselect/fontselect toolbar items showed the body info rather than the first possible caret position info on init.
    Fixed a bug where it wasn't possible to select all content if the editor only contained an inline boundary element.
    Fixed a bug where `content_css` urls with query strings wasn't working.
    Fixed a bug in the Table Plugin where some table row styles were removed when changing other styles in the row properties dialog.
Version 4.7.9 (2018-02-27)
    Fixed a bug where the editor target element didn't get the correct style when removing the editor.
Version 4.7.8 (2018-02-26)
    Fixed an issue with the Help Plugin where the menuitem name wasn't lowercase.
    Fixed an issue on MacOS where text and bold text did not have the same line-height in the autocomplete dropdown in the Link Plugin dialog.
    Fixed a bug where the "paste as text" option in the Paste Plugin didn't work.
    Fixed a bug where dialog list boxes didn't get positioned correctly in documents with scroll.
    Fixed a bug where the Inlite Theme didn't use the Table Plugin api to insert correct tables.
    Fixed a bug where the Inlite Theme panel didn't hide on blur in a correct way.
    Fixed a bug where placing the cursor before a table in Firefox would scroll to the bottom of the table.
    Fixed a bug where selecting partial text in table cells with rowspans and deleting would produce faulty tables.
    Fixed a bug where the Preview Plugin didn't work on Safari due to sandbox security.
    Fixed a bug where table cell selection using the keyboard threw an error.
    Fixed so the font size and font family doesn't toggle the text but only sets the selected format on the selected text.
    Fixed so the built-in spellchecking on Chrome and Safari creates an undo level when replacing words.
Version 4.7.7 (2018-02-19)
    Added a border style selector to the advanced tab of the Image Plugin.
    Added better controls for default table inserted by the Table Plugin.
    Added new `table_responsive_width` option to the Table Plugin that controls whether to use pixel or percentage widths.
    Fixed a bug where the Link Plugin text didn't update when a URL was pasted using the context menu.
    Fixed a bug with the Spellchecker Plugin where using "Add to dictionary" in the context menu threw an error.
    Fixed a bug in the Media Plugin where the preview node for iframes got default width and height attributes that interfered with width/height styles.
    Fixed a bug where backslashes were being added to some font family names in Firefox in the fontselect toolbar item.
    Fixed a bug where errors would be thrown when trying to remove an editor that had not yet been fully initialized.
    Fixed a bug where the Imagetools Plugin didn't update the images atomically.
    Fixed a bug where the Fullscreen Plugin was throwing errors when being used on an inline editor.
    Fixed a bug where drop down menus weren't positioned correctly in inline editors on scroll.
    Fixed a bug with a semicolon missing at the end of the bundled javascript files.
    Fixed a bug in the Table Plugin with cursor navigation inside of tables where the cursor would sometimes jump into an incorrect table cells.
    Fixed a bug where indenting a table that is a list item using the "Increase indent" button would create a nested table.
    Fixed a bug where text nodes containing only whitespace were being wrapped by paragraph elements.
    Fixed a bug where whitespace was being inserted after br tags inside of paragraph tags.
    Fixed a bug where converting an indented paragraph to a list item would cause the list item to have extra padding.
    Fixed a bug where Copy/Paste in an editor with a lot of content would cause the editor to scroll to the top of the content in IE11.
    Fixed a bug with a memory leak in the DragHelper. Path contributed by ben-mckernan.
    Fixed a bug where the advanced tab in the Media Plugin was being shown even if it didn't contain anything. Patch contributed by gabrieeel.
    Fixed an outdated eventname in the EventUtils. Patch contributed by nazar-pc.
    Fixed an issue where the Json.parse function would throw an error when being used on a page with strict CSP settings.
    Fixed so you can place the curser before and after table elements within the editor in Firefox and Edge/IE.
Version 4.7.6 (2018-01-29)
    Fixed a bug in the jquery integration where it threw an error saying that "global is not defined".
    Fixed a bug where deleting a table cell whose previous sibling was set to contenteditable false would create a corrupted table.
    Fixed a bug where highlighting text in an unfocused editor did not work correctly in IE11/Edge.
    Fixed a bug where the table resize handles were not being repositioned when activating the Fullscreen Plugin.
    Fixed a bug where the Imagetools Plugin dialog didn't honor editor RTL settings.
    Fixed a bug where block elements weren't being merged correctly if you deleted from after a contenteditable false element to the beginning of another block element.
    Fixed a bug where TinyMCE didn't work with module loaders like webpack.
Version 4.7.5 (2018-01-22)
    Fixed bug with the Codesample Plugin where it wasn't possible to edit codesamples when the editor was in inline mode.
    Fixed bug where focusing on the status bar broke the keyboard navigation functionality.
    Fixed bug where an error would be thrown on Edge by the Table Plugin when pasting using the PowerPaste Plugin.
    Fixed bug in the Table Plugin where selecting row border style from the dropdown menu in advanced row properties would throw an error.
    Fixed bug with icons being rendered incorrectly on Chrome on Mac OS.
    Fixed bug in the Textcolor Plugin where the font color and background color buttons wouldn't trigger an ExecCommand event.
    Fixed bug in the Link Plugin where the url field wasn't forced LTR.
    Fixed bug where the Nonbreaking Plugin incorrectly inserted spaces into tables.
    Fixed bug with the inline theme where the toolbar wasn't repositioned on window resize.
Version 4.7.4 (2017-12-05)
    Fixed bug in the Nonbreaking Plugin where the nonbreaking_force_tab setting was being ignored.
    Fixed bug in the Table Plugin where changing row height incorrectly converted column widths to pixels.
    Fixed bug in the Table Plugin on Edge and IE11 where resizing the last column after resizing the table would cause invalid column heights.
    Fixed bug in the Table Plugin where keyboard navigation was not normalized between browsers.
    Fixed bug in the Table Plugin where the colorpicker button would show even without defining the colorpicker_callback.
    Fixed bug in the Table Plugin where it wasn't possible to set the cell background color.
    Fixed bug where Firefox would throw an error when intialising an editor on an element that is hidden or not yet added to the DOM.
    Fixed bug where Firefox would throw an error when intialising an editor inside of a hidden iframe.
Version 4.7.3 (2017-11-23)
    Added functionality to open the Codesample Plugin dialog when double clicking on a codesample. Patch contributed by dakuzen.
    Fixed bug where undo/redo didn't work correctly with some formats and caret positions.
    Fixed bug where the color picker didn't show up in Table Plugin dialogs.
    Fixed bug where it wasn't possible to change the width of a table through the Table Plugin dialog.
    Fixed bug where the Charmap Plugin couldn't insert some special characters.
    Fixed bug where editing a newly inserted link would not actually edit the link but insert a new link next to it.
    Fixed bug where deleting all content in a table cell made it impossible to place the caret into it.
    Fixed bug where the vertical alignment field in the Table Plugin cell properties dialog didn't do anything.
    Fixed bug where an image with a caption showed two sets of resize handles in IE11.
    Fixed bug where pressing the enter button inside of an h1 with contenteditable set to true would sometimes produce a p tag.
    Fixed bug with backspace not working as expected before a noneditable element.
    Fixed bug where operating on tables with invalid rowspans would cause an error to be thrown.
    Fixed so a real base64 representation of the image is available on the blobInfo that the images_upload_handler gets called with.
    Fixed so the image upload tab is available when the images_upload_handler is defined (and not only when the images_upload_url is defined).
Version 4.7.2 (2017-11-07)
    Added newly rewritten Table Plugin.
    Added support for attributes with colon in valid_elements and addValidElements.
    Added support for dailymotion short url in the Media Plugin. Patch contributed by maat8.
    Added support for converting to half pt when converting font size from px to pt. Patch contributed by danny6514.
    Added support for location hash to the Autosave plugin to make it work better with SPAs using hash routing.
    Added support for merging table cells when pasting a table into another table.
    Changed so the language packs are only loaded once. Patch contributed by 0xor1.
    Simplified the css for inline boundaries selection by switching to an attribute selector.
    Fixed bug where an error would be thrown on editor initialization if the window.getSelection() returned null.
    Fixed bug where holding down control or alt keys made the keyboard navigation inside an inline boundary not work as expected.
    Fixed bug where applying formats in IE11 produced extra, empty paragraphs in the editor.
    Fixed bug where the Word Count Plugin didn't count some mathematical operators correctly.
    Fixed bug where removing an inline editor removed the element that the editor had been initialized on.
    Fixed bug where setting the selection to the end of an editable container caused some formatting problems.
    Fixed bug where an error would be thrown sometimes when an editor was removed because of the selection bookmark was being stored asynchronously.
    Fixed a bug where an editor initialized on an empty list did not contain any valid cursor positions.
    Fixed a bug with the Context Menu Plugin and webkit browsers on Mac where right-clicking inside a table would produce an incorrect selection.
    Fixed bug where the Image Plugin constrain proportions setting wasn't working as expected.
    Fixed bug where deleting the last character in a span with decorations produced an incorrect element when typing.
    Fixed bug where focusing on inline editors made the toolbar flicker when moving between elements quickly.
    Fixed bug where the selection would be stored incorrectly in inline editors when the mouseup event was fired outside the editor body.
    Fixed bug where toggling bold at the end of an inline boundary would toggle off the whole word.
    Fixed bug where setting the skin to false would not stop the loading of some skin css files.
    Fixed bug in mobile theme where pinch-to-zoom would break after exiting the editor.
    Fixed bug where sublists of a fully selected list would not be switched correctly when changing list style.
    Fixed bug where inserting media by source would break the UndoManager.
    Fixed bug where inserting some content into the editor with a specific selection would replace some content incorrectly.
    Fixed bug where selecting all content with ctrl+a in IE11 caused problems with untoggling some formatting.
    Fixed bug where the Search and Replace Plugin left some marker spans in the editor when undoing and redoing after replacing some content.
    Fixed bug where the editor would not get a scrollbar when using the Fullscreen and Autoresize plugins together.
    Fixed bug where the font selector would stop working correctly after selecting fonts three times.
    Fixed so pressing the enter key inside of an inline boundary inserts a br after the inline boundary element.
    Fixed a bug where it wasn't possible to use tab navigation inside of a table that was inside of a list.
    Fixed bug where end_container_on_empty_block would incorrectly remove elements.
    Fixed bug where content_styles weren't added to the Preview Plugin iframe.
    Fixed so the beforeSetContent/beforeGetContent events are preventable.
    Fixed bug where changing height value in Table Plugin advanced tab didn't do anything.
    Fixed bug where it wasn't possible to remove formatting from content in beginning of table cell.
Version 4.7.1 (2017-10-09)
    Fixed bug where theme set to false on an inline editor produced an extra div element after the target element.
    Fixed bug where the editor drag icon was misaligned with the branding set to false.
    Fixed bug where doubled menu items were not being removed as expected with the removed_menuitems setting.
    Fixed bug where the Table of contents plugin threw an error when initialized.
    Fixed bug where it wasn't possible to add inline formats to text selected right to left.
    Fixed bug where the paste from plain text mode did not work as expected.
    Fixed so the style previews do not set color and background color when selected.
    Fixed bug where the Autolink plugin didn't work as expected with some formats applied on an empty editor.
    Fixed bug where the Textpattern plugin were throwing errors on some patterns.
    Fixed bug where the Save plugin saved all editors instead of only the active editor. Patch contributed by dannoe.
Version 4.7.0 (2017-10-03)
    Added new mobile ui that is specifically designed for mobile devices.
    Updated the default skin to be more modern and white since white is preferred by most implementations.
    Restructured the default menus to be more similar to common office suites like Google Docs.
    Fixed so theme can be set to false on both inline and iframe editor modes.
    Fixed bug where inline editor would add/remove the visualblocks css multiple times.
    Fixed bug where selection wouldn't be properly restored when editor lost focus and commands where invoked.
    Fixed bug where toc plugin would generate id:s for headers even though a toc wasn't inserted into the content.
    Fixed bug where is wasn't possible to drag/drop contents within the editor if paste_data_images where set to true.
    Fixed bug where getParam and close in WindowManager would get the first opened window instead of the last opened window.
    Fixed bug where delete would delete between cells inside a table in Firefox.
Version 4.6.7 (2017-09-18)
    Fixed bug where paste wasn't working in IOS.
    Fixed bug where the Word Count Plugin didn't count some mathematical operators correctly.
    Fixed bug where inserting a list in a table caused the cell to expand in height.
    Fixed bug where pressing enter in a list located inside of a table deleted list items instead of inserting new list item.
    Fixed bug where copy and pasting table cells produced inconsistent results.
    Fixed bug where initializing an editor with an ID of 'length' would throw an exception.
    Fixed bug where it was possible to split a non merged table cell.
    Fixed bug where copy and pasting a list with a very specific selection into another list would produce a nested list.
    Fixed bug where copy and pasting ordered lists sometimes produced unordered lists.
    Fixed bug where padded elements inside other elements would be treated as empty.
    Added some missing translations to Image, Link and Help plugins.
    Fixed so you can resize images inside a figure element.
    Fixed bug where an inline TinyMCE editor initialized on a table did not set selection on load in Chrome.
    Fixed the positioning of the inlite toolbar when the target element wasn't big enough to fit the toolbar.
Version 4.6.6 (2017-08-30)
    Fixed so that notifications wrap long text content instead of bleeding outside the notification element.
    Fixed so the content_style css is added after the skin and custom stylesheets.
    Fixed bug where it wasn't possible to remove a table with the Cut button.
    Fixed bug where the center format wasn't getting the same font size as the other formats in the format preview.
    Fixed bug where the wordcount plugin wasn't counting hyphenated words correctly.
    Fixed bug where all content pasted into the editor was added to the end of the editor.
    Fixed bug where enter keydown on list item selection only deleted content and didn't create a new line.
    Fixed bug where destroying the editor while the content css was still loading caused error notifications on Firefox.
    Fixed bug where undoing cut operation in IE11 left some unwanted html in the editor content.
    Fixed bug where enter keydown would throw an error in IE11.
    Fixed bug where duplicate instances of an editor were added to the editors array when using the createEditor API.
    Fixed bug where the formatter applied formats on the wrong content when spellchecker was activated.
    Fixed bug where switching formats would reset font size on child nodes.
    Fixed bug where the table caption element weren't always the first descendant to the table tag.
    Fixed bug where pasting some content into the editor on chrome some newlines were removed.
    Fixed bug where it wasn't possible to remove a list if a list item was a table element.
    Fixed bug where copy/pasting partial selections of tables wouldn't produce a proper table.
    Fixed bug where the searchreplace plugin could not find consecutive spaces.
    Fixed bug where background color wasn't applied correctly on some partially selected contents.
Version 4.6.5 (2017-08-02)
    Added new inline_boundaries_selector that allows you to specify the elements that should have boundaries.
    Added new local upload feature this allows the user to upload images directly from the image dialog.
    Added a new api for providing meta data for plugins. It will show up in the help dialog if it's provided.
    Fixed so that the notifications created by the notification manager are more screen reader accessible.
    Fixed bug where changing the list format on multiple selected lists didn't change all of the lists.
    Fixed bug where the nonbreaking plugin would insert multiple undo levels when pressing the tab key.
    Fixed bug where delete/backspace wouldn't render a caret when all editor contents where deleted.
    Fixed bug where delete/backspace wouldn't render a caret if the deleted element was a single contentEditable false element.
    Fixed bug where the wordcount plugin wouldn't count words correctly if word where typed after applying a style format.
    Fixed bug where the wordcount plugin would count mathematical formulas as multiple words for example 1+1=2.
    Fixed bug where formatting of triple clicked blocks on Chrome/Safari would result in styles being added outside the visual selection.
    Fixed bug where paste would add the contents to the end of the editor area when inline mode was used.
    Fixed bug where toggling off bold formatting on text entered in a new paragraph would add an extra line break.
    Fixed bug where autolink plugin would only produce a link on every other consecutive link on Firefox.
    Fixed bug where it wasn't possible to select all contents if the content only had one pre element.
    Fixed bug where sizzle would produce lagging behavior on some sites due to repaints caused by feature detection.
    Fixed bug where toggling off inline formats wouldn't include the space on selected contents with leading or trailing spaces.
    Fixed bug where the cut operation in UI wouldn't work in Chrome.
    Fixed bug where some legacy editor initialization logic would throw exceptions about editor settings not being defined.
    Fixed bug where it wasn't possible to apply text color to links if they where part of a non collapsed selection.
    Fixed bug where an exception would be thrown if the user selected a video element and then moved the focus outside the editor.
    Fixed bug where list operations didn't work if there where block elements inside the list items.
    Fixed bug where applying block formats to lists wrapped in block elements would apply to all elements in that wrapped block.
Version 4.6.4 (2017-06-13)
    Fixed bug where the editor would move the caret when clicking on the scrollbar next to a content editable false block.
    Fixed bug where the text color select dropdowns wasn't placed correctly when they didn't fit the width of the screen.
    Fixed bug where the default editor line height wasn't working for mixed font size contents.
    Fixed bug where the content css files for inline editors were loaded multiple times for multiple editor instances.
    Fixed bug where the initial value of the font size/font family dropdowns wasn't displayed.
    Fixed bug where the I18n api was not supporting arrays as the translation replacement values.
    Fixed bug where chrome would display "The given range isn't in document." errors for invalid ranges passed to setRng.
    Fixed bug where the compat3x plugin wasn't working since the global tinymce references wasn't resolved correctly.
    Fixed bug where the preview plugin wasn't encoding the base url passed into the iframe contents producing a xss bug.
    Fixed bug where the dom parser/serializer wasn't handling some special elements like noframes, title and xmp.
    Fixed bug where the dom parser/serializer wasn't handling cdata sections with comments inside.
    Fixed bug where the editor would scroll to the top of the editable area if a dialog was closed in inline mode.
    Fixed bug where the link dialog would not display the right rel value if rel_list was configured.
    Fixed bug where the context menu would select images on some platforms but not others.
    Fixed bug where the filenames of images were not retained on dragged and drop into the editor from the desktop.
    Fixed bug where the paste plugin would misrepresent newlines when pasting plain text and having forced_root_block configured.
    Fixed so that the error messages for the imagetools plugin is more human readable.
    Fixed so the internal validate setting for the parser/serializer can't be set from editor initialization settings.
Version 4.6.3 (2017-05-30)
    Fixed bug where the arrow keys didn't work correctly when navigating on nested inline boundary elements.
    Fixed bug where delete/backspace didn't work correctly on nested inline boundary elements.
    Fixed bug where image editing didn't work on subsequent edits of the same image.
    Fixed bug where charmap descriptions wouldn't properly wrap if they exceeded the width of the box.
    Fixed bug where the default image upload handler only accepted 200 as a valid http status code.
    Fixed so rel on target=_blank links gets forced with only noopener instead of both noopener and noreferrer.
Version 4.6.2 (2017-05-23)
    Fixed bug where the SaxParser would run out of memory on very large documents.
    Fixed bug with formatting like font size wasn't applied to del elements.
    Fixed bug where various api calls would be throwing exceptions if they where invoked on a removed editor instance.
    Fixed bug where the branding position would be incorrect if the editor was inside a hidden tab and then later showed.
    Fixed bug where the color levels feature in the imagetools dialog wasn't working properly.
    Fixed bug where imagetools dialog wouldn't pre-load images from CORS domains, before trying to prepare them for editing.
    Fixed bug where the tab key would move the caret to the next table cell if being pressed inside a list inside a table.
    Fixed bug where the cut/copy operations would loose parent context like the current format etc.
    Fixed bug with format preview not working on invalid elements excluded by valid_elements.
    Fixed bug where blocks would be merged in incorrect order on backspace/delete.
    Fixed bug where zero length text nodes would cause issues with the undo logic if there where iframes present.
    Fixed bug where the font size/family select lists would throw errors if the first node was a comment.
    Fixed bug with csp having to allow local script evaluation since it was used to detect global scope.
    Fixed bug where CSP required a relaxed option for javascript: URLs in unsupported legacy browsers.
    Fixed bug where a fake caret would be rendered for td with the contenteditable=false.
    Fixed bug where typing would be blocked on IE 11 when within a nested contenteditable=true/false structure.
Version 4.6.1 (2017-05-10)
    Added configuration option to list plugin to disable tab indentation.
    Fixed bug where format change on very specific content could cause the selection to change.
    Fixed bug where TinyMCE could not be lazyloaded through jquery integration.
    Fixed bug where entities in style attributes weren't decoded correctly on paste in webkit.
    Fixed bug where fontsize_formats option had been renamed incorrectly.
    Fixed bug with broken backspace/delete behaviour between contenteditable=false blocks.
    Fixed bug where it wasn't possible to backspace to the previous line with the inline boundaries functionality turned on.
    Fixed bug where is wasn't possible to move caret left and right around a linked image with the inline boundaries functionality turned on.
    Fixed bug where pressing enter after/before hr element threw exception. Patch contributed bradleyke.
    Fixed so the CSS in the visualblocks plugin doesn't overwrite background color. Patch contributed by Christian Rank.
    Fixed bug where multibyte characters weren't encoded correctly. Patch contributed by James Tarkenton.
    Fixed bug where shift-click to select within contenteditable=true fields wasn't working.
Version 4.6.0 (2017-05-04)
    Dropped support for IE 8-10 due to market share and lack of support from Microsoft. See tinymce docs for details.
    Added an inline boundary caret position feature that makes it easier to type at the beginning/end of links/code elements.
    Added a help plugin that adds a button and a dialog showing the editor shortcuts and loaded plugins.
    Added an inline_boundaries option that allows you to disable the inline boundary feature if it's not desired.
    Added a new ScrollIntoView event that allows you to override the default scroll to element behavior.
    Added role and aria- attributes as valid elements in the default valid elements config.
    Added new internal flag for PastePreProcess/PastePostProcess this is useful to know if the paste was coming from an external source.
    Added new ignore function to UndoManager this works similar to transact except that it doesn't add an undo level by default.
    Fixed so that urls gets retained for images when being edited. This url is then passed on to the upload handler.
    Fixed so that the editors would be initialized on readyState interactive instead of complete.
    Fixed so that the init event of the editor gets fired once all contentCSS files have been properly loaded.
    Fixed so that width/height of the editor gets taken from the textarea element if it's explicitly specified in styles.
    Fixed so that keep_styles set to false no longer clones class/style from the previous paragraph on enter.
    Fixed so that the default line-height is 1.2em to avoid zwnbsp characters from producing text rendering glitches on Windows.
    Fixed so that loading errors of content css gets presented by a notification message.
    Fixed so figure image elements can be linked when selected this wraps the figure image in a anchor element.
    Fixed bug where it wasn't possible to copy/paste rows with colspans by using the table copy/paste feature.
    Fixed bug where the protect setting wasn't properly applied to header/footer parts when using the fullpage plugin.
    Fixed bug where custom formats that specified upper case element names where not applied correctly.
    Fixed bug where some screen readers weren't reading buttons due to an aria specific fix for IE 8.
    Fixed bug where cut wasn't working correctly on iOS due to it's clipboard API not working correctly.
    Fixed bug where Edge would paste div elements instead of paragraphs when pasting plain text.
    Fixed bug where the textpattern plugin wasn't dealing with trailing punctuations correctly.
    Fixed bug where image editing would some times change the image format from jpg to png.
    Fixed bug where some UI elements could be inserted into the toolbar even if they where not registered.
    Fixed bug where it was possible to click the TD instead of the character in the character map and that caused an exception.
    Fixed bug where the font size/font family dropdowns would sometimes show an incorrect value due to css not being loaded in time.
    Fixed bug with the media plugin inserting undefined instead of retaining size when media_dimensions was set to false.
    Fixed bug with deleting images when forced_root_blocks where set to false.
    Fixed bug where input focus wasn't properly handled on nested content editable elements.
    Fixed bug where Chrome/Firefox would throw an exception when selecting images due to recent change of setBaseAndExtent support.
    Fixed bug where malformed blobs would throw exceptions now they are simply ignored.
    Fixed bug where backspace/delete wouldn't work properly in some cases where all contents was selected in WebKit.
    Fixed bug with Angular producing errors since it was expecting events objects to be patched with their custom properties.
    Fixed bug where the formatter would apply formatting to spellchecker errors now all bogus elements are excluded.
    Fixed bug with backspace/delete inside table caption elements wouldn't behave properly on IE 11.
    Fixed bug where typing after a contenteditable false inline element could move the caret to the end of that element.
    Fixed bug where backspace before/after contenteditable false blocks wouldn't properly remove the right element.
    Fixed bug where backspace before/after contenteditable false inline elements wouldn't properly empty the current block element.
    Fixed bug where vertical caret navigation with a custom line-height would sometimes match incorrect positions.
    Fixed bug with paste on Edge where character encoding wasn't handled properly due to a browser bug.
    Fixed bug with paste on Edge where extra fragment data was inserted into the contents when pasting.
    Fixed bug with pasting contents when having a whole block element selected on WebKit could cause WebKit spans to appear.
    Fixed bug where the visualchars plugin wasn't working correctly showing invisible nbsp characters.
    Fixed bug where browsers would hang if you tried to load some malformed html contents.
    Fixed bug where the init call promise wouldn't resolve if the specified selector didn't find any matching elements.
    Fixed bug where the Schema isValidChild function was case sensitive.
Version 4.5.3 (2017-02-01)
    Added keyboard navigation for menu buttons when the menu is in focus.
    Added api to the list plugin for setting custom classes/attributes on lists.
    Added validation for the anchor plugin input field according to W3C id naming specifications.
    Fixed bug where media placeholders were removed after resize with the forced_root_block setting set to false.
    Fixed bug where deleting selections with similar sibling nodes sometimes deleted the whole document.
    Fixed bug with inlite theme where several toolbars would appear scrolling when more than one instance of the editor was in use.
    Fixed bug where the editor would throw error with the fontselect plugin on hidden editor instances in Firefox.
    Fixed bug where the background color would not stretch to the font size.
    Fixed bug where font size would be removed when changing background color.
    Fixed bug where the undomanager trimmed away whitespace between nodes on undo/redo.
    Fixed bug where media_dimensions=false in media plugin caused the editor to throw an error.
    Fixed bug where IE was producing font/u elements within links on paste.
    Fixed bug where some button tooltips were broken when compat3x was in use.
    Fixed bug where backspace/delete/typeover would remove the caption element.
    Fixed bug where powerspell failed to function when compat3x was enabled.
    Fixed bug where it wasn't possible to apply sub/sup on text with large font size.
    Fixed bug where pre tags with spaces weren't treated as content.
    Fixed bug where Meta+A would select the entire document instead of all contents in nested ce=true elements.
Version 4.5.2 (2017-01-04)
    Added missing keyboard shortcut description for the underline menu item in the format menu.
    Fixed bug where external blob urls wasn't properly handled by editor upload logic. Patch contributed by David Oviedo.
    Fixed bug where urls wasn't treated as a single word by the wordcount plugin.
    Fixed bug where nbsp characters wasn't treated as word delimiters by the wordcount plugin.
    Fixed bug where editor instance wasn't properly passed to the format preview logic. Patch contributed by NullQuery.
    Fixed bug where the fake caret wasn't hidden when you moved selection to a cE=false element.
    Fixed bug where it wasn't possible to edit existing code sample blocks.
    Fixed bug where it wasn't possible to delete editor contents if the selection included an empty block.
    Fixed bug where the formatter wasn't expanding words on some international characters. Patch contributed by Martin Larochelle.
    Fixed bug where the open link feature wasn't working correctly on IE 11.
    Fixed bug where enter before/after a cE=false block wouldn't properly padd the paragraph with an br element.
    Fixed so font size and font family select boxes always displays a value by using the runtime style as a fallback.
    Fixed so missing plugins will be logged to console as warnings rather than halting the initialization of the editor.
    Fixed so splitbuttons become normal buttons in advlist plugin if styles are empty. Patch contributed by René Schleusner.
    Fixed so you can multi insert rows/cols by selecting table cells and using insert rows/columns.
Version 4.5.1 (2016-12-07)
    Fixed bug where the lists plugin wouldn't initialize without the advlist plugins if served from cdn.
    Fixed bug where selectors with "*" would cause the style format preview to throw an error.
    Fixed bug with toggling lists off on lists with empty list items would throw an error.
    Fixed bug where editing images would produce non existing blob uris.
    Fixed bug where the offscreen toc selection would be treated as the real toc element.
    Fixed bug where the aria level attribute for element path would have an incorrect start index.
    Fixed bug where the offscreen selection of cE=false that where very wide would be shown onscreen. Patch contributed by Steven Bufton.
    Fixed so the default_link_target gets applied to links created by the autolink plugin.
    Fixed so that the name attribute gets removed by the anchor plugin if editing anchors.
Version 4.5.0 (2016-11-23)
    Added new toc plugin allows you to insert table of contents based on editor headings.
    Added new auto complete menu to all url fields. Adds history, link to anchors etc.
    Added new sidebar api that allows you to add custom sidebar panels and buttons to toggle these.
    Added new insert menu button that allows you to have multiple insert functions under the same menu button.
    Added new open link feature to ctrl+click, alt+enter and context menu.
    Added new media_embed_handler option to allow the media plugin to be populated with custom embeds.
    Added new support for editing transparent images using the image tools dialog.
    Added new images_reuse_filename option to allow filenames of images to be retained for upload.
    Added new security feature where links with target="_blank" will by default get rel="noopener noreferrer".
    Added new allow_unsafe_link_target to allow you to opt-out of the target="_blank" security feature.
    Added new style_formats_autohide option to automatically hide styles based on context.
    Added new codesample_content_css option to specify where the code sample prism css is loaded from.
    Added new support for Japanese/Chinese word count following the unicode standards on this.
    Added new fragmented undo levels this dramatically reduces flicker on contents with iframes.
    Added new live previews for complex elements like table or lists.
    Fixed bug where it wasn't possible to properly tab between controls in a dialog with a disabled form item control.
    Fixed bug where firefox would generate a rectangle on elements produced after/before a cE=false elements.
    Fixed bug with advlist plugin not switching list element format properly in some edge cases.
    Fixed bug where col/rowspans wasn't correctly computed by the table plugin in some cases.
    Fixed bug where the table plugin would thrown an error if object_resizing was disabled.
    Fixed bug where some invalid markup would cause issues when running in XHTML mode. Patch contributed by Charles Bourasseau.
    Fixed bug where the fullscreen class wouldn't be removed properly when closing dialogs.
    Fixed bug where the PastePlainTextToggle event wasn't fired by the paste plugin when the state changed.
    Fixed bug where table the row type wasn't properly updated in table row dialog. Patch contributed by Matthias Balmer.
    Fixed bug where select all and cut wouldn't place caret focus back to the editor in WebKit. Patch contributed by Daniel Jalkut.
    Fixed bug where applying cell/row properties to multiple cells/rows would reset other unchanged properties.
    Fixed bug where some elements in the schema would have redundant/incorrect children.
    Fixed bug where selector and target options would cause issues if used together.
    Fixed bug where drag/drop of images from desktop on chrome would thrown an error.
    Fixed bug where cut on WebKit/Blink wouldn't add an undo level.
    Fixed bug where IE 11 would scroll to the cE=false elements when they where selected.
    Fixed bug where keys like F5 wouldn't work when a cE=false element was selected.
    Fixed bug where the undo manager wouldn't stop the typing state when commands where executed.
    Fixed bug where unlink on wrapped links wouldn't work properly.
    Fixed bug with drag/drop of images on WebKit where the image would be deleted form the source editor.
    Fixed bug where the visual characters mode would be disabled when contents was extracted from the editor.
    Fixed bug where some browsers would toggle of formats applied to the caret when clicking in the editor toolbar.
    Fixed bug where the custom theme function wasn't working correctly.
    Fixed bug where image option for custom buttons required you to have icon specified as well.
    Fixed bug where the context menu and contextual toolbars would be visible at the same time and sometimes overlapping.
    Fixed bug where the noneditable plugin would double wrap elements when using the noneditable_regexp option.
    Fixed bug where tables would get padding instead of margin when you used the indent button.
    Fixed bug where the charmap plugin wouldn't properly insert non breaking spaces.
    Fixed bug where the color previews in color input boxes wasn't properly updated.
    Fixed bug where the list items of previous lists wasn't merged in the right order.
    Fixed bug where it wasn't possible to drag/drop inline-block cE=false elements on IE 11.
    Fixed bug where some table cell merges would produce incorrect rowspan/colspan.
    Fixed so the font size of the editor defaults to 14px instead of 11px this can be overridden by custom css.
    Fixed so wordcount is debounced to reduce cpu hogging on larger texts.
    Fixed so tinymce global gets properly exported as a module when used with some module bundlers.
    Fixed so it's possible to specify what css properties you want to preview on specific formats.
    Fixed so anchors are contentEditable=false while within the editor.
    Fixed so selected contents gets wrapped in a inline code element by the codesample plugin.
    Fixed so conditional comments gets properly stripped independent of case. Patch contributed by Georgii Dolzhykov.
    Fixed so some escaped css sequences gets properly handled. Patch contributed by Georgii Dolzhykov.
    Fixed so notifications with the same message doesn't get displayed at the same time.
    Fixed so F10 can be used as an alternative key to focus to the toolbar.
    Fixed various api documentation issues and typos.
    Removed layer plugin since it wasn't really ported from 3.x and there doesn't seem to be much use for it.
    Removed moxieplayer.swf from the media plugin since it wasn't used by the media plugin.
    Removed format state from the advlist plugin to be more consistent with common word processors.
Version 4.4.3 (2016-09-01)
    Fixed bug where copy would produce an exception on Chrome.
    Fixed bug where deleting lists on IE 11 would merge in correct text nodes.
    Fixed bug where deleting partial lists with indentation wouldn't cause proper normalization.
Version 4.4.2 (2016-08-25)
    Added new importcss_exclusive option to disable unique selectors per group.
    Added new group specific selector_converter option to importcss plugin.
    Added new codesample_languages option to apply custom languages to codesample plugin.
    Added new codesample_dialog_width/codesample_dialog_height options.
    Fixed bug where fullscreen button had an incorrect keyboard shortcut.
    Fixed bug where backspace/delete wouldn't work correctly from a block to a cE=false element.
    Fixed bug where smartpaste wasn't detecting links with special characters in them like tilde.
    Fixed bug where the editor wouldn't get proper focus if you clicked on a cE=false element.
    Fixed bug where it wasn't possible to copy/paste table rows that had merged cells.
    Fixed bug where merging cells could some times produce invalid col/rowspan attibute values.
    Fixed bug where getBody would sometimes thrown an exception now it just returns null if the iframe is clobbered.
    Fixed bug where drag/drop of cE=false element wasn't properly constrained to viewport.
    Fixed bug where contextmenu on Mac would collapse any selection to a caret.
    Fixed bug where rtl mode wasn't rendered properly when loading a language pack with the rtl flag.
    Fixed bug where Kamer word bounderies would be stripped from contents.
    Fixed bug where lists would sometimes render two dots or numbers on the same line.
    Fixed bug where the skin_url wasn't used by the inlite theme.
    Fixed so data attributes are ignored when comparing formats in the formatter.
    Fixed so it's possible to disable inline toolbars in the inlite theme.
    Fixed so template dialog gets resized if it doesn't fit the window viewport.
Version 4.4.1 (2016-07-26)
    Added smart_paste option to paste plugin to allow disabling the paste behavior if needed.
    Fixed bug where png urls wasn't properly detected by the smart paste logic.
    Fixed bug where the element path wasn't working properly when multiple editor instances where used.
    Fixed bug with creating lists out of multiple paragraphs would just create one list item instead of multiple.
    Fixed bug where scroll position wasn't properly handled by the inlite theme to place the toolbar properly.
    Fixed bug where multiple instances of the editor using the inlite theme didn't render the toolbar properly.
    Fixed bug where the shortcut label for fullscreen mode didn't match the actual shortcut key.
    Fixed bug where it wasn't possible to select cE=false blocks using touch devices on for example iOS.
    Fixed bug where it was possible to select the child image within a cE=false on IE 11.
    Fixed so inserts of html containing lists doesn't merge with any existing lists unless it's a paste operation.
Version 4.4.0 (2016-06-30)
    Added new inlite theme this is a more lightweight inline UI.
    Added smarter paste logic that auto detects urls in the clipboard and inserts images/links based on that.
    Added a better image resize algorithm for better image quality in the imagetools plugin.
    Fixed bug where it wasn't possible to drag/dropping cE=false elements on FF.
    Fixed bug where backspace/delete before/after a cE=false block would produce a new paragraph.
    Fixed bug where list style type css property wasn't preserved when indenting lists.
    Fixed bug where merging of lists where done even if the list style type was different.
    Fixed bug where the image_dataimg_filter function wasn't used when pasting images.
    Fixed bug where nested editable within a non editable element would cause scroll on focus in Chrome.
    Fixed so invalid targets for inline mode is blocked on initialization. We only support elements that can have children.
Version 4.3.13 (2016-06-08)
    Added characters with a diacritical mark to charmap plugin. Patch contributed by Dominik Schilling.
    Added better error handling if the image proxy service would produce errors.
    Fixed issue with pasting list items into list items would produce nested list rather than a merged list.
    Fixed bug where table selection could get stuck in selection mode for inline editors.
    Fixed bug where it was possible to place the caret inside the resize grid elements.
    Fixed bug where it wasn't possible to place in elements horizontally adjacent cE=false blocks.
    Fixed bug where multiple notifications wouldn't be properly placed on screen.
    Fixed bug where multiple editor instance of the same id could be produces in some specific integrations.
Version 4.3.12 (2016-05-10)
    Fixed bug where focus calls couldn't be made inside the editors PostRender event handler.
    Fixed bug where some translations wouldn't work as expected due to a bug in editor.translate.
    Fixed bug where the node change event could fire with a node out side the root of the editor.
    Fixed bug where Chrome wouldn't properly present the keyboard paste clipboard details when paste was clicked.
    Fixed bug where merged cells in tables couldn't be selected from right to left.
    Fixed bug where insert row wouldn't properly update a merged cells rowspan property.
    Fixed bug where the color input boxes preview field wasn't properly set on initialization.
    Fixed bug where IME composition inside table cells wouldn't work as expected on IE 11.
    Fixed so all shadow dom support is under and experimental flag due to flaky browser support.
Version 4.3.11 (2016-04-25)
    Fixed bug where it wasn't possible to insert empty blocks though the API unless they where padded.
    Fixed bug where you couldn't type the Euro character on Windows.
    Fixed bug where backspace/delete from a cE=false element to a text block didn't work properly.
    Fixed bug where the text color default grid would render incorrectly.
    Fixed bug where the codesample plugin wouldn't load the css in the editor for multiple editors.
    Fixed so the codesample plugin textarea gets focused by default.
Version 4.3.10 (2016-04-12)
    Fixed bug where the key "y" on WebKit couldn't be entered due to conflict with keycode for F10 on keypress.
Version 4.3.9 (2016-04-12)
    Added support for focusing the contextual toolbars using keyboard.
    Added keyboard support for slider UI controls. You can no increase/decrease using arrow keys.
    Added url pattern matching for Dailymotion to media plugin. Patch contributed by Bertrand Darbon.
    Added body_class to template plugin preview. Patch contributed by Milen Petrinski.
    Added options to better override textcolor pickers with custom colors. Patch contributed by Xavier Boubert.
    Added visual arrows to inline contextual toolbars so that they point to the element being active.
    Fixed so toolbars for tables or other larger elements get better positioned below the scrollable viewport.
    Fixed bug where it was possible to click links inside cE=false blocks.
    Fixed bug where event targets wasn't properly handled in Safari Technical Preview.
    Fixed bug where drag/drop text in FF 45 would make the editor caret invisible.
    Fixed bug where the remove state wasn't properly set on editor instances when detected as clobbered.
    Fixed bug where offscreen selection of some cE=false elements would render onscreen. Patch contributed by Steven Bufton
    Fixed bug where enter would clone styles out side the root on editors inside a span. Patch contributed by ChristophKaser.
    Fixed bug where drag/drop of images into the editor didn't work correctly in FF.
    Fixed so the first item in panels for the imagetools dialog gets proper keyboard focus.
    Changed the Meta+Shift+F shortcut to Ctrl+Shift+F since Czech, Slovak, Polish languages used the first one for input.
Version 4.3.8 (2016-03-15)
    Fixed bug where inserting HR at the end of a block element would produce an extra empty block.
    Fixed bug where links would be clickable when readonly mode was enabled.
    Fixed bug where the formatter would normalize to the wrong node on very specific content.
    Fixed bug where some nested list items couldn't be indented properly.
    Fixed bug where links where clickable in the preview dialog.
    Fixed so the alt attribute doesn't get padded with an empty value by default.
    Fixed so nested alignment works more correctly. You will now alter the alignment to the closest block parent.
Version 4.3.7 (2016-03-02)
    Fixed bug where incorrect icons would be rendered for imagetools edit and color levels.
    Fixed bug where navigation using arrow keys inside a SelectBox didn't move up/down.
    Fixed bug where the visualblocks plugin would render borders round internal UI elements.
Version 4.3.6 (2016-03-01)
    Added new paste_remember_plaintext_info option to allow a global disable of the plain text mode notification.
    Added new PastePlainTextToggle event that fires when plain text mode toggles on/off.
    Fixed bug where it wasn't possible to select media elements since the drag logic would snap it to mouse cursor.
    Fixed bug where it was hard to place the caret inside nested cE=true elements when the outer cE=false element was focused.
    Fixed bug where editors wouldn't properly initialize if both selector and mode where used.
    Fixed bug where IME input inside table cells would switch the IME off.
    Fixed bug where selection inside the first table cell would cause the whole table cell to get selected.
    Fixed bug where error handling of images being uploaded wouldn't properly handle faulty statuses.
    Fixed bug where inserting contents before a HR would cause an exception to be thrown.
    Fixed bug where copy/paste of Excel data would be inserted as an image.
    Fixed caret position issues with copy/paste of inline block cE=false elements.
    Fixed issues with various menu item focus bugs in Chrome. Where the focused menu bar item wasn't properly blurred.
    Fixed so the notifications have a solid background since it would be hard to read if there where text under it.
    Fixed so notifications gets animated similar to the ones used by dialogs.
    Fixed so larger images that gets pasted is handled better.
    Fixed so the window close button is more uniform on various platform and also increased it's hit area.
Version 4.3.5 (2016-02-11)
    Npm version bump due to package not being fully updated.
Version 4.3.4 (2016-02-11)
    Added new OpenWindow/CloseWindow events that gets fired when windows open/close.
    Added new NewCell/NewRow events that gets fired when table cells/rows are created.
    Added new Promise return value to tinymce.init makes it easier to handle initialization.
    Removed the jQuery version the jQuery plugin is now moved into the main package.
    Removed jscs from build process since eslint can now handle code style checking.
    Fixed various bugs with drag/drop of contentEditable:false elements.
    Fixed bug where deleting of very specific nested list items would result in an odd list.
    Fixed bug where lists would get merged with adjacent lists outside the editable inline root.
    Fixed bug where MS Edge would crash when closing a dialog then clicking a menu item.
    Fixed bug where table cell selection would add undo levels.
    Fixed bug where table cell selection wasn't removed when inline editor where removed.
    Fixed bug where table cell selection wouldn't work properly on nested tables.
    Fixed bug where table merge menu would be available when merging between thead and tbody.
    Fixed bug where table row/column resize wouldn't get properly removed when the editor was removed.
    Fixed bug where Chrome would scroll to the editor if there where a empty hash value in document url.
    Fixed bug where the cache suffix wouldn't work correctly with the importcss plugin.
    Fixed bug where selection wouldn't work properly on MS Edge on Windows Phone 10.
    Fixed so adjacent pre blocks gets joined into one pre block since that seems like the user intent.
    Fixed so events gets properly dispatched in shadow dom. Patch provided by Nazar Mokrynskyi.
Version 4.3.3 (2016-01-14)
    Added new table_resize_bars configuration setting.  This setting allows you to disable the table resize bars.
    Added new beforeInitialize event to tinymce.util.XHR lets you modify XHR properties before open. Patch contributed by Brent Clintel.
    Added new autolink_pattern setting to autolink plugin. Enables you to override the default autolink formats. Patch contributed by Ben Tiedt.
    Added new charmap option that lets you override the default charmap of the charmap plugin.
    Added new charmap_append option that lets you add new characters to the default charmap of the charmap plugin.
    Added new insertCustomChar event that gets fired when a character is inserted by the charmap plugin.
    Fixed bug where table cells started with a superfluous &nbsp; in IE10+.
    Fixed bug where table plugin would retain all BR tags when cells were merged.
    Fixed bug where media plugin would strip underscores from youtube urls.
    Fixed bug where IME input would fail on IE 11 if you typed within a table.
    Fixed bug where double click selection of a word would remove the space before the word on insert contents.
    Fixed bug where table plugin would produce exceptions when hovering tables with invalid structure.
    Fixed bug where fullscreen wouldn't scroll back to it's original position when untoggled.
    Fixed so the template plugins templates setting can be a function that gets a callback that can provide templates.
Version 4.3.2 (2015-12-14)
    Fixed bug where the resize bars for table cells were not affected by the object_resizing property.
    Fixed bug where the contextual table toolbar would appear incorrectly if TinyMCE was initialized inline inside a table.
    Fixed bug where resizing table cells did not fire a node change event or add an undo level.
    Fixed bug where double click selection of text on IE 11 wouldn't work properly.
    Fixed bug where codesample plugin would incorrectly produce br elements inside code elements.
    Fixed bug where media plugin would strip dashes from youtube urls.
    Fixed bug where it was possible to move the caret into the table resize bars.
    Fixed bug where drag/drop into a cE=false element was possible on IE.
Version 4.3.1 (2015-11-30)
    Fixed so it's possible to disable the table inline toolbar by setting it to false or an empty string.
    Fixed bug where it wasn't possible to resize some tables using the drag handles.
    Fixed bug where unique id:s would clash for multiple editor instances and cE=false selections.
    Fixed bug where the same plugin could be initialized multiple times.
    Fixed bug where the table inline toolbars would be displayed at the same time as the image toolbars.
    Fixed bug where the table selection rect wouldn't be removed when selecting another control element.
Version 4.3.0 (2015-11-23)
    Added new table column/row resize support. Makes it a lot more easy to resize the columns/rows in a table.
    Added new table inline toolbar. Makes it easier to for example add new rows or columns to a table.
    Added new notification API. Lets you display floating notifications to the end user.
    Added new codesample plugin that lets you insert syntax highlighted pre elements into the editor.
    Added new image_caption to images. Lets you create images with captions using a HTML5 figure/figcaption elements.
    Added new live previews of embeded videos. Lets you play the video right inside the editor.
    Added new setDirty method and "dirty" event to the editor. Makes it easier to track the dirty state change.
    Added new setMode method to Editor instances that lets you dynamically switch between design/readonly.
    Added new core support for contentEditable=false elements within the editor overrides the browsers broken behavior.
    Rewrote the noneditable plugin to use the new contentEditable false core logic.
    Fixed so the dirty state doesn't set to false automatically when the undo index is set to 0.
    Fixed the Selection.placeCaretAt so it works better on IE when the coordinate is between paragraphs.
    Fixed bug where data-mce-bogus="all" element contents where counted by the word count plugin.
    Fixed bug where contentEditable=false elements would be indented by the indent buttons.
    Fixed bug where images within contentEditable=false would be selected in WebKit on mouse click.
    Fixed bug in DOMUntils split method where the replacement parameter wouldn't work on specific cases.
    Fixed bug where the importcss plugin would import classes from the skin content css file.
    Fixed so all button variants have a wrapping span for it's text to make it easier to skin.
    Fixed so it's easier to exit pre block using the arrow keys.
    Fixed bug where listboxes with fix widths didn't render correctly.
Version 4.2.8 (2015-11-13)
    Fixed bug where it was possible to delete tables as the inline root element if all columns where selected.
    Fixed bug where the UI buttons active state wasn't properly updated due to recent refactoring of that logic.
Version 4.2.7 (2015-10-27)
    Fixed bug where backspace/delete would remove all formats on the last paragraph character in WebKit/Blink.
    Fixed bug where backspace within a inline format element with a bogus caret container would move the caret.
    Fixed bug where backspace/delete on selected table cells wouldn't add an undo level.
    Fixed bug where script tags embedded within the editor could sometimes get a mce- prefix prepended to them
    Fixed bug where validate: false option could produce an error to be thrown from the Serialization step.
    Fixed bug where inline editing of a table as the root element could let the user delete that table.
    Fixed bug where inline editing of a table as the root element wouldn't properly handle enter key.
    Fixed bug where inline editing of a table as the root element would normalize the selection incorrectly.
    Fixed bug where inline editing of a list as the root element could let the user delete that list.
    Fixed bug where inline editing of a list as the root element could let the user split that list.
    Fixed bug where resize handles would be rendered on editable root elements such as table.
Version 4.2.6 (2015-09-28)
    Added capability to set request headers when using XHRs.
    Added capability to upload local images automatically default delay is set to 30 seconds after editing images.
    Added commands ids mceEditImage, mceAchor and mceMedia to be avaiable from execCommand.
    Added Edge browser to saucelabs grunt task. Patch contributed by John-David Dalton.
    Fixed bug where blob uris not produced by tinymce would produce HTML invalid markup.
    Fixed bug where selection of contents of a nearly empty editor in Edge would sometimes fail.
    Fixed bug where color styles woudln't be retained on copy/paste in Blink/Webkit.
    Fixed bug where the table plugin would throw an error when inserting rows after a child table.
    Fixed bug where the template plugin wouldn't handle functions as variable replacements.
    Fixed bug where undo/redo sometimes wouldn't work properly when applying formatting collapsed ranges.
    Fixed bug where shift+delete wouldn't do a cut operation on Blink/WebKit.
    Fixed bug where cut action wouldn't properly store the before selection bookmark for the undo level.
    Fixed bug where backspace in side an empty list element on IE would loose editor focus.
    Fixed bug where the save plugin wouldn't enable the buttons when a change occurred.
    Fixed bug where Edge wouldn't initialize the editor if a document.domain was specified.
    Fixed bug where enter key before nested images would sometimes not properly expand the previous block.
    Fixed bug where the inline toolbars wouldn't get properly hidden when blurring the editor instance.
    Fixed bug where Edge would paste Chinese characters on some Windows 10 installations.
    Fixed bug where IME would loose focus on IE 11 due to the double trailing br bug fix.
    Fixed bug where the proxy url in imagetools was incorrect. Patch contributed by Wong Ho Wang.
Version 4.2.5 (2015-08-31)
    Added fullscreen capability to embedded youtube and vimeo videos.
    Fixed bug where the uploadImages call didn't work on IE 10.
    Fixed bug where image place holders would be uploaded by uploadImages call.
    Fixed bug where images marked with bogus would be uploaded by the uploadImages call.
    Fixed bug where multiple calls to uploadImages would result in decreased performance.
    Fixed bug where pagebreaks were editable to imagetools patch contributed by Rasmus Wallin.
    Fixed bug where the element path could cause too much recursion exception.
    Fixed bug for domains containing ".min". Patch contributed by Loïc Février.
    Fixed so validation of external links to accept a number after www. Patch contributed by Victor Carvalho.
    Fixed so the charmap is exposed though execCommand. Patch contributed by Matthew Will.
    Fixed so that the image uploads are concurrent for improved performance.
    Fixed various grammar problems in inline documentation. Patches provided by nikolas.
Version 4.2.4 (2015-08-17)
    Added picture as a valid element to the HTML 5 schema. Patch contributed by Adam Taylor.
    Fixed bug where contents would be duplicated on drag/drop within the same editor.
    Fixed bug where floating/alignment of images on Edge wouldn't work properly.
    Fixed bug where it wasn't possible to drag images on IE 11.
    Fixed bug where image selection on Edge would sometimes fail.
    Fixed bug where contextual toolbars icons wasn't rendered properly when using the toolbar_items_size.
    Fixed bug where searchreplace dialog doesn't get prefilled with the selected text.
    Fixed bug where fragmented matches wouldn't get properly replaced by the searchreplace plugin.
    Fixed bug where enter key wouldn't place the caret if was after a trailing space within an inline element.
    Fixed bug where the autolink plugin could produce multiple links for the same text on Gecko.
    Fixed bug where EditorUpload could sometimes throw an exception if the blob wasn't found.
    Fixed xss issues with media plugin not properly filtering out some script attributes.
Version 4.2.3 (2015-07-30)
    Fixed bug where image selection wasn't possible on Edge due to incompatible setBaseAndExtend API.
    Fixed bug where image blobs urls where not properly destroyed by the imagetools plugin.
    Fixed bug where keyboard shortcuts wasn't working correctly on IE 8.
    Fixed skin issue where the borders of panels where not visible on IE 8.
Version 4.2.2 (2015-07-22)
    Fixed bug where float panels were not being hidden on inline editor blur when fixed_toolbar_container config option was in use.
    Fixed bug where combobox states wasn't properly updated if contents where updated without keyboard.
    Fixed bug where pasting into textbox or combobox would move the caret to the end of text.
    Fixed bug where removal of bogus span elements before block elements would remove whitespace between nodes.
    Fixed bug where repositioning of inline toolbars where async and producing errors if the editor was removed from DOM to early. Patch by iseulde.
    Fixed bug where element path wasn't working correctly. Patch contributed by iseulde.
    Fixed bug where menus wasn't rendered correctly when custom images where added to a menu. Patch contributed by Naim Hammadi.
Version 4.2.1 (2015-06-29)
    Fixed bug where back/forward buttons in the browser would render blob images as broken images.
    Fixed bug where Firefox would throw regexp to big error when replacing huge base64 chunks.
    Fixed bug rendering issues with resize and context toolbars not being placed properly until next animation frame.
    Fixed bug where the rendering of the image while cropping would some times not be centered correctly.
    Fixed bug where listbox items with submenus would me selected as active.
    Fixed bug where context menu where throwing an error when rendering.
    Fixed bug where resize both option wasn't working due to resent addClass API change. Patch contributed by Jogai.
    Fixed bug where a hideAll call for container rendered inline toolbars would throw an error.
    Fixed bug where onclick event handler on combobox could cause issues if element.id was a function by some polluting libraries.
    Fixed bug where listboxes wouldn't get proper selected sub menu item when using link_list or image_list.
    Fixed so the UI controls are as wide as 4.1.x to avoid wrapping controls in toolbars.
    Fixed so the imagetools dialog is adaptive for smaller screen sizes.
Version 4.2.0 (2015-06-25)
    Added new flat default skin to make the UI more modern.
    Added new imagetools plugin, lets you crop/resize and apply filters to images.
    Added new contextual toolbars support to the API lets you add floating toolbars for specific CSS selectors.
    Added new promise feature fill as tinymce.util.Promise.
    Added new built in image upload feature lets you upload any base64 encoded image within the editor as files.
    Fixed bug where resize handles would appear in the right position in the wrong editor when switching between resizable content in different inline editors.
    Fixed bug where tables would not be inserted in inline mode due to previous float panel fix.
    Fixed bug where floating panels would remain open when focus was lost on inline editors.
    Fixed bug where cut command on Chrome would thrown a browser security exception.
    Fixed bug where IE 11 sometimes would report an incorrect size for images in the image dialog.
    Fixed bug where it wasn't possible to remove inline formatting at the end of block elements.
    Fixed bug where it wasn't possible to delete table cell contents when cell selection was vertical.
    Fixed bug where table cell wasn't emptied from block elements if delete/backspace where pressed in empty cell.
    Fixed bug where cmd+shift+arrow didn't work correctly on Firefox mac when selecting to start/end of line.
    Fixed bug where removal of bogus elements would sometimes remove whitespace between nodes.
    Fixed bug where the resize handles wasn't updated when the main window was resized.
    Fixed so script elements gets removed by default to prevent possible XSS issues in default config implementations.
    Fixed so the UI doesn't need manual reflows when using non native layout managers.
    Fixed so base64 encoded images doesn't slow down the editor on modern browsers while editing.
    Fixed so all UI elements uses touch events to improve mobile device support.
    Removed the touch click quirks patch for iOS since it did more harm than good.
    Removed the non proportional resize handles since. Unproportional resize can still be done by holding the shift key.
Version 4.1.10 (2015-05-05)
    Fixed bug where plugins loaded with compat3x would sometimes throw errors when loading using the jQuery version.
    Fixed bug where extra empty paragraphs would get deleted in WebKit/Blink due to recent Quriks fix.
    Fixed bug where the editor wouldn't work properly on IE 12 due to some required browser sniffing.
    Fixed bug where formatting shortcut keys where interfering with Mac OS X screenshot keys.
    Fixed bug where the caret wouldn't move to the next/previous line boundary on Cmd+Left/Right on Gecko.
    Fixed bug where it wasn't possible to remove formats from very specific nested contents.
    Fixed bug where undo levels wasn't produced when typing letters using the shift or alt+ctrl modifiers.
    Fixed bug where the dirty state wasn't properly updated when typing using the shift or alt+ctrl modifiers.
    Fixed bug where an error would be thrown if an autofocused editor was destroyed quickly after its initialization. Patch provided by thorn0.
    Fixed issue with dirty state not being properly updated on redo operation.
    Fixed issue with entity decoder not handling incorrectly written numeric entities.
    Fixed issue where some PI element values wouldn't be properly encoded.
Version 4.1.9 (2015-03-10)
    Fixed bug where indentation wouldn't work properly for non list elements.
    Fixed bug with image plugin not pulling the image dimensions out correctly if a custom document_base_url was used.
    Fixed bug where ctrl+alt+[1-9] would conflict with the AltGr+[1-9] on Windows. New shortcuts is ctrl+shift+[1-9].
    Fixed bug with removing formatting on nodes in inline mode would sometimes include nodes outside the editor body.
    Fixed bug where extra nbsp:s would be inserted when you replaced a word surrounded by spaces using insertContent.
    Fixed bug with pasting from Google Docs would produce extra strong elements and line feeds.
Version 4.1.8 (2015-03-05)
    Added new html5 sizes attribute to img elements used together with srcset.
    Added new elementpath option that makes it possible to disable the element path but keep the statusbar.
    Added new option table_style_by_css for the table plugin to set table styling with css rather than table attributes.
    Added new link_assume_external_targets option to prompt the user to prepend http:// prefix if the supplied link does not contain a protocol prefix.
    Added new image_prepend_url option to allow a custom base path/url to be added to images.
    Added new table_appearance_options option to make it possible to disable some options.
    Added new image_title option to make it possible to alter the title of the image, disabled by default.
    Fixed bug where selection starting from out side of the body wouldn't produce a proper selection range on IE 11.
    Fixed bug where pressing enter twice before a table moves the cursor in the table and causes a javascript error.
    Fixed bug where advanced image styles were not respected.
    Fixed bug where the less common Shift+Delete didn't produce a proper cut operation on WebKit browsers.
    Fixed bug where image/media size constrain logic would produce NaN when handling non number values.
    Fixed bug where internal classes where removed by the removeformat command.
    Fixed bug with creating links table cell contents with a specific selection would throw a exceptions on WebKit/Blink.
    Fixed bug where valid_classes option didn't work as expected according to docs. Patch provided by thorn0.
    Fixed bug where jQuery plugin would patch the internal methods multiple times. Patch provided by Drew Martin.
    Fixed bug where backspace key wouldn't delete the current selection of newly formatted content.
    Fixed bug where type over of inline formatting elements wouldn't properly keep the format on WebKit/Blink.
    Fixed bug where selection needed to be properly normalized on modern IE versions.
    Fixed bug where Command+Backspace didn't properly delete the whole line of text but the previous word.
    Fixed bug where UI active states wheren't properly updated on IE if you placed caret within the current range.
    Fixed bug where delete/backspace on WebKit/Blink would remove span elements created by the user.
    Fixed bug where delete/backspace would produce incorrect results when deleting between two text blocks with br elements.
    Fixed bug where captions where removed when pasting from MS Office.
    Fixed bug where lists plugin wouldn't properly remove fully selected nested lists.
    Fixed bug where the ttf font used for icons would throw an warning message on Gecko on Mac OS X.
    Fixed a bug where applying a color to text did not update the undo/redo history.
    Fixed so shy entities gets displayed when using the visualchars plugin.
    Fixed so removeformat removes ins/del by default since these might be used for strikethough.
    Fixed so multiple language packs can be loaded and added to the global I18n data structure.
    Fixed so transparent color selection gets treated as a normal color selection. Patch contributed by Alexander Hofbauer.
    Fixed so it's possible to disable autoresize_overflow_padding, autoresize_bottom_margin options by setting them to false.
    Fixed so the charmap plugin shows the description of the character in the dialog. Patch contributed by Jelle Hissink.
    Removed address from the default list of block formats since it tends to be missused.
    Fixed so the pre block format is called preformatted to make it more verbose.
    Fixed so it's possible to context scope translation strings this isn't needed most of the time.
    Fixed so the max length of the width/height input fields of the media dialog is 5 instead of 3.
    Fixed so drag/dropped contents gets properly processed by paste plugin since it's basically a paste. Patch contributed by Greg Fairbanks.
    Fixed so shortcut keys for headers is ctrl+alt+[1-9] instead of ctrl+[1-9] since these are for switching tabs in the browsers.
    Fixed so "u" doesn't get converted into a span element by the legacy input filter. Since this is now a valid HTML5 element.
    Fixed font families in order to provide appropriate web-safe fonts.
Version 4.1.7 (2014-11-27)
    Added HTML5 schema support for srcset, source and picture. Patch contributed by mattheu.
    Added new cache_suffix setting to enable cache busting by producing unique urls.
    Added new paste_convert_word_fake_lists option to enable users to disable the fake lists convert logic.
    Fixed so advlist style changes adds undo levels for each change.
    Fixed bug where WebKit would sometimes produce an exception when the autolink plugin where looking for URLs.
    Fixed bug where IE 7 wouldn't be rendered properly due to aggressive css compression.
    Fixed bug where DomQuery wouldn't accept window as constructor element.
    Fixed bug where the color picker in 3.x dialogs wouldn't work properly. Patch contributed by Callidior.
    Fixed bug where the image plugin wouldn't respect the document_base_url.
    Fixed bug where the jQuery plugin would fail to append to elements named array prototype names.
Version 4.1.6 (2014-10-08)
    Fixed bug with clicking on the scrollbar of the iframe would cause a JS error to be thrown.
    Fixed bug where null would produce an exception if you passed it to selection.setRng.
    Fixed bug where Ctrl/Cmd+Tab would indent the current list item if you switched tabs in the browser.
    Fixed bug where pasting empty cells from Excel would result in a broken table.
    Fixed bug where it wasn't possible to switch back to default list style type.
    Fixed issue where the select all quirk fix would fire for other modifiers than Ctrl/Cmd combinations.
    Replaced jake with grunt since it is more mainstream and has better plugin support.
Version 4.1.5 (2014-09-09)
    Fixed bug where sometimes the resize rectangles wouldn't properly render on images on WebKit/Blink.
    Fixed bug in list plugin where delete/backspace would merge empty LI elements in lists incorrectly.
    Fixed bug where empty list elements would result in empty LI elements without it's parent container.
    Fixed bug where backspace in empty caret formatted element could produce an type error exception of Gecko.
    Fixed bug where lists pasted from word with a custom start index above 9 wouldn't be properly handled.
    Fixed bug where tabfocus plugin would tab out of the editor instance even if the default action was prevented.
    Fixed bug where tabfocus wouldn't tab properly to other adjacent editor instances.
    Fixed bug where the DOMUtils setStyles wouldn't properly removed or update the data-mce-style attribute.
    Fixed bug where dialog select boxes would be placed incorrectly if document.body wasn't statically positioned.
    Fixed bug where pasting would sometimes scroll to the top of page if the user was using the autoresize plugin.
    Fixed bug where caret wouldn't be properly rendered by Chrome when clicking on the iframes documentElement.
    Fixed so custom images for menubutton/splitbutton can be provided. Patch contributed by Naim Hammadi.
    Fixed so the default action of windows closing can be prevented by blocking the default action of the close event.
    Fixed so nodeChange and focus of the editor isn't automatically performed when opening sub dialogs.
Version 4.1.4 (2014-08-21)
    Added new media_filter_html option to media plugin that blocks any conditional comments, scripts etc within a video element.
    Added new content_security_policy option allows you to set custom policy for iframe contents. Patch contributed by Francois Chagnon.
    Fixed bug where activate/deactivate events wasn't firing properly when switching between editors.
    Fixed bug where placing the caret on iOS was difficult due to a WebKit bug with touch events.
    Fixed bug where the resize helper wouldn't render properly on older IE versions.
    Fixed bug where resizing images inside tables on older IE versions would sometimes fail depending mouse position.
    Fixed bug where editor.insertContent would produce an exception when inserting select/option elements.
    Fixed bug where extra empty paragraphs would be produced if block elements where inserted inside span elements.
    Fixed bug where the spellchecker menu item wouldn't be properly checked if spell checking was started before it was rendered.
    Fixed bug where the DomQuery filter function wouldn't remove non elements from collection.
    Fixed bug where document with custom document.domain wouldn't properly render the editor.
    Fixed bug where IE 8 would throw exception when trying to enter invalid color values into colorboxes.
    Fixed bug where undo manager could incorrectly add an extra undo level when custom resize handles was removed.
    Fixed bug where it wouldn't be possible to alter cell properties properly on table cells on IE 8.
    Fixed so the color picker button in table dialog isn't shown unless you include the colorpicker plugin or add your own custom color picker.
    Fixed so activate/deactivate events fire when windowManager opens a window since.
    Fixed so the table advtab options isn't separated by an underscore to normalize naming with image_advtab option.
    Fixed so the table cell dialog has proper padding when the advanced tab in disabled.
Version 4.1.3 (2014-07-29)
    Added event binding logic to tinymce.util.XHR making it possible to override headers and settings before any request is made.
    Fixed bug where drag events wasn't fireing properly on older IE versions since the event handlers where bound to document.
    Fixed bug where drag/dropping contents within the editor on IE would force the contents into plain text mode even if it was internal content.
    Fixed bug where IE 7 wouldn't open menus properly due to a resize bug in the browser auto closing them immediately.
    Fixed bug where the DOMUtils getPos logic wouldn't produce a valid coordinate inside the body if the body was positioned non static.
    Fixed bug where the element path and format state wasn't properly updated if you had the wordcount plugin enabled.
    Fixed bug where a comment at the beginning of source would produce an exception in the formatter logic.
    Fixed bug where setAttrib/getAttrib on null would throw exception together with any hooked attributes like style.
    Fixed bug where table sizes wasn't properly retained when copy/pasting on WebKit/Blink.
    Fixed bug where WebKit/Blink would produce colors in RGB format instead of the forced HEX format when deleting contents.
    Fixed bug where the width attribute wasn't updated on tables if you changed the size inside the table dialog.
    Fixed bug where control selection wasn't properly handled when the caret was placed directly after an image.
    Fixed bug where selecting the contents of table cells using the selection.select method wouldn't place the caret properly.
    Fixed bug where the selection state for images wasn't removed when placing the caret right after an image on WebKit/Blink.
    Fixed bug where all events wasn't properly unbound when and editor instance was removed or destroyed by some external innerHTML call.
    Fixed bug where it wasn't possible or very hard to select images on iOS when the onscreen keyboard was visible.
    Fixed so auto_focus can take a boolean argument this will auto focus the last initialized editor might be useful for single inits.
    Fixed so word auto detect lists logic works better for faked lists that doesn't have specific markup.
    Fixed so nodeChange gets fired on mouseup as it used to before 4.1.1 we optimized that event to fire less often.
    Removed the finish menu item from spellchecker menu since it's redundant you can stop spellchecking by toggling menu item or button.
Version 4.1.2 (2014-07-15)
    Added offset/grep to DomQuery class works basically the same as it's jQuery equivalent.
    Fixed bug where backspace/delete or setContent with an empty string would remove header data when using the fullpage plugin.
    Fixed bug where tinymce.remove with a selector not matching any editors would remove all editors.
    Fixed bug where resizing of the editor didn't work since the theme was calling setStyles instead of setStyle.
    Fixed bug where IE 7 would fail to append html fragments to iframe document when using DomQuery.
    Fixed bug where the getStyle DOMUtils method would produce an exception if it was called with null as it's element.
    Fixed bug where the paste plugin would remove the element if the none of the paste_webkit_styles rules matched the current style.
    Fixed bug where contextmenu table items wouldn't work properly on IE since it would some times fire an incorrect selection change.
    Fixed bug where the padding/border values wasn't used in the size calculation for the body size when using autoresize. Patch contributed by Matt Whelan.
    Fixed bug where conditional word comments wouldn't be properly removed when pasting plain text.
    Fixed bug where resizing would sometime fail on IE 11 when the mouseup occurred inside the resizable element.
    Fixed so the iframe gets initialized without any inline event handlers for better CSP support. Patch contributed by Matt Whelan.
    Fixed so the tinymce.dom.Sizzle is the latest version of sizzle this resolves the document context bug.
Version 4.1.1 (2014-07-08)
    Fixed bug where pasting plain text on some WebKit versions would result in an empty line.
    Fixed bug where resizing images inside tables on IE 11 wouldn't work properly.
    Fixed bug where IE 11 would sometimes throw "Invalid argument" exception when editor contents was set to an empty string.
    Fixed bug where document.activeElement would throw exceptions on IE 9 when that element was hidden or removed from dom.
    Fixed bug where WebKit/Blink sometimes produced br elements with the Apple-interchange-newline class.
    Fixed bug where table cell selection wasn't properly removed when copy/pasting table cells.
    Fixed bug where pasting nested list items from Word wouldn't produce proper semantic nested lists.
    Fixed bug where right clicking using the contextmenu plugin on WebKit/Blink on Mac OS X would select the target current word or line.
    Fixed bug where it wasn't possible to alter table cell properties on IE 8 using the context menu.
    Fixed bug where the resize helper wouldn't be correctly positioned on older IE versions.
    Fixed bug where fullpage plugin would produce an error if you didn't specify a doctype encoding.
    Fixed bug where anchor plugin would get the name/id of the current element even if it wasn't anchor element.
    Fixed bug where visual aids for tables wouldn't be properly disabled when changing the border size.
    Fixed bug where some control selection events wasn't properly fired on older IE versions.
    Fixed bug where table cell selection on older IE versions would prevent resizing of images.
    Fixed bug with paste_data_images paste option not working properly on modern IE versions.
    Fixed bug where custom elements with underscores in the name wasn't properly parsed/serialized.
    Fixed bug where applying inline formats to nested list elements would produce an incorrect formatting result.
    Fixed so it's possible to hide items from elements path by using preventDefault/stopPropagation.
    Fixed so inline mode toolbar gets rendered right aligned if the editable element positioned to the documents right edge.
    Fixed so empty inline elements inside empty block elements doesn't get removed if configured to be kept intact.
    Fixed so DomQuery parentsUntil/prevUntil/nextUntil supports selectors/elements/filters etc.
    Fixed so legacyoutput plugin overrides fontselect and fontsizeselect controls and handles font elements properly.
Version 4.1.0 (2014-06-18)
    Added new file_picker_callback option to replace the old file_browser_callback the latter will still work though.
    Added new custom colors to textcolor plugin will be displayed if a color picker is provided also shows the latest colors.
    Added new color_picker_callback option to enable you to add custom color pickers to the editor.
    Added new advanced tabs to table/cell/row dialogs to enable you to select colors for border/background.
    Added new colorpicker plugin that lets you select colors from a hsv color picker.
    Added new tinymce.util.Color class to handle color parsing and converting.
    Added new colorpicker UI widget element lets you add a hsv color picker to any form/window.
    Added new textpattern plugin that allows you to use markdown like text patterns to format contents.
    Added new resize helper element that shows the current width & height while resizing.
    Added new "once" method to Editor and EventDispatcher enables since callback execution events.
    Added new jQuery like class under tinymce.dom.DomQuery it's exposed on editor instances (editor.$) and globally under (tinymce.$).
    Fixed so the default resize method for images are proportional shift/ctrl can be used to make an unproportional size.
    Fixed bug where the image_dimensions option of the image plugin would cause exceptions when it tried to update the size.
    Fixed bug where table cell dialog class field wasn't properly updated when editing an a table cell with an existing class.
    Fixed bug where Safari on Mac would produce webkit-fake-url for pasted images so these are now removed.
    Fixed bug where the nodeChange event would get fired before the selection was changed when clicking inside the current selection range.
    Fixed bug where valid_classes option would cause exception when it removed internal prefixed classes like mce-item-.
    Fixed bug where backspace would cause navigation in IE 8 on an inline element and after a caret formatting was applied.
    Fixed so placeholder images produced by the media plugin gets selected when inserted/edited.
    Fixed so it's possible to drag in images when the paste_data_images option is enabled. Might be useful for mail clients.
    Fixed so images doesn't get a width/height applied if the image_dimensions option is set to false useful for responsive contents.
    Fixed so it's possible to pass in an optional arguments object for the nodeChanged function to be passed to all nodechange event listeners.
    Fixed bug where media plugin embed code didn't update correctly.<|MERGE_RESOLUTION|>--- conflicted
+++ resolved
@@ -12,11 +12,8 @@
     Fixed inline toolbars collapsing when using sliding toolbars #TINY-4389
     Fixed block textpatterns so that spaces and NBSPs in patterns are interchangeable #TINY-4378
     Fixed backspace not merging blocks when the last element in the previous block was a contenteditable="false" element #TINY-4235
-<<<<<<< HEAD
     Fixed toolbar buttons that only contain text overlapping on mobile devices #TINY-4395
-=======
     Fixed quickbars quickimage picker not working on mobile #TINY-4377
->>>>>>> d7618acd
 Version 5.1.1 (2019-10-28)
     Fixed font formats containing spaces being wrapped in `&quot;` entities instead of single quotes #TINY-4275
     Fixed alert and confirm dialogs losing focus when clicked #TINY-4248
