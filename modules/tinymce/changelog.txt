--- conflicted
+++ resolved
@@ -3,11 +3,8 @@
     Added the ability to apply formats to spaces #TINY-4200
     Added new `tinymce.dom.TextSeeker` API to allow searching text across different DOM nodes #TINY-4200
     Added a drop shadow below the toolbar while in sticky mode and introduced Oxide variables to customize it when creating a custom skin #TINY-4343
-<<<<<<< HEAD
     Added `quickbars_image_toolbar` setting to allow for the image quickbar to be turned off #TINY-4398
-=======
     Added iframe and img `loading` attribute to the default schema. Patch contributed by ataylor32. #GH-5112
->>>>>>> ca0a16a2
     Changed iframe mode to set selection on content init if selection doesn't exist #TINY-4139
     Changed table related icons to align them with the visual style of the other icons #TINY-4341
     Changed and improved the visual appearance of the color input field #TINY-2917
