--- conflicted
+++ resolved
@@ -1,9 +1,6 @@
 Version 5.1.6 (TBD)
-<<<<<<< HEAD
     Fixed readonly mode not blocking all clicked links #TINY-4572
-=======
     Fixed the context menu not showing in certain cases with hybrid devices #TINY-4569
->>>>>>> 5c23b4f6
 Version 5.1.5 (2019-12-19)
     Fixed the UI not working with hybrid devices that accept both touch and mouse events #TNY-4521
     Fixed the `charmap` dialog initially focusing the first tab of the dialog instead of the search input field #TINY-4342
