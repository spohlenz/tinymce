--- conflicted
+++ resolved
@@ -1,10 +1,6 @@
-<<<<<<< HEAD
-Version 5.1.5 (TBD)
-    Fixed the UI not working with hybrid devices that accept both touch and mouse events #TNY-4521
-=======
 Version 5.1.5 (TBA)
     Fixed bug with pasting image URLs when paste as text is enabled #TINY-4523
->>>>>>> 9fc6325e
+    Fixed the UI not working with hybrid devices that accept both touch and mouse events #TNY-4521
 Version 5.1.4 (2019-12-11)
     Fixed dialog contents disappearing when clicking a checkbox for right-to-left languages #TINY-4518
     Fixed the `legacyoutput` plugin registering legacy formats after editior initialization, causing legacy content to be stripped on the initial load #TINY-4447
