Version 5.2.0 (TBD)
<<<<<<< HEAD
    Changed table related icons to align them with the visual style of the other icons #TINY-4341
=======
    Added a drop shadow below the toolbar while in sticky mode and introduced Oxide variables to customize it when creating a custom skin #TINY-4343
    Changed iframe mode to set selection on content init if selection doesn't exist #TINY-4139
    Fixed bug with alignment toolbar buttons sometimes not changing state correctly #TINY-4139
>>>>>>> a700cc0f
    Changed and improved the visual appearance of the color input field #TINY-2917
    Changed fake caret container to use `forced_root_block` when possible #TINY-4190
    Changed so style_formats gets registered to the formatter before the initial content is loaded into the editor. #TINY-4238
    Fixed content incorrectly scrolling to the top or bottom when pressing enter if they were already in view #TINY-4162
    Fixed `scrollIntoView` potentially hiding elements behind the toolbar #TINY-4162
    Fixed editor not respecting the `resize_img_proportional` setting due to legacy code. #TINY-4162
    Added new `toolbar_location` setting to allow for positioning the menu- and toolbar at the bottom of the editor #TINY-4210
    Fixed flickering floating toolbar drawer in inline mode #TINY-4210
    Fixed the `mscontrolselect` event not being unbound on IE/Edge #TINY-4196
    Fixed the "Current Window" target not applying when saving from the link dialog #TINY-4063
    Fixed Confirm Dialog footer buttons so only the "Yes" button is highlighted #TINY-4130
Version 5.1.2 (TBD)
    Fixed desktop touch devices using mobile configuration overrides #TINY-4345
    Fixed unable to disable the new scrolling toolbar #TINY-4345
    Fixed touch events burning through to the content on Android #TINY-4367
    Fixed errors being raised by table selector handles not properly guarding against non-table selections #TINY-4338
    Fixed cut not removing selected content on Android #TINY-4362
    Fixed inline toolbar not constrained by default to the window width #TINY-4314
    Fixed context toolbar split button chevrons pointing right instead of down #TINY-4257
    Fixed unable to access the dialog footer in tabbed dialogs on small screens #TINY-4360
    Fixed mobile table selectors hard to touch by marginally increasing their size #TINY-4366
    Fixed mobile table selectors moving when moving outside the editor #TINY-4366
    Fixed inline toolbars collapsing when using sliding toolbars #TINY-4389
    Fixed block textpatterns so that spaces and NBSPs in patterns are interchangeable #TINY-4378
    Fixed backspace not merging blocks when the last element in the previous block was a contenteditable="false" element #TINY-4235
    Fixed toolbar buttons that only contain text overlapping on mobile devices #TINY-4395
    Fixed quickbars quickimage picker not working on mobile #TINY-4377
Version 5.1.1 (2019-10-28)
    Fixed font formats containing spaces being wrapped in `&quot;` entities instead of single quotes #TINY-4275
    Fixed alert and confirm dialogs losing focus when clicked #TINY-4248
    Fixed clicking outside a modal dialog focusing on the document body #TINY-4249
    Fixed the context toolbar not hiding when scrolled out of view #TINY-4265
Version 5.1.0 (2019-10-17)
    Added touch selector handles for table selections on touch devices #TINY-4097
    Added border width field to Table Cell dialog #TINY-4028
    Added touch event listener to media plugin to make embeds playable #TINY-4093
    Added oxide styling options to notifications and tweaked the default variables #TINY-4153
    Added additional padding to split button chevrons on touch devices, to make them easier to interact with #TINY-4223
    Added new platform detection functions to `Env` and deprecated older detection properties #TINY-4184
    Added `inputMode` config field to specify inputmode attribute of `input` dialog components #TINY-4062
    Added new `inputMode` property to relevant plugins/dialogs #TINY-4102
    Added new `toolbar_sticky` setting to allow the iframe menubar/toolbar to stick to the top of the window when scrolling #TINY-3982
    Changed default setting for `toolbar_drawer` to `floating` #TINY-3634
    Changed mobile phones to use the `silver` theme by default #TINY-3634
    Changed some editor settings to default to `false` on touch devices:
        - `menubar`(phones only) #TINY-4077
        - `table_grid` #TINY-4075
        - `resize` #TINY-4157
        - `object_resizing` #TINY-4157
    Changed toolbars and context toolbars to sidescroll on mobile #TINY-3894 #TINY-4107
    Changed context menus to render as horizontal menus on touch devices #TINY-4107
    Changed the editor to use the `VisualViewport` API of the browser where possible #TINY-4078
    Changed visualblocks toolbar button icon and renamed `paragraph` icon to `visualchars` #TINY-4074
    Changed Oxide default for `@toolbar-button-chevron-color` to follow toolbar button icon color #TINY-4153
    Changed the `urlinput` dialog component to use the `url` type attribute #TINY-4102
    Fixed Safari desktop visual viewport fires resize on fullscreen breaking the restore function #TINY-3976
    Fixed scroll issues on mobile devices #TINY-3976
    Fixed context toolbar unable to refresh position on iOS12 #TINY-4107
    Fixed ctrl+left click not opening links on readonly mode and the preview dialog #TINY-4138
    Fixed Slider UI component not firing `onChange` event on touch devices #TINY-4092
    Fixed notifications overlapping instead of stacking #TINY-3478
    Fixed inline dialogs positioning incorrectly when the page is scrolled #TINY-4018
    Fixed inline dialogs and menus not repositioning when resizing #TINY-3227
    Fixed inline toolbar incorrectly stretching to the full width when a width value was provided #TINY-4066
    Fixed menu chevrons color to follow the menu text color #TINY-4153
    Fixed table menu selection grid from staying black when using dark skins, now follows border color #TINY-4153
    Fixed Oxide using the wrong text color variable for menubar button focused state #TINY-4146
    Fixed the autoresize plugin not keeping the selection in view when resizing #TINY-4094
    Fixed textpattern plugin throwing exceptions when using `forced_root_block: false` #TINY-4172
    Fixed missing CSS fill styles for toolbar button icon active state #TINY-4147
    Fixed an issue where the editor selection could end up inside a short ended element (such as `br`) #TINY-3999
    Fixed browser selection being lost in inline mode when opening split dropdowns #TINY-4197
    Fixed backspace throwing an exception when using `forced_root_block: false` #TINY-4099
    Fixed floating toolbar drawer expanding outside the bounds of the editor #TINY-3941
    Fixed the autocompleter not activating immediately after a `br` or `contenteditable=false` element #TINY-4194
    Fixed an issue where the autocompleter would incorrectly close on IE 11 in certain edge cases #TINY-4205
Version 5.0.16 (2019-09-24)
    Added new `referrer_policy` setting to add the `referrerpolicy` attribute when loading scripts or stylesheets #TINY-3978
    Added a slight background color to dialog tab links when focused to aid keyboard navigation #TINY-3877
    Fixed media poster value not updating on change #TINY-4013
    Fixed openlink was not registered as a toolbar button #TINY-4024
    Fixed failing to initialize if a script tag was used inside a SVG #TINY-4087
    Fixed double top border showing on toolbar without menubar when toolbar_drawer is enabled #TINY-4118
    Fixed unable to drag inline dialogs to the bottom of the screen when scrolled #TINY-4154
    Fixed notifications appearing on top of the toolbar when scrolled in inline mode #TINY-4159
    Fixed notifications displaying incorrectly on IE 11 #TINY-4169
Version 5.0.15 (2019-09-02)
    Added a dark `content_css` skin to go with the dark UI skin #TINY-3743
    Changed the enabled state on toolbar buttons so they don't get the hover effect #TINY-3974
    Fixed missing CSS active state on toolbar buttons #TINY-3966
    Fixed `onChange` callback not firing for the colorinput dialog component #TINY-3968
    Fixed context toolbars not showing in fullscreen mode #TINY-4023
Version 5.0.14 (2019-08-19)
    Added an API to reload the autocompleter menu with additional fetch metadata #MENTIONS-17
    Fixed missing toolbar button border styling options #TINY-3965
    Fixed image upload progress notification closing before the upload is complete #TINY-3963
    Fixed inline dialogs not closing on escape when no dialog component is in focus #TINY-3936
    Fixed plugins not being filtered when defaulting to mobile on phones #TINY-3537
    Fixed toolbar more drawer showing the content behind it when transitioning between opened and closed states #TINY-3878
    Fixed focus not returning to the dialog after pressing the "Replace all" button in the search and replace dialog #TINY-3961
    Removed Oxide variable `@menubar-select-disabled-border-color` and replaced it with `@menubar-select-disabled-border` #TINY-3965
Version 5.0.13 (2019-08-06)
    Changed modal dialogs to prevent dragging by default and added new `draggable_modal` setting to restore dragging #TINY-3873
    Changed the nonbreaking plugin to insert nbsp characters wrapped in spans to aid in filtering. This can be disabled using the `nonbreaking_wrap` setting #TINY-3647
    Changed backspace behaviour in lists to outdent nested list items when the cursor is at the start of the list item #TINY-3651
    Fixed sidebar growing beyond editor bounds in IE 11 #TINY-3937
    Fixed issue with being unable to keyboard navigate disabled toolbar buttons #TINY-3350
    Fixed issues with backspace and delete in nested contenteditable true and false elements #TINY-3868
    Fixed issue with losing keyboard navigation in dialogs due to disabled buttons #TINY-3914
    Fixed `MouseEvent.mozPressure is deprecated` warning in Firefox #TINY-3919
    Fixed `default_link_target` not being respected when `target_list` is disabled #TINY-3757
    Fixed mobile plugin filter to only apply to the mobile theme, rather than all mobile platforms #TINY-3405
    Fixed focus switching to another editor during mode changes #TINY-3852
    Fixed an exception being thrown when clicking on an uninitialized inline editor #TINY-3925
    Fixed unable to keyboard navigate to dialog menu buttons #TINY-3933
    Fixed dialogs being able to be dragged outside the window viewport #TINY-3787
    Fixed inline dialogs appearing above modal dialogs #TINY-3932
Version 5.0.12 (2019-07-18)
    Added ability to utilize UI dialog panels inside other panels #TINY-3305
    Added help dialog tab explaining keyboard navigation of the editor #TINY-3603
    Changed the "Find and Replace" design to an inline dialog #TINY-3054
    Fixed issue where autolink spacebar event was not being fired on Edge #TINY-3891
    Fixed table selection missing the background color #TINY-3892
    Fixed removing shortcuts not working for function keys #TINY-3871
    Fixed non-descriptive UI component type names #TINY-3349
    Fixed UI registry components rendering as the wrong type when manually specifying a different type #TINY-3385
    Fixed an issue where dialog checkbox, input, selectbox, textarea and urlinput components couldn't be disabled #TINY-3708
    Fixed the context toolbar not using viable screen space in inline/distraction free mode #TINY-3717
    Fixed the context toolbar overlapping the toolbar in various conditions #TINY-3205
    Fixed IE11 edge case where items were being inserted into the wrong location #TINY-3884
Version 5.0.11 (2019-07-04)
    Fixed packaging errors caused by a rollup treeshaking bug (https://github.com/rollup/rollup/issues/2970) #TINY-3866
    Fixed the customeditor component not able to get data from the dialog api #TINY-3866
    Fixed collection component tooltips not being translated #TINY-3855
Version 5.0.10 (2019-07-02)
    Added support for all HTML color formats in `color_map` setting #TINY-3837
    Changed backspace key handling to outdent content in appropriate circumstances #TINY-3685
    Changed default palette for forecolor and backcolor to include some lighter colors suitable for highlights #TINY-2865
    Changed the search and replace plugin to cycle through results #TINY-3800
    Fixed inconsistent types causing some properties to be unable to be used in dialog components #TINY-3778
    Fixed an issue in the Oxide skin where dialog content like outlines and shadows were clipped because of overflow hidden #TINY-3566
    Fixed the search and replace plugin not resetting state when changing the search query #TINY-3800
    Fixed backspace in lists not creating an undo level #TINY-3814
    Fixed the editor to cancel loading in quirks mode where the UI is not supported #TINY-3391
    Fixed applying fonts not working when the name contained spaces and numbers #TINY-3801
    Fixed so that initial content is retained when initializing on list items #TINY-3796
    Fixed inefficient font name and font size current value lookup during rendering #TINY-3813
    Fixed mobile font copied into the wrong folder for the oxide-dark skin #TINY-3816
    Fixed an issue where resizing the width of tables would produce inaccurate results #TINY-3827
    Fixed a memory leak in the Silver theme #TINY-3797
    Fixed alert and confirm dialogs using incorrect markup causing inconsistent padding #TINY-3835
    Fixed an issue in the Table plugin with `table_responsive_width` not enforcing units when resizing #TINY-3790
    Fixed leading, trailing and sequential spaces being lost when pasting plain text #TINY-3726
    Fixed exception being thrown when creating relative URIs #TINY-3851
    Fixed focus is no longer set to the editor content during mode changes unless the editor already had focus #TINY-3852
Version 5.0.9 (2019-06-26)
    Fixed print plugin not working in Firefox #TINY-3834
Version 5.0.8 (2019-06-18)
    Added back support for multiple toolbars #TINY-2195
    Added support for .m4a files to the media plugin #TINY-3750
    Added new base_url and suffix editor init options #TINY-3681
    Fixed incorrect padding for select boxes with visible values #TINY-3780
    Fixed selection incorrectly changing when programmatically setting selection on contenteditable false elements #TINY-3766
    Fixed sidebar background being transparent #TINY-3727
    Fixed the build to remove duplicate iife wrappers #TINY-3689
    Fixed bogus autocompleter span appearing in content when the autocompleter menu is shown #TINY-3752
    Fixed toolbar font size select not working with legacyoutput plugin #TINY-2921
    Fixed the legacyoutput plugin incorrectly aligning images #TINY-3660
    Fixed remove color not working when using the legacyoutput plugin #TINY-3756
    Fixed the font size menu applying incorrect sizes when using the legacyoutput plugin #TINY-3773
    Fixed scrollIntoView not working when the parent window was out of view #TINY-3663
    Fixed the print plugin printing from the wrong window in IE11 #TINY-3762
    Fixed content CSS loaded over CORS not loading in the preview plugin with content_css_cors enabled #TINY-3769
    Fixed the link plugin missing the default "None" option for link list #TINY-3738
    Fixed small dot visible with menubar and toolbar disabled in inline mode #TINY-3623
    Fixed space key properly inserts a nbsp before/after block elements #TINY-3745
    Fixed native context menu not showing with images in IE11 #TINY-3392
    Fixed inconsistent browser context menu image selection #TINY-3789
Version 5.0.7 (2019-06-05)
    Added new toolbar button and menu item for inserting tables via dialog #TINY-3636
    Added new API for adding/removing/changing tabs in the Help dialog #TINY-3535
    Added highlighting of matched text in autocompleter items #TINY-3687
    Added the ability for autocompleters to work with matches that include spaces #TINY-3704
    Added new `imagetools_fetch_image` callback to allow custom implementations for cors loading of images #TINY-3658
    Added `'http'` and `https` options to `link_assume_external_targets` to prepend `http://` or `https://` prefixes when URL does not contain a protocol prefix. Patch contributed by francoisfreitag. #GH-4335
    Changed annotations navigation to work the same as inline boundaries #TINY-3396
    Changed tabpanel API by adding a `name` field and changing relevant methods to use it #TINY-3535
    Fixed text color not updating all color buttons when choosing a color #TINY-3602
    Fixed the autocompleter not working with fragmented text #TINY-3459
    Fixed the autosave plugin no longer overwrites window.onbeforeunload #TINY-3688
    Fixed infinite loop in the paste plugin when IE11 takes a long time to process paste events. Patch contributed by lRawd. #GH-4987
    Fixed image handle locations when using `fixed_toolbar_container`. Patch contributed by t00. #GH-4966
    Fixed the autoresize plugin not firing `ResizeEditor` events #TINY-3587
    Fixed editor in fullscreen mode not extending to the bottom of the screen #TINY-3701
    Fixed list removal when pressing backspace after the start of the list item #TINY-3697
    Fixed autocomplete not triggering from compositionend events #TINY-3711
    Fixed `file_picker_callback` could not set the caption field on the insert image dialog #TINY-3172
    Fixed the autocompleter menu showing up after a selection had been made #TINY-3718
    Fixed an exception being thrown when a file or number input has focus during initialization. Patch contributed by t00 #GH-2194
Version 5.0.6 (2019-05-22)
    Added `icons_url` editor settings to enable icon packs to be loaded from a custom url #TINY-3585
    Added `image_uploadtab` editor setting to control the visibility of the upload tab in the image dialog #TINY-3606
    Added new api endpoints to the wordcount plugin and improved character count logic #TINY-3578
    Changed plugin, language and icon loading errors to log in the console instead of a notification #TINY-3585
    Fixed the textpattern plugin not working with fragmented text #TINY-3089
    Fixed various toolbar drawer accessibility issues and added an animation #TINY-3554
    Fixed issues with selection and ui components when toggling readonly mode #TINY-3592
    Fixed so readonly mode works with inline editors #TINY-3592
    Fixed docked inline toolbar positioning when scrolled #TINY-3621
    Fixed initial value not being set on bespoke select in quickbars and toolbar drawer #TINY-3591
    Fixed so that nbsp entities aren't trimmed in white-space: pre-line elements #TINY-3642
    Fixed `mceInsertLink` command inserting spaces instead of url encoded characters #GH-4990
    Fixed text content floating on top of dialogs in IE11 #TINY-3640
Version 5.0.5 (2019-05-09)
    Added menu items to match the forecolor/backcolor toolbar buttons #TINY-2878
    Added default directionality based on the configured language #TINY-2621
    Added styles, icons and tests for rtl mode #TINY-2621
    Fixed autoresize not working with floating elements or when media elements finished loading #TINY-3545
    Fixed incorrect vertical caret positioning in IE 11 #TINY-3188
    Fixed submenu anchoring hiding overflowed content #TINY-3564
    Removed unused and hidden validation icons to avoid displaying phantom tooltips #TINY-2329
Version 5.0.4 (2019-04-23)
    Added back URL dialog functionality, which is now available via `editor.windowManager.openUrl()` #TINY-3382
    Added the missing throbber functionality when calling `editor.setProgressState(true)` #TINY-3453
    Added function to reset the editor content and undo/dirty state via `editor.resetContent()` #TINY-3435
    Added the ability to set menu buttons as active #TINY-3274
    Added `editor.mode` API, featuring a custom editor mode API #TINY-3406
    Added better styling to floating toolbar drawer #TINY-3479
    Added the new premium plugins to the Help dialog plugins tab #TINY-3496
    Added the linkchecker context menu items to the default configuration #TINY-3543
    Fixed image context menu items showing on placeholder images #TINY-3280
    Fixed dialog labels and text color contrast within notifications/alert banners to satisfy WCAG 4.5:1 contrast ratio for accessibility #TINY-3351
    Fixed selectbox and colorpicker items not being translated #TINY-3546
    Fixed toolbar drawer sliding mode to correctly focus the editor when tabbing via keyboard navigation #TINY-3533
    Fixed positioning of the styleselect menu in iOS while using the mobile theme #TINY-3505
    Fixed the menubutton `onSetup` callback to be correctly executed when rendering the menu buttons #TINY-3547
    Fixed `default_link_target` setting to be correctly utilized when creating a link #TINY-3508
    Fixed colorpicker floating marginally outside its container #TINY-3026
    Fixed disabled menu items displaying as active when hovered #TINY-3027
    Removed redundant mobile wrapper #TINY-3480
Version 5.0.3 (2019-03-19)
    Changed empty nested-menu items within the style formats menu to be disabled or hidden if the value of `style_formats_autohide` is `true` #TINY-3310
    Changed the entire phrase 'Powered by Tiny' in the status bar to be a link instead of just the word 'Tiny' #TINY-3366
    Changed `formatselect`, `styleselect` and `align` menus to use the `mceToggleFormat` command internally #TINY-3428
    Fixed toolbar keyboard navigation to work as expected when `toolbar_drawer` is configured #TINY-3432
    Fixed text direction buttons to display the correct pressed state in selections that have no explicit `dir` property #TINY-3138
    Fixed the mobile editor to clean up properly when removed #TINY-3445
    Fixed quickbar toolbars to add an empty box to the screen when it is set to `false` #TINY-3439
    Fixed an issue where pressing the **Delete/Backspace** key at the edge of tables was creating incorrect selections #TINY-3371
    Fixed an issue where dialog collection items (emoticon and special character dialogs) couldn't be selected with touch devices #TINY-3444
    Fixed a type error introduced in TinyMCE version 5.0.2 when calling `editor.getContent()` with nested bookmarks #TINY-3400
    Fixed an issue that prevented default icons from being overridden #TINY-3449
    Fixed an issue where **Home/End** keys wouldn't move the caret correctly before or after `contenteditable=false` inline elements #TINY-2995
    Fixed styles to be preserved in IE 11 when editing via the `fullpage` plugin #TINY-3464
    Fixed the `link` plugin context toolbar missing the open link button #TINY-3461
    Fixed inconsistent dialog component spacing #TINY-3436
Version 5.0.2 (2019-03-05)
    Added presentation and document presets to `htmlpanel` dialog component #TINY-2694
    Added missing fixed_toolbar_container setting has been reimplemented in the Silver theme #TINY-2712
    Added a new toolbar setting `toolbar_drawer` that moves toolbar groups which overflow the editor width into either a `sliding` or `floating` toolbar section #TINY-2874
    Updated the build process to include package lock files in the dev distribution archive #TINY-2870
    Fixed inline dialogs did not have aria attributes #TINY-2694
    Fixed default icons are now available in the UI registry, allowing use outside of toolbar buttons #TINY-3307
    Fixed a memory leak related to select toolbar items #TINY-2874
    Fixed a memory leak due to format changed listeners that were never unbound #TINY-3191
    Fixed an issue where content may have been lost when using permanent bookmarks #TINY-3400
    Fixed the quicklink toolbar button not rendering in the quickbars plugin #TINY-3125
    Fixed an issue where menus were generating invalid HTML in some cases #TINY-3323
    Fixed an issue that could cause the mobile theme to show a blank white screen when the editor was inside an `overflow:hidden` element #TINY-3407
    Fixed mobile theme using a transparent background and not taking up the full width on iOS #TINY-3414
    Fixed the template plugin dialog missing the description field #TINY-3337
    Fixed input dialog components using an invalid default type attribute #TINY-3424
    Fixed an issue where backspace/delete keys after/before pagebreak elements wouldn't move the caret #TINY-3097
    Fixed an issue in the table plugin where menu items and toolbar buttons weren't showing correctly based on the selection #TINY-3423
    Fixed inconsistent button focus styles in Firefox #TINY-3377
    Fixed the resize icon floating left when all status bar elements were disabled #TINY-3340
    Fixed the resize handle to not show in fullscreen mode #TINY-3404
Version 5.0.1 (2019-02-21)
    Removed paste as text notification banner and paste_plaintext_inform setting #POW-102
    Fixed an issue where adding links to images would replace the image with text #TINY-3356
    Fixed an issue where the inline editor could use fractional pixels for positioning #TINY-3202
    Fixed an issue where uploading non-image files in the Image Plugin upload tab threw an error. #TINY-3244
    Added H1-H6 toggle button registration to the silver theme #TINY-3070
    Fixed an issue in the media plugin that was causing the source url and height/width to be lost in certain circumstances #TINY-2858
    Fixed an issue with the Context Toolbar not being removed when clicking outside of the editor #TINY-2804
    Fixed an issue where clicking 'Remove link' wouldn't remove the link in certain circumstances #TINY-3199
    Added code sample toolbar button will now toggle on when the cursor is in a code section #TINY-3040
    Fixed an issue where the media plugin would fail when parsing dialog data #TINY-3218
    Fixed an issue where retrieving the selected content as text didn't create newlines #TINY-3197
    Fixed incorrect keyboard shortcuts in the Help dialog for Windows #TINY-3292
    Fixed an issue where JSON serialization could produce invalid JSON #TINY-3281
    Fixed production CSS including references to source maps #TINY-3920
    Fixed development CSS was not included in the development zip #TINY-3920
    Fixed the autocompleter matches predicate not matching on the start of words by default #TINY-3306
    Added new settings to the emoticons plugin to allow additional emoticons to be added #TINY-3088
    Fixed an issue where the page could be scrolled with modal dialogs open #TINY-2252
    Fixed an issue where autocomplete menus would show an icon margin when no items had icons #TINY-3329
    Fixed an issue in the quickbars plugin where images incorrectly showed the text selection toolbar #TINY-3338
    Fixed an issue that caused the inline editor to fail to render when the target element already had focus #TINY-3353
Version 5.0.0 (2019-02-04)
    Full documentation for the version 5 features and changes is available at https://www.tiny.cloud/docs/release-notes/

    Changes since RC2:
    Fixed an issue where tab panel heights weren't sizing properly on smaller screens and weren't updating on resize #TINY-3242
    Added links and registered names with * to denote premium plugins in Plugins tab of Help dialog #TINY-3223
    Changed Tiny 5 mobile skin to look more uniform with desktop #TINY-2650
    Fixed image tools not having any padding between the label and slider #TINY-3220
    Blacklisted table, th and td as inline editor target #TINY-717
    Fixed context toolbar toggle buttons not showing the correct state #TINY-3022
    Fixed missing separators in the spellchecker context menu between the suggestions and actions #TINY-3217
    Fixed notification icon positioning in alert banners #TINY-2196
    Fixed a typo in the word count plugin name #TINY-3062
    Fixed charmap and emoticons dialogs not having a primary button #TINY-3233
    Fixed an issue where resizing wouldn't work correctly depending on the box-sizing model #TINY-3278
Version 5.0.0-rc-2 (2019-01-22)
    Fixed the link dialog such that it will now retain class attributes when updating links #TINY-2825
    Added screen reader accessibility for sidebar and statusbar #TINY-2699
    Updated Emoticons and Charmap dialogs to be screen reader accessible #TINY-2693
    Fixed "Find and replace" not showing in the "Edit" menu by default #TINY-3061
    Updated the textpattern plugin to properly support nested patterns and to allow running a command with a value for a pattern with a start and an end #TINY-2991
    Removed unnecessary 'flex' and unused 'colspan' properties from the new dialog APIs #TINY-2973
    Changed checkboxes to use a boolean for its state, instead of a string #TINY-2848
    Fixed dropdown buttons missing the 'type' attribute, which could cause forms to be incorrectly submitted #TINY-2826
    Fixed emoticon and charmap search not returning expected results in certain cases #TINY-3084
    Changed formatting menus so they are registered and made the align toolbar button use an icon instead of text #TINY-2880
    Fixed blank rel_list values throwing an exception in the link plugin #TINY-3149
Version 5.0.0-rc-1 (2019-01-08)
    Updated the font select dropdown logic to try to detect the system font stack and show "System Font" as the font name #TINY-2710
    Fixed readonly mode not fully disabling editing content #TINY-2287
    Updated the autocompleter to only show when it has matched items #TINY-2350
    Added editor settings functionality to specify title attributes for toolbar groups #TINY-2690
    Added icons instead of button text to improve Search and Replace dialog footer appearance #TINY-2654
    Added `tox-dialog__table` instead of `mce-table-striped` class to enhance Help dialog appearance #TINY-2360
    Added title attribute to iframes so, screen readers can announce iframe labels #TINY-2692
    Updated SizeInput labels to "Height" and "Width" instead of Dimensions #TINY-2833
    Fixed accessibility issues with the font select, font size, style select and format select toolbar dropdowns #TINY-2713
    Fixed accessibility issues with split dropdowns #TINY-2697
    Added a wordcount menu item, that defaults to appearing in the tools menu #TINY-2877
    Fixed the legacyoutput plugin to be compatible with TinyMCE 5.0 #TINY-2301
    Updated the build process to minify and generate ASCII only output for the emoticons database #TINY-2744
    Fixed icons not showing correctly in the autocompleter popup #TINY-3029
    Fixed an issue where preview wouldn't show anything in Edge under certain circumstances #TINY-3035
    Fixed the height being incorrectly calculated for the autoresize plugin #TINY-2807
Version 5.0.0-beta-1 (2018-11-30)
    Changed the name of the "inlite" plugin to "quickbars" #TINY-2831
    Fixed an inline mode issue where the save plugin upon saving can cause content loss #TINY-2659
    Changed the background color icon to highlight background icon #TINY-2258
    Added a new `addNestedMenuItem()` UI registry function and changed all nested menu items to use the new registry functions #TINY-2230
    Changed Help dialog to be accessible to screen readers #TINY-2687
    Changed the color swatch to save selected custom colors to local storage for use across sessions #TINY-2722
    Added title attribute to color swatch colors #TINY-2669
    Added anchorbar component to anchor inline toolbar dialogs to instead of the toolbar #TINY-2040
    Added support for toolbar<n> and toolbar array config options to be squashed into a single toolbar and not create multiple toolbars #TINY-2195
    Added error handling for when forced_root_block config option is set to true #TINY-2261
    Added functionality for the removed_menuitems config option #TINY-2184
    Fixed an issue in IE 11 where calling selection.getContent() would return an empty string when the editor didn't have focus #TINY-2325
    Added the ability to use a string to reference menu items in menu buttons and submenu items #TINY-2253
    Removed compat3x plugin #TINY-2815
    Changed `WindowManager` API - methods `getParams`, `setParams` and `getWindows`, and the legacy `windows` property, have been removed. `alert` and `confirm` dialogs are no longer tracked in the window list. #TINY-2603
Version 5.0.0-preview-4 (2018-11-12)
    Fixed distraction free plugin #AP-470
    Removed the tox-custom-editor class that was added to the wrapping element of codemirror #TINY-2211
    Fixed contents of the input field being selected on focus instead of just recieving an outline highlight #AP-464
    Added width and height placeholder text to image and media dialog dimensions input #AP-296
    Fixed styling issues with dialogs and menus in IE 11 #AP-456
    Fixed custom style format control not honoring custom formats #AP-393
    Fixed context menu not appearing when clicking an image with a caption #AP-382
    Fixed directionality of UI when using an RTL language #AP-423
    Fixed page responsiveness with multiple inline editors #AP-430
    Added the ability to keyboard navigate through menus, toolbars, sidebar and the status bar sequentially #AP-381
    Fixed empty toolbar groups appearing through invalid configuration of the `toolbar` property #AP-450
    Fixed text not being retained when updating links through the link dialog #AP-293
    Added translation capability back to the editor's UI #AP-282
    Fixed edit image context menu, context toolbar and toolbar items being incorrectly enabled when selecting invalid images #AP-323
    Fixed emoji type ahead being shown when typing URLs #AP-366
    Fixed toolbar configuration properties incorrectly expecting string arrays instead of strings #AP-342
    Changed the editor resize handle so that it should be disabled when the autoresize plugin is turned on #AP-424
    Fixed the block formatting toolbar item not showing a "Formatting" title when there is no selection #AP-321
    Fixed clicking disabled toolbar buttons hiding the toolbar in inline mode #AP-380
    Fixed `EditorResize` event not being fired upon editor resize #AP-327
    Fixed tables losing styles when updating through the dialog #AP-368
    Fixed context toolbar positioning to be more consistent near the edges of the editor #AP-318
    Added `label` component type for dialogs to group components under a label
    Fixed table of contents plugin now works with v5 toolbar APIs correctly #AP-347
    Fixed the `link_context_toolbar` configuration not disabling the context toolbar #AP-458
    Fixed the link context toolbar showing incorrect relative links #AP-435
    Fixed the alignment of the icon in alert banner dialog components #TINY-2220
    Changed UI text for microcopy improvements #TINY-2281
    Fixed the visual blocks and visual char menu options not displaying their toggled state #TINY-2238
    Fixed the editor not displaying as fullscreen when toggled #TINY-2237
Version 5.0.0-preview-3 (2018-10-18)
    Changed editor layout to use modern CSS properties over manually calculating dimensions #AP-324
    Changed `autoresize_min_height` and `autoresize_max_height` configurations to `min_height` and `max_height` #AP-324
    Fixed bugs with editor width jumping when resizing and the iframe not resizing to smaller than 150px in height #AP-324
    Fixed mobile theme bug that prevented the editor from loading #AP-404
    Fixed long toolbar groups extending outside of the editor instead of wrapping
    Changed `Whole word` label in Search and Replace dialog to `Find whole words only` #AP-387
    Fixed dialog titles so they are now proper case #AP-384
    Fixed color picker default to be #000000 instead of #ff00ff #AP-216
    Fixed "match case" option on the Find and Replace dialog is no longer selected by default #AP-298
    Fixed vertical alignment of toolbar icons #DES-134
    Fixed toolbar icons not appearing on IE11 #DES-133
Version 5.0.0-preview-2 (2018-10-10)
    Changed configuration of color options has been simplified to `color_map`, `color_cols`, and `custom_colors` #AP-328
    Added swatch is now shown for colorinput fields, instead of the colorpicker directly #AP-328
    Removed `colorpicker` plugin, it is now in the theme #AP-328
    Removed `textcolor` plugin, it is now in the theme #AP-328
    Fixed styleselect not updating the displayed item as the cursor moved #AP-388
    Changed `height` configuration to apply to the editor frame (including menubar, toolbar, status bar) instead of the content area #AP-324
    Added fontformats and fontsizes menu items #AP-390
    Fixed preview iframe not expanding to the dialog size #AP-252
    Fixed 'meta' shortcuts not translated into platform-specific text #AP-270
    Fixed tabbed dialogs (Charmap and Emoticons) shrinking when no search results returned
    Fixed a bug where alert banner icons were not retrieved from icon pack. #AP-330
    Fixed component styles to flex so they fill large dialogs. #AP-252
    Fixed editor flashing unstyled during load (still in progress). #AP-349
Version 5.0.0-preview-1 (2018-10-01)
    Developer preview 1
    Initial list of features and changes is available at https://tiny.cloud/docs-preview/release-notes/new-features/
Version 4.9.3 (2019-01-31)
    Added a visualchars_default_state setting to the Visualchars Plugin. Patch contributed by mat3e.
    Fixed a bug where scrolling on a page with more than one editor would cause a ResizeWindow event to fire. #TINY-3247
    Fixed a bug where if a plugin threw an error during initialisation the whole editor would fail to load. #TINY-3243
    Fixed a bug where getContent would include bogus elements when valid_elements setting was set up in a specific way. #TINY-3213
    Fixed a bug where only a few function key names could be used when creating keyboard shortcuts. #TINY-3146
    Fixed a bug where it wasn't possible to enter spaces into an editor after pressing shift+enter. #TINY-3099
    Fixed a bug where no caret would be rendered after backspacing to a contenteditable false element. #TINY-2998
    Fixed a bug where deletion to/from indented lists would leave list fragments in the editor. #TINY-2981
Version 4.9.2 (2018-12-17)
    Fixed a bug with pressing the space key on IE 11 would result in nbsp characters being inserted between words at the end of a block. #TINY-2996
    Fixed a bug where character composition using quote and space on US International keyboards would produce a space instead of a quote. #TINY-2999
    Fixed a bug where remove format wouldn't remove the inner most inline element in some situations. #TINY-2982
    Fixed a bug where outdenting an list item would affect attributes on other list items within the same list. #TINY-2971
    Fixed a bug where the DomParser filters wouldn't be applied for elements created when parsing invalid html. #TINY-2978
    Fixed a bug where setProgressState wouldn't automatically close floating ui elements like menus. #TINY-2896
    Fixed a bug where it wasn't possible to navigate out of a figcaption element using the arrow keys. #TINY-2894
    Fixed a bug where enter key before an image inside a link would remove the image. #TINY-2780
Version 4.9.1 (2018-12-04)
    Added functionality to insert html to the replacement feature of the Textpattern Plugin. #TINY-2839
    Fixed a bug where `editor.selection.getContent({format: 'text'})` didn't work as expected in IE11 on an unfocused editor. #TINY-2862
    Fixed a bug in the Textpattern Plugin where the editor would get an incorrect selection after inserting a text pattern on Safari. #TINY-2838
    Fixed a bug where the space bar didn't work correctly in editors with the forced_root_block setting set to false. #TINY-2816
Version 4.9.0 (2018-11-27)
    Added a replace feature to the Textpattern Plugin. #TINY-1908
    Added functionality to the Lists Plugin that improves the indentation logic. #TINY-1790
    Fixed a bug where it wasn't possible to delete/backspace when the caret was between a contentEditable=false element and a BR. #TINY-2372
    Fixed a bug where copying table cells without a text selection would fail to copy anything. #TINY-1789
    Implemented missing `autosave_restore_when_empty` functionality in the Autosave Plugin. Patch contributed by gzzo. #GH-4447
    Reduced insertion of unnecessary nonbreaking spaces in the editor. #TINY-1879
Version 4.8.5 (2018-10-30)
    Added a content_css_cors setting to the editor that adds the crossorigin="anonymous" attribute to link tags added by the StyleSheetLoader. #TINY-1909
    Fixed a bug where trying to remove formatting with a collapsed selection range would throw an exception. #GH-4636
    Fixed a bug in the image plugin that caused updating figures to split contenteditable elements. #GH-4563
    Fixed a bug that was causing incorrect viewport calculations for fixed position UI elements. #TINY-1897
    Fixed a bug where inline formatting would cause the delete key to do nothing. #TINY-1900
Version 4.8.4 (2018-10-23)
    Added support for the HTML5 `main` element. #TINY-1877
    Changed the keyboard shortcut to move focus to contextual toolbars to Ctrl+F9. #TINY-1812
    Fixed a bug where content css could not be loaded from another domain. #TINY-1891
    Fixed a bug on FireFox where the cursor would get stuck between two contenteditable false inline elements located inside of the same block element divided by a BR. #TINY-1878
    Fixed a bug with the insertContent method where nonbreaking spaces would be inserted incorrectly. #TINY-1868
    Fixed a bug where the toolbar of the inline editor would not be visible in some scenarios. #TINY-1862
    Fixed a bug where removing the editor while more than one notification was open would throw an error. #TINY-1845
    Fixed a bug where the menubutton would be rendered on top of the menu if the viewport didn't have enough height. #TINY-1678
    Fixed a bug with the annotations api where annotating collapsed selections caused problems. #TBS-2449
    Fixed a bug where wbr elements were being transformed into whitespace when using the Paste Plugin's paste as text setting. #GH-4638
    Fixed a bug where the Search and Replace didn't replace spaces correctly. #GH-4632
    Fixed a bug with sublist items not persisting selection. #GH-4628
    Fixed a bug with mceInsertRawHTML command not working as expected. #GH-4625
Version 4.8.3 (2018-09-13)
    Fixed a bug where the Wordcount Plugin didn't correctly count words within tables on IE11. #TINY-1770
    Fixed a bug where it wasn't possible to move the caret out of a table on IE11 and Firefox. #TINY-1682
    Fixed a bug where merging empty blocks didn't work as expected, sometimes causing content to be deleted. #TINY-1781
    Fixed a bug where the Textcolor Plugin didn't show the correct current color. #TINY-1810
    Fixed a bug where clear formatting with a collapsed selection would sometimes clear formatting from more content than expected. #TINY-1813 #TINY-1821
    Fixed a bug with the Table Plugin where it wasn't possible to keyboard navigate to the caption. #TINY-1818
Version 4.8.2 (2018-08-09)
    Moved annotator from "experimental" to "annotator" object on editor. #TBS-2398
    Improved the multiclick normalization across browsers. #TINY-1788
    Fixed a bug where running getSelectedBlocks with a collapsed selection between block elements would produce incorrect results. #TINY-1787
    Fixed a bug where the ScriptLoaders loadScript method would not work as expected in FireFox when loaded on the same page as a ShadowDOM polyfill. #TINY-1786
    Removed reference to ShadowDOM event.path as Blink based browsers now support event.composedPath. #TINY-1785
    Fixed a bug where a reference to localStorage would throw an "access denied" error in IE11 with strict security settings. #TINY-1782
    Fixed a bug where pasting using the toolbar button on an inline editor in IE11 would cause a looping behaviour. #TINY-1768
Version 4.8.1 (2018-07-26)
    Fixed a bug where the content of inline editors was being cleaned on every call of `editor.save()`. #TINY-1783
    Fixed a bug where the arrow of the Inlite Theme toolbar was being rendered incorrectly in RTL mode. #TINY-1776
    Fixed a bug with the Paste Plugin where pasting after inline contenteditable false elements moved the caret to the end of the line. #TINY-1758
Version 4.8.0 (2018-06-27)
    Added new "experimental" object in editor, with initial Annotator API. #TBS-2374
    Fixed a bug where deleting paragraphs inside of table cells would delete the whole table cell. #TINY-1759
    Fixed a bug in the Table Plugin where removing row height set on the row properties dialog did not update the table. #TINY-1730
    Fixed a bug with the font select toolbar item didn't update correctly. #TINY-1683
    Fixed a bug where all bogus elements would not be deleted when removing an inline editor. #TINY-1669
Version 4.7.13 (2018-05-16)
    Fixed a bug where Edge 17 wouldn't be able to select images or tables. #TINY-1679
    Fixed issue where whitespace wasn't preserved when the editor was initialized on pre elements. #TINY-1649
    Fixed a bug with the fontselect dropdowns throwing an error if the editor was hidden in Firefox. #TINY-1664
    Fixed a bug where it wasn't possible to merge table cells on IE 11. #TINY-1671
    Fixed a bug where textcolor wasn't applying properly on IE 11 in some situations. #TINY-1663
    Fixed a bug where the justifyfull command state wasn't working correctly. #TINY-1677
    Fixed a bug where the styles wasn't updated correctly when resizing some tables. #TINY-1668
    Added missing code menu item from the default menu config. #TINY-1648
    Added new align button for combining the separate align buttons into a menu button. #TINY-1652
Version 4.7.12 (2018-05-03)
    Added an option to filter out image svg data urls.
    Added support for html5 details and summary elements.
    Changed so the mce-abs-layout-item css rule targets html instead of body. Patch contributed by nazar-pc.
    Fixed a bug where the "read" step on the mobile theme was still present on android mobile browsers.
    Fixed a bug where all images in the editor document would reload on any editor change.
    Fixed a bug with the Table Plugin where ObjectResized event wasn't being triggered on column resize.
    Fixed so the selection is set to the first suitable caret position after editor.setContent called.
    Fixed so links with xlink:href attributes are filtered correctly to prevent XSS.
    Fixed a bug on IE11 where pasting content into an inline editor initialized on a heading element would create new editable elements.
    Fixed a bug where readonly mode would not work as expected when the editor contained contentEditable=true elements.
    Fixed a bug where the Link Plugin would throw an error when used together with the webcomponents polyfill. Patch contributed by 4esnog.
    Fixed a bug where the "Powered by TinyMCE" branding link would break on XHTML pages. Patch contributed by tistre.
    Fixed a bug where the same id would be used in the blobcache for all pasted images. Patch contributed by thorn0.
Version 4.7.11 (2018-04-11)
    Added a new imagetools_credentials_hosts option to the Imagetools Plugin.
    Fixed a bug where toggling a list containing empty LIs would throw an error. Patch contributed by bradleyke.
    Fixed a bug where applying block styles to a text with the caret at the end of the paragraph would select all text in the paragraph.
    Fixed a bug where toggling on the Spellchecker Plugin would trigger isDirty on the editor.
    Fixed a bug where it was possible to enter content into selection bookmark spans.
    Fixed a bug where if a non paragraph block was configured in forced_root_block the editor.getContent method would return incorrect values with an empty editor.
    Fixed a bug where dropdown menu panels stayed open and fixed in position when dragging dialog windows.
    Fixed a bug where it wasn't possible to extend table cells with the space button in Safari.
    Fixed a bug where the setupeditor event would thrown an error when using the Compat3x Plugin.
    Fixed a bug where an error was thrown in FontInfo when called on a detached element.
Version 4.7.10 (2018-04-03)
    Removed the "read" step from the mobile theme.
    Added normalization of triple clicks across browsers in the editor.
    Added a `hasFocus` method to the editor that checks if the editor has focus.
    Added correct icon to the Nonbreaking Plugin menu item.
    Fixed so the `getContent`/`setContent` methods work even if the editor is not initialized.
    Fixed a bug with the Media Plugin where query strings were being stripped from youtube links.
    Fixed a bug where image styles were changed/removed when opening and closing the Image Plugin dialog.
    Fixed a bug in the Table Plugin where some table cell styles were not correctly added to the content html.
    Fixed a bug in the Spellchecker Plugin where it wasn't possible to change the spellchecker language.
    Fixed so the the unlink action in the Link Plugin has a menu item and can be added to the contextmenu.
    Fixed a bug where it wasn't possible to keyboard navigate to the start of an inline element on a new line within the same block element.
    Fixed a bug with the Text Color Plugin where if used with an inline editor located at the bottom of the screen the colorpicker could appear off screen.
    Fixed a bug with the UndoManager where undo levels were being added for nbzwsp characters.
    Fixed a bug with the Table Plugin where the caret would sometimes be lost when keyboard navigating up through a table.
    Fixed a bug where FontInfo.getFontFamily would throw an error when called on a removed editor.
    Fixed a bug in Firefox where undo levels were not being added correctly for some specific operations.
    Fixed a bug where initializing an inline editor inside of a table would make the whole table resizeable.
    Fixed a bug where the fake cursor that appears next to tables on Firefox was positioned incorrectly when switching to fullscreen.
    Fixed a bug where zwsp's weren't trimmed from the output from `editor.getContent({ format: 'text' })`.
    Fixed a bug where the fontsizeselect/fontselect toolbar items showed the body info rather than the first possible caret position info on init.
    Fixed a bug where it wasn't possible to select all content if the editor only contained an inline boundary element.
    Fixed a bug where `content_css` urls with query strings wasn't working.
    Fixed a bug in the Table Plugin where some table row styles were removed when changing other styles in the row properties dialog.
Version 4.7.9 (2018-02-27)
    Fixed a bug where the editor target element didn't get the correct style when removing the editor.
Version 4.7.8 (2018-02-26)
    Fixed an issue with the Help Plugin where the menuitem name wasn't lowercase.
    Fixed an issue on MacOS where text and bold text did not have the same line-height in the autocomplete dropdown in the Link Plugin dialog.
    Fixed a bug where the "paste as text" option in the Paste Plugin didn't work.
    Fixed a bug where dialog list boxes didn't get positioned correctly in documents with scroll.
    Fixed a bug where the Inlite Theme didn't use the Table Plugin api to insert correct tables.
    Fixed a bug where the Inlite Theme panel didn't hide on blur in a correct way.
    Fixed a bug where placing the cursor before a table in Firefox would scroll to the bottom of the table.
    Fixed a bug where selecting partial text in table cells with rowspans and deleting would produce faulty tables.
    Fixed a bug where the Preview Plugin didn't work on Safari due to sandbox security.
    Fixed a bug where table cell selection using the keyboard threw an error.
    Fixed so the font size and font family doesn't toggle the text but only sets the selected format on the selected text.
    Fixed so the built-in spellchecking on Chrome and Safari creates an undo level when replacing words.
Version 4.7.7 (2018-02-19)
    Added a border style selector to the advanced tab of the Image Plugin.
    Added better controls for default table inserted by the Table Plugin.
    Added new `table_responsive_width` option to the Table Plugin that controls whether to use pixel or percentage widths.
    Fixed a bug where the Link Plugin text didn't update when a URL was pasted using the context menu.
    Fixed a bug with the Spellchecker Plugin where using "Add to dictionary" in the context menu threw an error.
    Fixed a bug in the Media Plugin where the preview node for iframes got default width and height attributes that interfered with width/height styles.
    Fixed a bug where backslashes were being added to some font family names in Firefox in the fontselect toolbar item.
    Fixed a bug where errors would be thrown when trying to remove an editor that had not yet been fully initialized.
    Fixed a bug where the Imagetools Plugin didn't update the images atomically.
    Fixed a bug where the Fullscreen Plugin was throwing errors when being used on an inline editor.
    Fixed a bug where drop down menus weren't positioned correctly in inline editors on scroll.
    Fixed a bug with a semicolon missing at the end of the bundled javascript files.
    Fixed a bug in the Table Plugin with cursor navigation inside of tables where the cursor would sometimes jump into an incorrect table cells.
    Fixed a bug where indenting a table that is a list item using the "Increase indent" button would create a nested table.
    Fixed a bug where text nodes containing only whitespace were being wrapped by paragraph elements.
    Fixed a bug where whitespace was being inserted after br tags inside of paragraph tags.
    Fixed a bug where converting an indented paragraph to a list item would cause the list item to have extra padding.
    Fixed a bug where Copy/Paste in an editor with a lot of content would cause the editor to scroll to the top of the content in IE11.
    Fixed a bug with a memory leak in the DragHelper. Path contributed by ben-mckernan.
    Fixed a bug where the advanced tab in the Media Plugin was being shown even if it didn't contain anything. Patch contributed by gabrieeel.
    Fixed an outdated eventname in the EventUtils. Patch contributed by nazar-pc.
    Fixed an issue where the Json.parse function would throw an error when being used on a page with strict CSP settings.
    Fixed so you can place the curser before and after table elements within the editor in Firefox and Edge/IE.
Version 4.7.6 (2018-01-29)
    Fixed a bug in the jquery integration where it threw an error saying that "global is not defined".
    Fixed a bug where deleting a table cell whose previous sibling was set to contenteditable false would create a corrupted table.
    Fixed a bug where highlighting text in an unfocused editor did not work correctly in IE11/Edge.
    Fixed a bug where the table resize handles were not being repositioned when activating the Fullscreen Plugin.
    Fixed a bug where the Imagetools Plugin dialog didn't honor editor RTL settings.
    Fixed a bug where block elements weren't being merged correctly if you deleted from after a contenteditable false element to the beginning of another block element.
    Fixed a bug where TinyMCE didn't work with module loaders like webpack.
Version 4.7.5 (2018-01-22)
    Fixed bug with the Codesample Plugin where it wasn't possible to edit codesamples when the editor was in inline mode.
    Fixed bug where focusing on the status bar broke the keyboard navigation functionality.
    Fixed bug where an error would be thrown on Edge by the Table Plugin when pasting using the PowerPaste Plugin.
    Fixed bug in the Table Plugin where selecting row border style from the dropdown menu in advanced row properties would throw an error.
    Fixed bug with icons being rendered incorrectly on Chrome on Mac OS.
    Fixed bug in the Textcolor Plugin where the font color and background color buttons wouldn't trigger an ExecCommand event.
    Fixed bug in the Link Plugin where the url field wasn't forced LTR.
    Fixed bug where the Nonbreaking Plugin incorrectly inserted spaces into tables.
    Fixed bug with the inline theme where the toolbar wasn't repositioned on window resize.
Version 4.7.4 (2017-12-05)
    Fixed bug in the Nonbreaking Plugin where the nonbreaking_force_tab setting was being ignored.
    Fixed bug in the Table Plugin where changing row height incorrectly converted column widths to pixels.
    Fixed bug in the Table Plugin on Edge and IE11 where resizing the last column after resizing the table would cause invalid column heights.
    Fixed bug in the Table Plugin where keyboard navigation was not normalized between browsers.
    Fixed bug in the Table Plugin where the colorpicker button would show even without defining the colorpicker_callback.
    Fixed bug in the Table Plugin where it wasn't possible to set the cell background color.
    Fixed bug where Firefox would throw an error when intialising an editor on an element that is hidden or not yet added to the DOM.
    Fixed bug where Firefox would throw an error when intialising an editor inside of a hidden iframe.
Version 4.7.3 (2017-11-23)
    Added functionality to open the Codesample Plugin dialog when double clicking on a codesample. Patch contributed by dakuzen.
    Fixed bug where undo/redo didn't work correctly with some formats and caret positions.
    Fixed bug where the color picker didn't show up in Table Plugin dialogs.
    Fixed bug where it wasn't possible to change the width of a table through the Table Plugin dialog.
    Fixed bug where the Charmap Plugin couldn't insert some special characters.
    Fixed bug where editing a newly inserted link would not actually edit the link but insert a new link next to it.
    Fixed bug where deleting all content in a table cell made it impossible to place the caret into it.
    Fixed bug where the vertical alignment field in the Table Plugin cell properties dialog didn't do anything.
    Fixed bug where an image with a caption showed two sets of resize handles in IE11.
    Fixed bug where pressing the enter button inside of an h1 with contenteditable set to true would sometimes produce a p tag.
    Fixed bug with backspace not working as expected before a noneditable element.
    Fixed bug where operating on tables with invalid rowspans would cause an error to be thrown.
    Fixed so a real base64 representation of the image is available on the blobInfo that the images_upload_handler gets called with.
    Fixed so the image upload tab is available when the images_upload_handler is defined (and not only when the images_upload_url is defined).
Version 4.7.2 (2017-11-07)
    Added newly rewritten Table Plugin.
    Added support for attributes with colon in valid_elements and addValidElements.
    Added support for dailymotion short url in the Media Plugin. Patch contributed by maat8.
    Added support for converting to half pt when converting font size from px to pt. Patch contributed by danny6514.
    Added support for location hash to the Autosave plugin to make it work better with SPAs using hash routing.
    Added support for merging table cells when pasting a table into another table.
    Changed so the language packs are only loaded once. Patch contributed by 0xor1.
    Simplified the css for inline boundaries selection by switching to an attribute selector.
    Fixed bug where an error would be thrown on editor initialization if the window.getSelection() returned null.
    Fixed bug where holding down control or alt keys made the keyboard navigation inside an inline boundary not work as expected.
    Fixed bug where applying formats in IE11 produced extra, empty paragraphs in the editor.
    Fixed bug where the Word Count Plugin didn't count some mathematical operators correctly.
    Fixed bug where removing an inline editor removed the element that the editor had been initialized on.
    Fixed bug where setting the selection to the end of an editable container caused some formatting problems.
    Fixed bug where an error would be thrown sometimes when an editor was removed because of the selection bookmark was being stored asynchronously.
    Fixed a bug where an editor initialized on an empty list did not contain any valid cursor positions.
    Fixed a bug with the Context Menu Plugin and webkit browsers on Mac where right-clicking inside a table would produce an incorrect selection.
    Fixed bug where the Image Plugin constrain proportions setting wasn't working as expected.
    Fixed bug where deleting the last character in a span with decorations produced an incorrect element when typing.
    Fixed bug where focusing on inline editors made the toolbar flicker when moving between elements quickly.
    Fixed bug where the selection would be stored incorrectly in inline editors when the mouseup event was fired outside the editor body.
    Fixed bug where toggling bold at the end of an inline boundary would toggle off the whole word.
    Fixed bug where setting the skin to false would not stop the loading of some skin css files.
    Fixed bug in mobile theme where pinch-to-zoom would break after exiting the editor.
    Fixed bug where sublists of a fully selected list would not be switched correctly when changing list style.
    Fixed bug where inserting media by source would break the UndoManager.
    Fixed bug where inserting some content into the editor with a specific selection would replace some content incorrectly.
    Fixed bug where selecting all content with ctrl+a in IE11 caused problems with untoggling some formatting.
    Fixed bug where the Search and Replace Plugin left some marker spans in the editor when undoing and redoing after replacing some content.
    Fixed bug where the editor would not get a scrollbar when using the Fullscreen and Autoresize plugins together.
    Fixed bug where the font selector would stop working correctly after selecting fonts three times.
    Fixed so pressing the enter key inside of an inline boundary inserts a br after the inline boundary element.
    Fixed a bug where it wasn't possible to use tab navigation inside of a table that was inside of a list.
    Fixed bug where end_container_on_empty_block would incorrectly remove elements.
    Fixed bug where content_styles weren't added to the Preview Plugin iframe.
    Fixed so the beforeSetContent/beforeGetContent events are preventable.
    Fixed bug where changing height value in Table Plugin advanced tab didn't do anything.
    Fixed bug where it wasn't possible to remove formatting from content in beginning of table cell.
Version 4.7.1 (2017-10-09)
    Fixed bug where theme set to false on an inline editor produced an extra div element after the target element.
    Fixed bug where the editor drag icon was misaligned with the branding set to false.
    Fixed bug where doubled menu items were not being removed as expected with the removed_menuitems setting.
    Fixed bug where the Table of contents plugin threw an error when initialized.
    Fixed bug where it wasn't possible to add inline formats to text selected right to left.
    Fixed bug where the paste from plain text mode did not work as expected.
    Fixed so the style previews do not set color and background color when selected.
    Fixed bug where the Autolink plugin didn't work as expected with some formats applied on an empty editor.
    Fixed bug where the Textpattern plugin were throwing errors on some patterns.
    Fixed bug where the Save plugin saved all editors instead of only the active editor. Patch contributed by dannoe.
Version 4.7.0 (2017-10-03)
    Added new mobile ui that is specifically designed for mobile devices.
    Updated the default skin to be more modern and white since white is preferred by most implementations.
    Restructured the default menus to be more similar to common office suites like Google Docs.
    Fixed so theme can be set to false on both inline and iframe editor modes.
    Fixed bug where inline editor would add/remove the visualblocks css multiple times.
    Fixed bug where selection wouldn't be properly restored when editor lost focus and commands where invoked.
    Fixed bug where toc plugin would generate id:s for headers even though a toc wasn't inserted into the content.
    Fixed bug where is wasn't possible to drag/drop contents within the editor if paste_data_images where set to true.
    Fixed bug where getParam and close in WindowManager would get the first opened window instead of the last opened window.
    Fixed bug where delete would delete between cells inside a table in Firefox.
Version 4.6.7 (2017-09-18)
    Fixed bug where paste wasn't working in IOS.
    Fixed bug where the Word Count Plugin didn't count some mathematical operators correctly.
    Fixed bug where inserting a list in a table caused the cell to expand in height.
    Fixed bug where pressing enter in a list located inside of a table deleted list items instead of inserting new list item.
    Fixed bug where copy and pasting table cells produced inconsistent results.
    Fixed bug where initializing an editor with an ID of 'length' would throw an exception.
    Fixed bug where it was possible to split a non merged table cell.
    Fixed bug where copy and pasting a list with a very specific selection into another list would produce a nested list.
    Fixed bug where copy and pasting ordered lists sometimes produced unordered lists.
    Fixed bug where padded elements inside other elements would be treated as empty.
    Added some missing translations to Image, Link and Help plugins.
    Fixed so you can resize images inside a figure element.
    Fixed bug where an inline TinyMCE editor initialized on a table did not set selection on load in Chrome.
    Fixed the positioning of the inlite toolbar when the target element wasn't big enough to fit the toolbar.
Version 4.6.6 (2017-08-30)
    Fixed so that notifications wrap long text content instead of bleeding outside the notification element.
    Fixed so the content_style css is added after the skin and custom stylesheets.
    Fixed bug where it wasn't possible to remove a table with the Cut button.
    Fixed bug where the center format wasn't getting the same font size as the other formats in the format preview.
    Fixed bug where the wordcount plugin wasn't counting hyphenated words correctly.
    Fixed bug where all content pasted into the editor was added to the end of the editor.
    Fixed bug where enter keydown on list item selection only deleted content and didn't create a new line.
    Fixed bug where destroying the editor while the content css was still loading caused error notifications on Firefox.
    Fixed bug where undoing cut operation in IE11 left some unwanted html in the editor content.
    Fixed bug where enter keydown would throw an error in IE11.
    Fixed bug where duplicate instances of an editor were added to the editors array when using the createEditor API.
    Fixed bug where the formatter applied formats on the wrong content when spellchecker was activated.
    Fixed bug where switching formats would reset font size on child nodes.
    Fixed bug where the table caption element weren't always the first descendant to the table tag.
    Fixed bug where pasting some content into the editor on chrome some newlines were removed.
    Fixed bug where it wasn't possible to remove a list if a list item was a table element.
    Fixed bug where copy/pasting partial selections of tables wouldn't produce a proper table.
    Fixed bug where the searchreplace plugin could not find consecutive spaces.
    Fixed bug where background color wasn't applied correctly on some partially selected contents.
Version 4.6.5 (2017-08-02)
    Added new inline_boundaries_selector that allows you to specify the elements that should have boundaries.
    Added new local upload feature this allows the user to upload images directly from the image dialog.
    Added a new api for providing meta data for plugins. It will show up in the help dialog if it's provided.
    Fixed so that the notifications created by the notification manager are more screen reader accessible.
    Fixed bug where changing the list format on multiple selected lists didn't change all of the lists.
    Fixed bug where the nonbreaking plugin would insert multiple undo levels when pressing the tab key.
    Fixed bug where delete/backspace wouldn't render a caret when all editor contents where deleted.
    Fixed bug where delete/backspace wouldn't render a caret if the deleted element was a single contentEditable false element.
    Fixed bug where the wordcount plugin wouldn't count words correctly if word where typed after applying a style format.
    Fixed bug where the wordcount plugin would count mathematical formulas as multiple words for example 1+1=2.
    Fixed bug where formatting of triple clicked blocks on Chrome/Safari would result in styles being added outside the visual selection.
    Fixed bug where paste would add the contents to the end of the editor area when inline mode was used.
    Fixed bug where toggling off bold formatting on text entered in a new paragraph would add an extra line break.
    Fixed bug where autolink plugin would only produce a link on every other consecutive link on Firefox.
    Fixed bug where it wasn't possible to select all contents if the content only had one pre element.
    Fixed bug where sizzle would produce lagging behavior on some sites due to repaints caused by feature detection.
    Fixed bug where toggling off inline formats wouldn't include the space on selected contents with leading or trailing spaces.
    Fixed bug where the cut operation in UI wouldn't work in Chrome.
    Fixed bug where some legacy editor initialization logic would throw exceptions about editor settings not being defined.
    Fixed bug where it wasn't possible to apply text color to links if they where part of a non collapsed selection.
    Fixed bug where an exception would be thrown if the user selected a video element and then moved the focus outside the editor.
    Fixed bug where list operations didn't work if there where block elements inside the list items.
    Fixed bug where applying block formats to lists wrapped in block elements would apply to all elements in that wrapped block.
Version 4.6.4 (2017-06-13)
    Fixed bug where the editor would move the caret when clicking on the scrollbar next to a content editable false block.
    Fixed bug where the text color select dropdowns wasn't placed correctly when they didn't fit the width of the screen.
    Fixed bug where the default editor line height wasn't working for mixed font size contents.
    Fixed bug where the content css files for inline editors were loaded multiple times for multiple editor instances.
    Fixed bug where the initial value of the font size/font family dropdowns wasn't displayed.
    Fixed bug where the I18n api was not supporting arrays as the translation replacement values.
    Fixed bug where chrome would display "The given range isn't in document." errors for invalid ranges passed to setRng.
    Fixed bug where the compat3x plugin wasn't working since the global tinymce references wasn't resolved correctly.
    Fixed bug where the preview plugin wasn't encoding the base url passed into the iframe contents producing a xss bug.
    Fixed bug where the dom parser/serializer wasn't handling some special elements like noframes, title and xmp.
    Fixed bug where the dom parser/serializer wasn't handling cdata sections with comments inside.
    Fixed bug where the editor would scroll to the top of the editable area if a dialog was closed in inline mode.
    Fixed bug where the link dialog would not display the right rel value if rel_list was configured.
    Fixed bug where the context menu would select images on some platforms but not others.
    Fixed bug where the filenames of images were not retained on dragged and drop into the editor from the desktop.
    Fixed bug where the paste plugin would misrepresent newlines when pasting plain text and having forced_root_block configured.
    Fixed so that the error messages for the imagetools plugin is more human readable.
    Fixed so the internal validate setting for the parser/serializer can't be set from editor initialization settings.
Version 4.6.3 (2017-05-30)
    Fixed bug where the arrow keys didn't work correctly when navigating on nested inline boundary elements.
    Fixed bug where delete/backspace didn't work correctly on nested inline boundary elements.
    Fixed bug where image editing didn't work on subsequent edits of the same image.
    Fixed bug where charmap descriptions wouldn't properly wrap if they exceeded the width of the box.
    Fixed bug where the default image upload handler only accepted 200 as a valid http status code.
    Fixed so rel on target=_blank links gets forced with only noopener instead of both noopener and noreferrer.
Version 4.6.2 (2017-05-23)
    Fixed bug where the SaxParser would run out of memory on very large documents.
    Fixed bug with formatting like font size wasn't applied to del elements.
    Fixed bug where various api calls would be throwing exceptions if they where invoked on a removed editor instance.
    Fixed bug where the branding position would be incorrect if the editor was inside a hidden tab and then later showed.
    Fixed bug where the color levels feature in the imagetools dialog wasn't working properly.
    Fixed bug where imagetools dialog wouldn't pre-load images from CORS domains, before trying to prepare them for editing.
    Fixed bug where the tab key would move the caret to the next table cell if being pressed inside a list inside a table.
    Fixed bug where the cut/copy operations would loose parent context like the current format etc.
    Fixed bug with format preview not working on invalid elements excluded by valid_elements.
    Fixed bug where blocks would be merged in incorrect order on backspace/delete.
    Fixed bug where zero length text nodes would cause issues with the undo logic if there where iframes present.
    Fixed bug where the font size/family select lists would throw errors if the first node was a comment.
    Fixed bug with csp having to allow local script evaluation since it was used to detect global scope.
    Fixed bug where CSP required a relaxed option for javascript: URLs in unsupported legacy browsers.
    Fixed bug where a fake caret would be rendered for td with the contenteditable=false.
    Fixed bug where typing would be blocked on IE 11 when within a nested contenteditable=true/false structure.
Version 4.6.1 (2017-05-10)
    Added configuration option to list plugin to disable tab indentation.
    Fixed bug where format change on very specific content could cause the selection to change.
    Fixed bug where TinyMCE could not be lazyloaded through jquery integration.
    Fixed bug where entities in style attributes weren't decoded correctly on paste in webkit.
    Fixed bug where fontsize_formats option had been renamed incorrectly.
    Fixed bug with broken backspace/delete behaviour between contenteditable=false blocks.
    Fixed bug where it wasn't possible to backspace to the previous line with the inline boundaries functionality turned on.
    Fixed bug where is wasn't possible to move caret left and right around a linked image with the inline boundaries functionality turned on.
    Fixed bug where pressing enter after/before hr element threw exception. Patch contributed bradleyke.
    Fixed so the CSS in the visualblocks plugin doesn't overwrite background color. Patch contributed by Christian Rank.
    Fixed bug where multibyte characters weren't encoded correctly. Patch contributed by James Tarkenton.
    Fixed bug where shift-click to select within contenteditable=true fields wasn't working.
Version 4.6.0 (2017-05-04)
    Dropped support for IE 8-10 due to market share and lack of support from Microsoft. See tinymce docs for details.
    Added an inline boundary caret position feature that makes it easier to type at the beginning/end of links/code elements.
    Added a help plugin that adds a button and a dialog showing the editor shortcuts and loaded plugins.
    Added an inline_boundaries option that allows you to disable the inline boundary feature if it's not desired.
    Added a new ScrollIntoView event that allows you to override the default scroll to element behavior.
    Added role and aria- attributes as valid elements in the default valid elements config.
    Added new internal flag for PastePreProcess/PastePostProcess this is useful to know if the paste was coming from an external source.
    Added new ignore function to UndoManager this works similar to transact except that it doesn't add an undo level by default.
    Fixed so that urls gets retained for images when being edited. This url is then passed on to the upload handler.
    Fixed so that the editors would be initialized on readyState interactive instead of complete.
    Fixed so that the init event of the editor gets fired once all contentCSS files have been properly loaded.
    Fixed so that width/height of the editor gets taken from the textarea element if it's explicitly specified in styles.
    Fixed so that keep_styles set to false no longer clones class/style from the previous paragraph on enter.
    Fixed so that the default line-height is 1.2em to avoid zwnbsp characters from producing text rendering glitches on Windows.
    Fixed so that loading errors of content css gets presented by a notification message.
    Fixed so figure image elements can be linked when selected this wraps the figure image in a anchor element.
    Fixed bug where it wasn't possible to copy/paste rows with colspans by using the table copy/paste feature.
    Fixed bug where the protect setting wasn't properly applied to header/footer parts when using the fullpage plugin.
    Fixed bug where custom formats that specified upper case element names where not applied correctly.
    Fixed bug where some screen readers weren't reading buttons due to an aria specific fix for IE 8.
    Fixed bug where cut wasn't working correctly on iOS due to it's clipboard API not working correctly.
    Fixed bug where Edge would paste div elements instead of paragraphs when pasting plain text.
    Fixed bug where the textpattern plugin wasn't dealing with trailing punctuations correctly.
    Fixed bug where image editing would some times change the image format from jpg to png.
    Fixed bug where some UI elements could be inserted into the toolbar even if they where not registered.
    Fixed bug where it was possible to click the TD instead of the character in the character map and that caused an exception.
    Fixed bug where the font size/font family dropdowns would sometimes show an incorrect value due to css not being loaded in time.
    Fixed bug with the media plugin inserting undefined instead of retaining size when media_dimensions was set to false.
    Fixed bug with deleting images when forced_root_blocks where set to false.
    Fixed bug where input focus wasn't properly handled on nested content editable elements.
    Fixed bug where Chrome/Firefox would throw an exception when selecting images due to recent change of setBaseAndExtent support.
    Fixed bug where malformed blobs would throw exceptions now they are simply ignored.
    Fixed bug where backspace/delete wouldn't work properly in some cases where all contents was selected in WebKit.
    Fixed bug with Angular producing errors since it was expecting events objects to be patched with their custom properties.
    Fixed bug where the formatter would apply formatting to spellchecker errors now all bogus elements are excluded.
    Fixed bug with backspace/delete inside table caption elements wouldn't behave properly on IE 11.
    Fixed bug where typing after a contenteditable false inline element could move the caret to the end of that element.
    Fixed bug where backspace before/after contenteditable false blocks wouldn't properly remove the right element.
    Fixed bug where backspace before/after contenteditable false inline elements wouldn't properly empty the current block element.
    Fixed bug where vertical caret navigation with a custom line-height would sometimes match incorrect positions.
    Fixed bug with paste on Edge where character encoding wasn't handled properly due to a browser bug.
    Fixed bug with paste on Edge where extra fragment data was inserted into the contents when pasting.
    Fixed bug with pasting contents when having a whole block element selected on WebKit could cause WebKit spans to appear.
    Fixed bug where the visualchars plugin wasn't working correctly showing invisible nbsp characters.
    Fixed bug where browsers would hang if you tried to load some malformed html contents.
    Fixed bug where the init call promise wouldn't resolve if the specified selector didn't find any matching elements.
    Fixed bug where the Schema isValidChild function was case sensitive.
Version 4.5.3 (2017-02-01)
    Added keyboard navigation for menu buttons when the menu is in focus.
    Added api to the list plugin for setting custom classes/attributes on lists.
    Added validation for the anchor plugin input field according to W3C id naming specifications.
    Fixed bug where media placeholders were removed after resize with the forced_root_block setting set to false.
    Fixed bug where deleting selections with similar sibling nodes sometimes deleted the whole document.
    Fixed bug with inlite theme where several toolbars would appear scrolling when more than one instance of the editor was in use.
    Fixed bug where the editor would throw error with the fontselect plugin on hidden editor instances in Firefox.
    Fixed bug where the background color would not stretch to the font size.
    Fixed bug where font size would be removed when changing background color.
    Fixed bug where the undomanager trimmed away whitespace between nodes on undo/redo.
    Fixed bug where media_dimensions=false in media plugin caused the editor to throw an error.
    Fixed bug where IE was producing font/u elements within links on paste.
    Fixed bug where some button tooltips were broken when compat3x was in use.
    Fixed bug where backspace/delete/typeover would remove the caption element.
    Fixed bug where powerspell failed to function when compat3x was enabled.
    Fixed bug where it wasn't possible to apply sub/sup on text with large font size.
    Fixed bug where pre tags with spaces weren't treated as content.
    Fixed bug where Meta+A would select the entire document instead of all contents in nested ce=true elements.
Version 4.5.2 (2017-01-04)
    Added missing keyboard shortcut description for the underline menu item in the format menu.
    Fixed bug where external blob urls wasn't properly handled by editor upload logic. Patch contributed by David Oviedo.
    Fixed bug where urls wasn't treated as a single word by the wordcount plugin.
    Fixed bug where nbsp characters wasn't treated as word delimiters by the wordcount plugin.
    Fixed bug where editor instance wasn't properly passed to the format preview logic. Patch contributed by NullQuery.
    Fixed bug where the fake caret wasn't hidden when you moved selection to a cE=false element.
    Fixed bug where it wasn't possible to edit existing code sample blocks.
    Fixed bug where it wasn't possible to delete editor contents if the selection included an empty block.
    Fixed bug where the formatter wasn't expanding words on some international characters. Patch contributed by Martin Larochelle.
    Fixed bug where the open link feature wasn't working correctly on IE 11.
    Fixed bug where enter before/after a cE=false block wouldn't properly padd the paragraph with an br element.
    Fixed so font size and font family select boxes always displays a value by using the runtime style as a fallback.
    Fixed so missing plugins will be logged to console as warnings rather than halting the initialization of the editor.
    Fixed so splitbuttons become normal buttons in advlist plugin if styles are empty. Patch contributed by René Schleusner.
    Fixed so you can multi insert rows/cols by selecting table cells and using insert rows/columns.
Version 4.5.1 (2016-12-07)
    Fixed bug where the lists plugin wouldn't initialize without the advlist plugins if served from cdn.
    Fixed bug where selectors with "*" would cause the style format preview to throw an error.
    Fixed bug with toggling lists off on lists with empty list items would throw an error.
    Fixed bug where editing images would produce non existing blob uris.
    Fixed bug where the offscreen toc selection would be treated as the real toc element.
    Fixed bug where the aria level attribute for element path would have an incorrect start index.
    Fixed bug where the offscreen selection of cE=false that where very wide would be shown onscreen. Patch contributed by Steven Bufton.
    Fixed so the default_link_target gets applied to links created by the autolink plugin.
    Fixed so that the name attribute gets removed by the anchor plugin if editing anchors.
Version 4.5.0 (2016-11-23)
    Added new toc plugin allows you to insert table of contents based on editor headings.
    Added new auto complete menu to all url fields. Adds history, link to anchors etc.
    Added new sidebar api that allows you to add custom sidebar panels and buttons to toggle these.
    Added new insert menu button that allows you to have multiple insert functions under the same menu button.
    Added new open link feature to ctrl+click, alt+enter and context menu.
    Added new media_embed_handler option to allow the media plugin to be populated with custom embeds.
    Added new support for editing transparent images using the image tools dialog.
    Added new images_reuse_filename option to allow filenames of images to be retained for upload.
    Added new security feature where links with target="_blank" will by default get rel="noopener noreferrer".
    Added new allow_unsafe_link_target to allow you to opt-out of the target="_blank" security feature.
    Added new style_formats_autohide option to automatically hide styles based on context.
    Added new codesample_content_css option to specify where the code sample prism css is loaded from.
    Added new support for Japanese/Chinese word count following the unicode standards on this.
    Added new fragmented undo levels this dramatically reduces flicker on contents with iframes.
    Added new live previews for complex elements like table or lists.
    Fixed bug where it wasn't possible to properly tab between controls in a dialog with a disabled form item control.
    Fixed bug where firefox would generate a rectangle on elements produced after/before a cE=false elements.
    Fixed bug with advlist plugin not switching list element format properly in some edge cases.
    Fixed bug where col/rowspans wasn't correctly computed by the table plugin in some cases.
    Fixed bug where the table plugin would thrown an error if object_resizing was disabled.
    Fixed bug where some invalid markup would cause issues when running in XHTML mode. Patch contributed by Charles Bourasseau.
    Fixed bug where the fullscreen class wouldn't be removed properly when closing dialogs.
    Fixed bug where the PastePlainTextToggle event wasn't fired by the paste plugin when the state changed.
    Fixed bug where table the row type wasn't properly updated in table row dialog. Patch contributed by Matthias Balmer.
    Fixed bug where select all and cut wouldn't place caret focus back to the editor in WebKit. Patch contributed by Daniel Jalkut.
    Fixed bug where applying cell/row properties to multiple cells/rows would reset other unchanged properties.
    Fixed bug where some elements in the schema would have redundant/incorrect children.
    Fixed bug where selector and target options would cause issues if used together.
    Fixed bug where drag/drop of images from desktop on chrome would thrown an error.
    Fixed bug where cut on WebKit/Blink wouldn't add an undo level.
    Fixed bug where IE 11 would scroll to the cE=false elements when they where selected.
    Fixed bug where keys like F5 wouldn't work when a cE=false element was selected.
    Fixed bug where the undo manager wouldn't stop the typing state when commands where executed.
    Fixed bug where unlink on wrapped links wouldn't work properly.
    Fixed bug with drag/drop of images on WebKit where the image would be deleted form the source editor.
    Fixed bug where the visual characters mode would be disabled when contents was extracted from the editor.
    Fixed bug where some browsers would toggle of formats applied to the caret when clicking in the editor toolbar.
    Fixed bug where the custom theme function wasn't working correctly.
    Fixed bug where image option for custom buttons required you to have icon specified as well.
    Fixed bug where the context menu and contextual toolbars would be visible at the same time and sometimes overlapping.
    Fixed bug where the noneditable plugin would double wrap elements when using the noneditable_regexp option.
    Fixed bug where tables would get padding instead of margin when you used the indent button.
    Fixed bug where the charmap plugin wouldn't properly insert non breaking spaces.
    Fixed bug where the color previews in color input boxes wasn't properly updated.
    Fixed bug where the list items of previous lists wasn't merged in the right order.
    Fixed bug where it wasn't possible to drag/drop inline-block cE=false elements on IE 11.
    Fixed bug where some table cell merges would produce incorrect rowspan/colspan.
    Fixed so the font size of the editor defaults to 14px instead of 11px this can be overridden by custom css.
    Fixed so wordcount is debounced to reduce cpu hogging on larger texts.
    Fixed so tinymce global gets properly exported as a module when used with some module bundlers.
    Fixed so it's possible to specify what css properties you want to preview on specific formats.
    Fixed so anchors are contentEditable=false while within the editor.
    Fixed so selected contents gets wrapped in a inline code element by the codesample plugin.
    Fixed so conditional comments gets properly stripped independent of case. Patch contributed by Georgii Dolzhykov.
    Fixed so some escaped css sequences gets properly handled. Patch contributed by Georgii Dolzhykov.
    Fixed so notifications with the same message doesn't get displayed at the same time.
    Fixed so F10 can be used as an alternative key to focus to the toolbar.
    Fixed various api documentation issues and typos.
    Removed layer plugin since it wasn't really ported from 3.x and there doesn't seem to be much use for it.
    Removed moxieplayer.swf from the media plugin since it wasn't used by the media plugin.
    Removed format state from the advlist plugin to be more consistent with common word processors.
Version 4.4.3 (2016-09-01)
    Fixed bug where copy would produce an exception on Chrome.
    Fixed bug where deleting lists on IE 11 would merge in correct text nodes.
    Fixed bug where deleting partial lists with indentation wouldn't cause proper normalization.
Version 4.4.2 (2016-08-25)
    Added new importcss_exclusive option to disable unique selectors per group.
    Added new group specific selector_converter option to importcss plugin.
    Added new codesample_languages option to apply custom languages to codesample plugin.
    Added new codesample_dialog_width/codesample_dialog_height options.
    Fixed bug where fullscreen button had an incorrect keyboard shortcut.
    Fixed bug where backspace/delete wouldn't work correctly from a block to a cE=false element.
    Fixed bug where smartpaste wasn't detecting links with special characters in them like tilde.
    Fixed bug where the editor wouldn't get proper focus if you clicked on a cE=false element.
    Fixed bug where it wasn't possible to copy/paste table rows that had merged cells.
    Fixed bug where merging cells could some times produce invalid col/rowspan attibute values.
    Fixed bug where getBody would sometimes thrown an exception now it just returns null if the iframe is clobbered.
    Fixed bug where drag/drop of cE=false element wasn't properly constrained to viewport.
    Fixed bug where contextmenu on Mac would collapse any selection to a caret.
    Fixed bug where rtl mode wasn't rendered properly when loading a language pack with the rtl flag.
    Fixed bug where Kamer word bounderies would be stripped from contents.
    Fixed bug where lists would sometimes render two dots or numbers on the same line.
    Fixed bug where the skin_url wasn't used by the inlite theme.
    Fixed so data attributes are ignored when comparing formats in the formatter.
    Fixed so it's possible to disable inline toolbars in the inlite theme.
    Fixed so template dialog gets resized if it doesn't fit the window viewport.
Version 4.4.1 (2016-07-26)
    Added smart_paste option to paste plugin to allow disabling the paste behavior if needed.
    Fixed bug where png urls wasn't properly detected by the smart paste logic.
    Fixed bug where the element path wasn't working properly when multiple editor instances where used.
    Fixed bug with creating lists out of multiple paragraphs would just create one list item instead of multiple.
    Fixed bug where scroll position wasn't properly handled by the inlite theme to place the toolbar properly.
    Fixed bug where multiple instances of the editor using the inlite theme didn't render the toolbar properly.
    Fixed bug where the shortcut label for fullscreen mode didn't match the actual shortcut key.
    Fixed bug where it wasn't possible to select cE=false blocks using touch devices on for example iOS.
    Fixed bug where it was possible to select the child image within a cE=false on IE 11.
    Fixed so inserts of html containing lists doesn't merge with any existing lists unless it's a paste operation.
Version 4.4.0 (2016-06-30)
    Added new inlite theme this is a more lightweight inline UI.
    Added smarter paste logic that auto detects urls in the clipboard and inserts images/links based on that.
    Added a better image resize algorithm for better image quality in the imagetools plugin.
    Fixed bug where it wasn't possible to drag/dropping cE=false elements on FF.
    Fixed bug where backspace/delete before/after a cE=false block would produce a new paragraph.
    Fixed bug where list style type css property wasn't preserved when indenting lists.
    Fixed bug where merging of lists where done even if the list style type was different.
    Fixed bug where the image_dataimg_filter function wasn't used when pasting images.
    Fixed bug where nested editable within a non editable element would cause scroll on focus in Chrome.
    Fixed so invalid targets for inline mode is blocked on initialization. We only support elements that can have children.
Version 4.3.13 (2016-06-08)
    Added characters with a diacritical mark to charmap plugin. Patch contributed by Dominik Schilling.
    Added better error handling if the image proxy service would produce errors.
    Fixed issue with pasting list items into list items would produce nested list rather than a merged list.
    Fixed bug where table selection could get stuck in selection mode for inline editors.
    Fixed bug where it was possible to place the caret inside the resize grid elements.
    Fixed bug where it wasn't possible to place in elements horizontally adjacent cE=false blocks.
    Fixed bug where multiple notifications wouldn't be properly placed on screen.
    Fixed bug where multiple editor instance of the same id could be produces in some specific integrations.
Version 4.3.12 (2016-05-10)
    Fixed bug where focus calls couldn't be made inside the editors PostRender event handler.
    Fixed bug where some translations wouldn't work as expected due to a bug in editor.translate.
    Fixed bug where the node change event could fire with a node out side the root of the editor.
    Fixed bug where Chrome wouldn't properly present the keyboard paste clipboard details when paste was clicked.
    Fixed bug where merged cells in tables couldn't be selected from right to left.
    Fixed bug where insert row wouldn't properly update a merged cells rowspan property.
    Fixed bug where the color input boxes preview field wasn't properly set on initialization.
    Fixed bug where IME composition inside table cells wouldn't work as expected on IE 11.
    Fixed so all shadow dom support is under and experimental flag due to flaky browser support.
Version 4.3.11 (2016-04-25)
    Fixed bug where it wasn't possible to insert empty blocks though the API unless they where padded.
    Fixed bug where you couldn't type the Euro character on Windows.
    Fixed bug where backspace/delete from a cE=false element to a text block didn't work properly.
    Fixed bug where the text color default grid would render incorrectly.
    Fixed bug where the codesample plugin wouldn't load the css in the editor for multiple editors.
    Fixed so the codesample plugin textarea gets focused by default.
Version 4.3.10 (2016-04-12)
    Fixed bug where the key "y" on WebKit couldn't be entered due to conflict with keycode for F10 on keypress.
Version 4.3.9 (2016-04-12)
    Added support for focusing the contextual toolbars using keyboard.
    Added keyboard support for slider UI controls. You can no increase/decrease using arrow keys.
    Added url pattern matching for Dailymotion to media plugin. Patch contributed by Bertrand Darbon.
    Added body_class to template plugin preview. Patch contributed by Milen Petrinski.
    Added options to better override textcolor pickers with custom colors. Patch contributed by Xavier Boubert.
    Added visual arrows to inline contextual toolbars so that they point to the element being active.
    Fixed so toolbars for tables or other larger elements get better positioned below the scrollable viewport.
    Fixed bug where it was possible to click links inside cE=false blocks.
    Fixed bug where event targets wasn't properly handled in Safari Technical Preview.
    Fixed bug where drag/drop text in FF 45 would make the editor caret invisible.
    Fixed bug where the remove state wasn't properly set on editor instances when detected as clobbered.
    Fixed bug where offscreen selection of some cE=false elements would render onscreen. Patch contributed by Steven Bufton
    Fixed bug where enter would clone styles out side the root on editors inside a span. Patch contributed by ChristophKaser.
    Fixed bug where drag/drop of images into the editor didn't work correctly in FF.
    Fixed so the first item in panels for the imagetools dialog gets proper keyboard focus.
    Changed the Meta+Shift+F shortcut to Ctrl+Shift+F since Czech, Slovak, Polish languages used the first one for input.
Version 4.3.8 (2016-03-15)
    Fixed bug where inserting HR at the end of a block element would produce an extra empty block.
    Fixed bug where links would be clickable when readonly mode was enabled.
    Fixed bug where the formatter would normalize to the wrong node on very specific content.
    Fixed bug where some nested list items couldn't be indented properly.
    Fixed bug where links where clickable in the preview dialog.
    Fixed so the alt attribute doesn't get padded with an empty value by default.
    Fixed so nested alignment works more correctly. You will now alter the alignment to the closest block parent.
Version 4.3.7 (2016-03-02)
    Fixed bug where incorrect icons would be rendered for imagetools edit and color levels.
    Fixed bug where navigation using arrow keys inside a SelectBox didn't move up/down.
    Fixed bug where the visualblocks plugin would render borders round internal UI elements.
Version 4.3.6 (2016-03-01)
    Added new paste_remember_plaintext_info option to allow a global disable of the plain text mode notification.
    Added new PastePlainTextToggle event that fires when plain text mode toggles on/off.
    Fixed bug where it wasn't possible to select media elements since the drag logic would snap it to mouse cursor.
    Fixed bug where it was hard to place the caret inside nested cE=true elements when the outer cE=false element was focused.
    Fixed bug where editors wouldn't properly initialize if both selector and mode where used.
    Fixed bug where IME input inside table cells would switch the IME off.
    Fixed bug where selection inside the first table cell would cause the whole table cell to get selected.
    Fixed bug where error handling of images being uploaded wouldn't properly handle faulty statuses.
    Fixed bug where inserting contents before a HR would cause an exception to be thrown.
    Fixed bug where copy/paste of Excel data would be inserted as an image.
    Fixed caret position issues with copy/paste of inline block cE=false elements.
    Fixed issues with various menu item focus bugs in Chrome. Where the focused menu bar item wasn't properly blurred.
    Fixed so the notifications have a solid background since it would be hard to read if there where text under it.
    Fixed so notifications gets animated similar to the ones used by dialogs.
    Fixed so larger images that gets pasted is handled better.
    Fixed so the window close button is more uniform on various platform and also increased it's hit area.
Version 4.3.5 (2016-02-11)
    Npm version bump due to package not being fully updated.
Version 4.3.4 (2016-02-11)
    Added new OpenWindow/CloseWindow events that gets fired when windows open/close.
    Added new NewCell/NewRow events that gets fired when table cells/rows are created.
    Added new Promise return value to tinymce.init makes it easier to handle initialization.
    Removed the jQuery version the jQuery plugin is now moved into the main package.
    Removed jscs from build process since eslint can now handle code style checking.
    Fixed various bugs with drag/drop of contentEditable:false elements.
    Fixed bug where deleting of very specific nested list items would result in an odd list.
    Fixed bug where lists would get merged with adjacent lists outside the editable inline root.
    Fixed bug where MS Edge would crash when closing a dialog then clicking a menu item.
    Fixed bug where table cell selection would add undo levels.
    Fixed bug where table cell selection wasn't removed when inline editor where removed.
    Fixed bug where table cell selection wouldn't work properly on nested tables.
    Fixed bug where table merge menu would be available when merging between thead and tbody.
    Fixed bug where table row/column resize wouldn't get properly removed when the editor was removed.
    Fixed bug where Chrome would scroll to the editor if there where a empty hash value in document url.
    Fixed bug where the cache suffix wouldn't work correctly with the importcss plugin.
    Fixed bug where selection wouldn't work properly on MS Edge on Windows Phone 10.
    Fixed so adjacent pre blocks gets joined into one pre block since that seems like the user intent.
    Fixed so events gets properly dispatched in shadow dom. Patch provided by Nazar Mokrynskyi.
Version 4.3.3 (2016-01-14)
    Added new table_resize_bars configuration setting.  This setting allows you to disable the table resize bars.
    Added new beforeInitialize event to tinymce.util.XHR lets you modify XHR properties before open. Patch contributed by Brent Clintel.
    Added new autolink_pattern setting to autolink plugin. Enables you to override the default autolink formats. Patch contributed by Ben Tiedt.
    Added new charmap option that lets you override the default charmap of the charmap plugin.
    Added new charmap_append option that lets you add new characters to the default charmap of the charmap plugin.
    Added new insertCustomChar event that gets fired when a character is inserted by the charmap plugin.
    Fixed bug where table cells started with a superfluous &nbsp; in IE10+.
    Fixed bug where table plugin would retain all BR tags when cells were merged.
    Fixed bug where media plugin would strip underscores from youtube urls.
    Fixed bug where IME input would fail on IE 11 if you typed within a table.
    Fixed bug where double click selection of a word would remove the space before the word on insert contents.
    Fixed bug where table plugin would produce exceptions when hovering tables with invalid structure.
    Fixed bug where fullscreen wouldn't scroll back to it's original position when untoggled.
    Fixed so the template plugins templates setting can be a function that gets a callback that can provide templates.
Version 4.3.2 (2015-12-14)
    Fixed bug where the resize bars for table cells were not affected by the object_resizing property.
    Fixed bug where the contextual table toolbar would appear incorrectly if TinyMCE was initialized inline inside a table.
    Fixed bug where resizing table cells did not fire a node change event or add an undo level.
    Fixed bug where double click selection of text on IE 11 wouldn't work properly.
    Fixed bug where codesample plugin would incorrectly produce br elements inside code elements.
    Fixed bug where media plugin would strip dashes from youtube urls.
    Fixed bug where it was possible to move the caret into the table resize bars.
    Fixed bug where drag/drop into a cE=false element was possible on IE.
Version 4.3.1 (2015-11-30)
    Fixed so it's possible to disable the table inline toolbar by setting it to false or an empty string.
    Fixed bug where it wasn't possible to resize some tables using the drag handles.
    Fixed bug where unique id:s would clash for multiple editor instances and cE=false selections.
    Fixed bug where the same plugin could be initialized multiple times.
    Fixed bug where the table inline toolbars would be displayed at the same time as the image toolbars.
    Fixed bug where the table selection rect wouldn't be removed when selecting another control element.
Version 4.3.0 (2015-11-23)
    Added new table column/row resize support. Makes it a lot more easy to resize the columns/rows in a table.
    Added new table inline toolbar. Makes it easier to for example add new rows or columns to a table.
    Added new notification API. Lets you display floating notifications to the end user.
    Added new codesample plugin that lets you insert syntax highlighted pre elements into the editor.
    Added new image_caption to images. Lets you create images with captions using a HTML5 figure/figcaption elements.
    Added new live previews of embeded videos. Lets you play the video right inside the editor.
    Added new setDirty method and "dirty" event to the editor. Makes it easier to track the dirty state change.
    Added new setMode method to Editor instances that lets you dynamically switch between design/readonly.
    Added new core support for contentEditable=false elements within the editor overrides the browsers broken behavior.
    Rewrote the noneditable plugin to use the new contentEditable false core logic.
    Fixed so the dirty state doesn't set to false automatically when the undo index is set to 0.
    Fixed the Selection.placeCaretAt so it works better on IE when the coordinate is between paragraphs.
    Fixed bug where data-mce-bogus="all" element contents where counted by the word count plugin.
    Fixed bug where contentEditable=false elements would be indented by the indent buttons.
    Fixed bug where images within contentEditable=false would be selected in WebKit on mouse click.
    Fixed bug in DOMUntils split method where the replacement parameter wouldn't work on specific cases.
    Fixed bug where the importcss plugin would import classes from the skin content css file.
    Fixed so all button variants have a wrapping span for it's text to make it easier to skin.
    Fixed so it's easier to exit pre block using the arrow keys.
    Fixed bug where listboxes with fix widths didn't render correctly.
Version 4.2.8 (2015-11-13)
    Fixed bug where it was possible to delete tables as the inline root element if all columns where selected.
    Fixed bug where the UI buttons active state wasn't properly updated due to recent refactoring of that logic.
Version 4.2.7 (2015-10-27)
    Fixed bug where backspace/delete would remove all formats on the last paragraph character in WebKit/Blink.
    Fixed bug where backspace within a inline format element with a bogus caret container would move the caret.
    Fixed bug where backspace/delete on selected table cells wouldn't add an undo level.
    Fixed bug where script tags embedded within the editor could sometimes get a mce- prefix prepended to them
    Fixed bug where validate: false option could produce an error to be thrown from the Serialization step.
    Fixed bug where inline editing of a table as the root element could let the user delete that table.
    Fixed bug where inline editing of a table as the root element wouldn't properly handle enter key.
    Fixed bug where inline editing of a table as the root element would normalize the selection incorrectly.
    Fixed bug where inline editing of a list as the root element could let the user delete that list.
    Fixed bug where inline editing of a list as the root element could let the user split that list.
    Fixed bug where resize handles would be rendered on editable root elements such as table.
Version 4.2.6 (2015-09-28)
    Added capability to set request headers when using XHRs.
    Added capability to upload local images automatically default delay is set to 30 seconds after editing images.
    Added commands ids mceEditImage, mceAchor and mceMedia to be avaiable from execCommand.
    Added Edge browser to saucelabs grunt task. Patch contributed by John-David Dalton.
    Fixed bug where blob uris not produced by tinymce would produce HTML invalid markup.
    Fixed bug where selection of contents of a nearly empty editor in Edge would sometimes fail.
    Fixed bug where color styles woudln't be retained on copy/paste in Blink/Webkit.
    Fixed bug where the table plugin would throw an error when inserting rows after a child table.
    Fixed bug where the template plugin wouldn't handle functions as variable replacements.
    Fixed bug where undo/redo sometimes wouldn't work properly when applying formatting collapsed ranges.
    Fixed bug where shift+delete wouldn't do a cut operation on Blink/WebKit.
    Fixed bug where cut action wouldn't properly store the before selection bookmark for the undo level.
    Fixed bug where backspace in side an empty list element on IE would loose editor focus.
    Fixed bug where the save plugin wouldn't enable the buttons when a change occurred.
    Fixed bug where Edge wouldn't initialize the editor if a document.domain was specified.
    Fixed bug where enter key before nested images would sometimes not properly expand the previous block.
    Fixed bug where the inline toolbars wouldn't get properly hidden when blurring the editor instance.
    Fixed bug where Edge would paste Chinese characters on some Windows 10 installations.
    Fixed bug where IME would loose focus on IE 11 due to the double trailing br bug fix.
    Fixed bug where the proxy url in imagetools was incorrect. Patch contributed by Wong Ho Wang.
Version 4.2.5 (2015-08-31)
    Added fullscreen capability to embedded youtube and vimeo videos.
    Fixed bug where the uploadImages call didn't work on IE 10.
    Fixed bug where image place holders would be uploaded by uploadImages call.
    Fixed bug where images marked with bogus would be uploaded by the uploadImages call.
    Fixed bug where multiple calls to uploadImages would result in decreased performance.
    Fixed bug where pagebreaks were editable to imagetools patch contributed by Rasmus Wallin.
    Fixed bug where the element path could cause too much recursion exception.
    Fixed bug for domains containing ".min". Patch contributed by Loïc Février.
    Fixed so validation of external links to accept a number after www. Patch contributed by Victor Carvalho.
    Fixed so the charmap is exposed though execCommand. Patch contributed by Matthew Will.
    Fixed so that the image uploads are concurrent for improved performance.
    Fixed various grammar problems in inline documentation. Patches provided by nikolas.
Version 4.2.4 (2015-08-17)
    Added picture as a valid element to the HTML 5 schema. Patch contributed by Adam Taylor.
    Fixed bug where contents would be duplicated on drag/drop within the same editor.
    Fixed bug where floating/alignment of images on Edge wouldn't work properly.
    Fixed bug where it wasn't possible to drag images on IE 11.
    Fixed bug where image selection on Edge would sometimes fail.
    Fixed bug where contextual toolbars icons wasn't rendered properly when using the toolbar_items_size.
    Fixed bug where searchreplace dialog doesn't get prefilled with the selected text.
    Fixed bug where fragmented matches wouldn't get properly replaced by the searchreplace plugin.
    Fixed bug where enter key wouldn't place the caret if was after a trailing space within an inline element.
    Fixed bug where the autolink plugin could produce multiple links for the same text on Gecko.
    Fixed bug where EditorUpload could sometimes throw an exception if the blob wasn't found.
    Fixed xss issues with media plugin not properly filtering out some script attributes.
Version 4.2.3 (2015-07-30)
    Fixed bug where image selection wasn't possible on Edge due to incompatible setBaseAndExtend API.
    Fixed bug where image blobs urls where not properly destroyed by the imagetools plugin.
    Fixed bug where keyboard shortcuts wasn't working correctly on IE 8.
    Fixed skin issue where the borders of panels where not visible on IE 8.
Version 4.2.2 (2015-07-22)
    Fixed bug where float panels were not being hidden on inline editor blur when fixed_toolbar_container config option was in use.
    Fixed bug where combobox states wasn't properly updated if contents where updated without keyboard.
    Fixed bug where pasting into textbox or combobox would move the caret to the end of text.
    Fixed bug where removal of bogus span elements before block elements would remove whitespace between nodes.
    Fixed bug where repositioning of inline toolbars where async and producing errors if the editor was removed from DOM to early. Patch by iseulde.
    Fixed bug where element path wasn't working correctly. Patch contributed by iseulde.
    Fixed bug where menus wasn't rendered correctly when custom images where added to a menu. Patch contributed by Naim Hammadi.
Version 4.2.1 (2015-06-29)
    Fixed bug where back/forward buttons in the browser would render blob images as broken images.
    Fixed bug where Firefox would throw regexp to big error when replacing huge base64 chunks.
    Fixed bug rendering issues with resize and context toolbars not being placed properly until next animation frame.
    Fixed bug where the rendering of the image while cropping would some times not be centered correctly.
    Fixed bug where listbox items with submenus would me selected as active.
    Fixed bug where context menu where throwing an error when rendering.
    Fixed bug where resize both option wasn't working due to resent addClass API change. Patch contributed by Jogai.
    Fixed bug where a hideAll call for container rendered inline toolbars would throw an error.
    Fixed bug where onclick event handler on combobox could cause issues if element.id was a function by some polluting libraries.
    Fixed bug where listboxes wouldn't get proper selected sub menu item when using link_list or image_list.
    Fixed so the UI controls are as wide as 4.1.x to avoid wrapping controls in toolbars.
    Fixed so the imagetools dialog is adaptive for smaller screen sizes.
Version 4.2.0 (2015-06-25)
    Added new flat default skin to make the UI more modern.
    Added new imagetools plugin, lets you crop/resize and apply filters to images.
    Added new contextual toolbars support to the API lets you add floating toolbars for specific CSS selectors.
    Added new promise feature fill as tinymce.util.Promise.
    Added new built in image upload feature lets you upload any base64 encoded image within the editor as files.
    Fixed bug where resize handles would appear in the right position in the wrong editor when switching between resizable content in different inline editors.
    Fixed bug where tables would not be inserted in inline mode due to previous float panel fix.
    Fixed bug where floating panels would remain open when focus was lost on inline editors.
    Fixed bug where cut command on Chrome would thrown a browser security exception.
    Fixed bug where IE 11 sometimes would report an incorrect size for images in the image dialog.
    Fixed bug where it wasn't possible to remove inline formatting at the end of block elements.
    Fixed bug where it wasn't possible to delete table cell contents when cell selection was vertical.
    Fixed bug where table cell wasn't emptied from block elements if delete/backspace where pressed in empty cell.
    Fixed bug where cmd+shift+arrow didn't work correctly on Firefox mac when selecting to start/end of line.
    Fixed bug where removal of bogus elements would sometimes remove whitespace between nodes.
    Fixed bug where the resize handles wasn't updated when the main window was resized.
    Fixed so script elements gets removed by default to prevent possible XSS issues in default config implementations.
    Fixed so the UI doesn't need manual reflows when using non native layout managers.
    Fixed so base64 encoded images doesn't slow down the editor on modern browsers while editing.
    Fixed so all UI elements uses touch events to improve mobile device support.
    Removed the touch click quirks patch for iOS since it did more harm than good.
    Removed the non proportional resize handles since. Unproportional resize can still be done by holding the shift key.
Version 4.1.10 (2015-05-05)
    Fixed bug where plugins loaded with compat3x would sometimes throw errors when loading using the jQuery version.
    Fixed bug where extra empty paragraphs would get deleted in WebKit/Blink due to recent Quriks fix.
    Fixed bug where the editor wouldn't work properly on IE 12 due to some required browser sniffing.
    Fixed bug where formatting shortcut keys where interfering with Mac OS X screenshot keys.
    Fixed bug where the caret wouldn't move to the next/previous line boundary on Cmd+Left/Right on Gecko.
    Fixed bug where it wasn't possible to remove formats from very specific nested contents.
    Fixed bug where undo levels wasn't produced when typing letters using the shift or alt+ctrl modifiers.
    Fixed bug where the dirty state wasn't properly updated when typing using the shift or alt+ctrl modifiers.
    Fixed bug where an error would be thrown if an autofocused editor was destroyed quickly after its initialization. Patch provided by thorn0.
    Fixed issue with dirty state not being properly updated on redo operation.
    Fixed issue with entity decoder not handling incorrectly written numeric entities.
    Fixed issue where some PI element values wouldn't be properly encoded.
Version 4.1.9 (2015-03-10)
    Fixed bug where indentation wouldn't work properly for non list elements.
    Fixed bug with image plugin not pulling the image dimensions out correctly if a custom document_base_url was used.
    Fixed bug where ctrl+alt+[1-9] would conflict with the AltGr+[1-9] on Windows. New shortcuts is ctrl+shift+[1-9].
    Fixed bug with removing formatting on nodes in inline mode would sometimes include nodes outside the editor body.
    Fixed bug where extra nbsp:s would be inserted when you replaced a word surrounded by spaces using insertContent.
    Fixed bug with pasting from Google Docs would produce extra strong elements and line feeds.
Version 4.1.8 (2015-03-05)
    Added new html5 sizes attribute to img elements used together with srcset.
    Added new elementpath option that makes it possible to disable the element path but keep the statusbar.
    Added new option table_style_by_css for the table plugin to set table styling with css rather than table attributes.
    Added new link_assume_external_targets option to prompt the user to prepend http:// prefix if the supplied link does not contain a protocol prefix.
    Added new image_prepend_url option to allow a custom base path/url to be added to images.
    Added new table_appearance_options option to make it possible to disable some options.
    Added new image_title option to make it possible to alter the title of the image, disabled by default.
    Fixed bug where selection starting from out side of the body wouldn't produce a proper selection range on IE 11.
    Fixed bug where pressing enter twice before a table moves the cursor in the table and causes a javascript error.
    Fixed bug where advanced image styles were not respected.
    Fixed bug where the less common Shift+Delete didn't produce a proper cut operation on WebKit browsers.
    Fixed bug where image/media size constrain logic would produce NaN when handling non number values.
    Fixed bug where internal classes where removed by the removeformat command.
    Fixed bug with creating links table cell contents with a specific selection would throw a exceptions on WebKit/Blink.
    Fixed bug where valid_classes option didn't work as expected according to docs. Patch provided by thorn0.
    Fixed bug where jQuery plugin would patch the internal methods multiple times. Patch provided by Drew Martin.
    Fixed bug where backspace key wouldn't delete the current selection of newly formatted content.
    Fixed bug where type over of inline formatting elements wouldn't properly keep the format on WebKit/Blink.
    Fixed bug where selection needed to be properly normalized on modern IE versions.
    Fixed bug where Command+Backspace didn't properly delete the whole line of text but the previous word.
    Fixed bug where UI active states wheren't properly updated on IE if you placed caret within the current range.
    Fixed bug where delete/backspace on WebKit/Blink would remove span elements created by the user.
    Fixed bug where delete/backspace would produce incorrect results when deleting between two text blocks with br elements.
    Fixed bug where captions where removed when pasting from MS Office.
    Fixed bug where lists plugin wouldn't properly remove fully selected nested lists.
    Fixed bug where the ttf font used for icons would throw an warning message on Gecko on Mac OS X.
    Fixed a bug where applying a color to text did not update the undo/redo history.
    Fixed so shy entities gets displayed when using the visualchars plugin.
    Fixed so removeformat removes ins/del by default since these might be used for strikethough.
    Fixed so multiple language packs can be loaded and added to the global I18n data structure.
    Fixed so transparent color selection gets treated as a normal color selection. Patch contributed by Alexander Hofbauer.
    Fixed so it's possible to disable autoresize_overflow_padding, autoresize_bottom_margin options by setting them to false.
    Fixed so the charmap plugin shows the description of the character in the dialog. Patch contributed by Jelle Hissink.
    Removed address from the default list of block formats since it tends to be missused.
    Fixed so the pre block format is called preformatted to make it more verbose.
    Fixed so it's possible to context scope translation strings this isn't needed most of the time.
    Fixed so the max length of the width/height input fields of the media dialog is 5 instead of 3.
    Fixed so drag/dropped contents gets properly processed by paste plugin since it's basically a paste. Patch contributed by Greg Fairbanks.
    Fixed so shortcut keys for headers is ctrl+alt+[1-9] instead of ctrl+[1-9] since these are for switching tabs in the browsers.
    Fixed so "u" doesn't get converted into a span element by the legacy input filter. Since this is now a valid HTML5 element.
    Fixed font families in order to provide appropriate web-safe fonts.
Version 4.1.7 (2014-11-27)
    Added HTML5 schema support for srcset, source and picture. Patch contributed by mattheu.
    Added new cache_suffix setting to enable cache busting by producing unique urls.
    Added new paste_convert_word_fake_lists option to enable users to disable the fake lists convert logic.
    Fixed so advlist style changes adds undo levels for each change.
    Fixed bug where WebKit would sometimes produce an exception when the autolink plugin where looking for URLs.
    Fixed bug where IE 7 wouldn't be rendered properly due to aggressive css compression.
    Fixed bug where DomQuery wouldn't accept window as constructor element.
    Fixed bug where the color picker in 3.x dialogs wouldn't work properly. Patch contributed by Callidior.
    Fixed bug where the image plugin wouldn't respect the document_base_url.
    Fixed bug where the jQuery plugin would fail to append to elements named array prototype names.
Version 4.1.6 (2014-10-08)
    Fixed bug with clicking on the scrollbar of the iframe would cause a JS error to be thrown.
    Fixed bug where null would produce an exception if you passed it to selection.setRng.
    Fixed bug where Ctrl/Cmd+Tab would indent the current list item if you switched tabs in the browser.
    Fixed bug where pasting empty cells from Excel would result in a broken table.
    Fixed bug where it wasn't possible to switch back to default list style type.
    Fixed issue where the select all quirk fix would fire for other modifiers than Ctrl/Cmd combinations.
    Replaced jake with grunt since it is more mainstream and has better plugin support.
Version 4.1.5 (2014-09-09)
    Fixed bug where sometimes the resize rectangles wouldn't properly render on images on WebKit/Blink.
    Fixed bug in list plugin where delete/backspace would merge empty LI elements in lists incorrectly.
    Fixed bug where empty list elements would result in empty LI elements without it's parent container.
    Fixed bug where backspace in empty caret formatted element could produce an type error exception of Gecko.
    Fixed bug where lists pasted from word with a custom start index above 9 wouldn't be properly handled.
    Fixed bug where tabfocus plugin would tab out of the editor instance even if the default action was prevented.
    Fixed bug where tabfocus wouldn't tab properly to other adjacent editor instances.
    Fixed bug where the DOMUtils setStyles wouldn't properly removed or update the data-mce-style attribute.
    Fixed bug where dialog select boxes would be placed incorrectly if document.body wasn't statically positioned.
    Fixed bug where pasting would sometimes scroll to the top of page if the user was using the autoresize plugin.
    Fixed bug where caret wouldn't be properly rendered by Chrome when clicking on the iframes documentElement.
    Fixed so custom images for menubutton/splitbutton can be provided. Patch contributed by Naim Hammadi.
    Fixed so the default action of windows closing can be prevented by blocking the default action of the close event.
    Fixed so nodeChange and focus of the editor isn't automatically performed when opening sub dialogs.
Version 4.1.4 (2014-08-21)
    Added new media_filter_html option to media plugin that blocks any conditional comments, scripts etc within a video element.
    Added new content_security_policy option allows you to set custom policy for iframe contents. Patch contributed by Francois Chagnon.
    Fixed bug where activate/deactivate events wasn't firing properly when switching between editors.
    Fixed bug where placing the caret on iOS was difficult due to a WebKit bug with touch events.
    Fixed bug where the resize helper wouldn't render properly on older IE versions.
    Fixed bug where resizing images inside tables on older IE versions would sometimes fail depending mouse position.
    Fixed bug where editor.insertContent would produce an exception when inserting select/option elements.
    Fixed bug where extra empty paragraphs would be produced if block elements where inserted inside span elements.
    Fixed bug where the spellchecker menu item wouldn't be properly checked if spell checking was started before it was rendered.
    Fixed bug where the DomQuery filter function wouldn't remove non elements from collection.
    Fixed bug where document with custom document.domain wouldn't properly render the editor.
    Fixed bug where IE 8 would throw exception when trying to enter invalid color values into colorboxes.
    Fixed bug where undo manager could incorrectly add an extra undo level when custom resize handles was removed.
    Fixed bug where it wouldn't be possible to alter cell properties properly on table cells on IE 8.
    Fixed so the color picker button in table dialog isn't shown unless you include the colorpicker plugin or add your own custom color picker.
    Fixed so activate/deactivate events fire when windowManager opens a window since.
    Fixed so the table advtab options isn't separated by an underscore to normalize naming with image_advtab option.
    Fixed so the table cell dialog has proper padding when the advanced tab in disabled.
Version 4.1.3 (2014-07-29)
    Added event binding logic to tinymce.util.XHR making it possible to override headers and settings before any request is made.
    Fixed bug where drag events wasn't fireing properly on older IE versions since the event handlers where bound to document.
    Fixed bug where drag/dropping contents within the editor on IE would force the contents into plain text mode even if it was internal content.
    Fixed bug where IE 7 wouldn't open menus properly due to a resize bug in the browser auto closing them immediately.
    Fixed bug where the DOMUtils getPos logic wouldn't produce a valid coordinate inside the body if the body was positioned non static.
    Fixed bug where the element path and format state wasn't properly updated if you had the wordcount plugin enabled.
    Fixed bug where a comment at the beginning of source would produce an exception in the formatter logic.
    Fixed bug where setAttrib/getAttrib on null would throw exception together with any hooked attributes like style.
    Fixed bug where table sizes wasn't properly retained when copy/pasting on WebKit/Blink.
    Fixed bug where WebKit/Blink would produce colors in RGB format instead of the forced HEX format when deleting contents.
    Fixed bug where the width attribute wasn't updated on tables if you changed the size inside the table dialog.
    Fixed bug where control selection wasn't properly handled when the caret was placed directly after an image.
    Fixed bug where selecting the contents of table cells using the selection.select method wouldn't place the caret properly.
    Fixed bug where the selection state for images wasn't removed when placing the caret right after an image on WebKit/Blink.
    Fixed bug where all events wasn't properly unbound when and editor instance was removed or destroyed by some external innerHTML call.
    Fixed bug where it wasn't possible or very hard to select images on iOS when the onscreen keyboard was visible.
    Fixed so auto_focus can take a boolean argument this will auto focus the last initialized editor might be useful for single inits.
    Fixed so word auto detect lists logic works better for faked lists that doesn't have specific markup.
    Fixed so nodeChange gets fired on mouseup as it used to before 4.1.1 we optimized that event to fire less often.
    Removed the finish menu item from spellchecker menu since it's redundant you can stop spellchecking by toggling menu item or button.
Version 4.1.2 (2014-07-15)
    Added offset/grep to DomQuery class works basically the same as it's jQuery equivalent.
    Fixed bug where backspace/delete or setContent with an empty string would remove header data when using the fullpage plugin.
    Fixed bug where tinymce.remove with a selector not matching any editors would remove all editors.
    Fixed bug where resizing of the editor didn't work since the theme was calling setStyles instead of setStyle.
    Fixed bug where IE 7 would fail to append html fragments to iframe document when using DomQuery.
    Fixed bug where the getStyle DOMUtils method would produce an exception if it was called with null as it's element.
    Fixed bug where the paste plugin would remove the element if the none of the paste_webkit_styles rules matched the current style.
    Fixed bug where contextmenu table items wouldn't work properly on IE since it would some times fire an incorrect selection change.
    Fixed bug where the padding/border values wasn't used in the size calculation for the body size when using autoresize. Patch contributed by Matt Whelan.
    Fixed bug where conditional word comments wouldn't be properly removed when pasting plain text.
    Fixed bug where resizing would sometime fail on IE 11 when the mouseup occurred inside the resizable element.
    Fixed so the iframe gets initialized without any inline event handlers for better CSP support. Patch contributed by Matt Whelan.
    Fixed so the tinymce.dom.Sizzle is the latest version of sizzle this resolves the document context bug.
Version 4.1.1 (2014-07-08)
    Fixed bug where pasting plain text on some WebKit versions would result in an empty line.
    Fixed bug where resizing images inside tables on IE 11 wouldn't work properly.
    Fixed bug where IE 11 would sometimes throw "Invalid argument" exception when editor contents was set to an empty string.
    Fixed bug where document.activeElement would throw exceptions on IE 9 when that element was hidden or removed from dom.
    Fixed bug where WebKit/Blink sometimes produced br elements with the Apple-interchange-newline class.
    Fixed bug where table cell selection wasn't properly removed when copy/pasting table cells.
    Fixed bug where pasting nested list items from Word wouldn't produce proper semantic nested lists.
    Fixed bug where right clicking using the contextmenu plugin on WebKit/Blink on Mac OS X would select the target current word or line.
    Fixed bug where it wasn't possible to alter table cell properties on IE 8 using the context menu.
    Fixed bug where the resize helper wouldn't be correctly positioned on older IE versions.
    Fixed bug where fullpage plugin would produce an error if you didn't specify a doctype encoding.
    Fixed bug where anchor plugin would get the name/id of the current element even if it wasn't anchor element.
    Fixed bug where visual aids for tables wouldn't be properly disabled when changing the border size.
    Fixed bug where some control selection events wasn't properly fired on older IE versions.
    Fixed bug where table cell selection on older IE versions would prevent resizing of images.
    Fixed bug with paste_data_images paste option not working properly on modern IE versions.
    Fixed bug where custom elements with underscores in the name wasn't properly parsed/serialized.
    Fixed bug where applying inline formats to nested list elements would produce an incorrect formatting result.
    Fixed so it's possible to hide items from elements path by using preventDefault/stopPropagation.
    Fixed so inline mode toolbar gets rendered right aligned if the editable element positioned to the documents right edge.
    Fixed so empty inline elements inside empty block elements doesn't get removed if configured to be kept intact.
    Fixed so DomQuery parentsUntil/prevUntil/nextUntil supports selectors/elements/filters etc.
    Fixed so legacyoutput plugin overrides fontselect and fontsizeselect controls and handles font elements properly.
Version 4.1.0 (2014-06-18)
    Added new file_picker_callback option to replace the old file_browser_callback the latter will still work though.
    Added new custom colors to textcolor plugin will be displayed if a color picker is provided also shows the latest colors.
    Added new color_picker_callback option to enable you to add custom color pickers to the editor.
    Added new advanced tabs to table/cell/row dialogs to enable you to select colors for border/background.
    Added new colorpicker plugin that lets you select colors from a hsv color picker.
    Added new tinymce.util.Color class to handle color parsing and converting.
    Added new colorpicker UI widget element lets you add a hsv color picker to any form/window.
    Added new textpattern plugin that allows you to use markdown like text patterns to format contents.
    Added new resize helper element that shows the current width & height while resizing.
    Added new "once" method to Editor and EventDispatcher enables since callback execution events.
    Added new jQuery like class under tinymce.dom.DomQuery it's exposed on editor instances (editor.$) and globally under (tinymce.$).
    Fixed so the default resize method for images are proportional shift/ctrl can be used to make an unproportional size.
    Fixed bug where the image_dimensions option of the image plugin would cause exceptions when it tried to update the size.
    Fixed bug where table cell dialog class field wasn't properly updated when editing an a table cell with an existing class.
    Fixed bug where Safari on Mac would produce webkit-fake-url for pasted images so these are now removed.
    Fixed bug where the nodeChange event would get fired before the selection was changed when clicking inside the current selection range.
    Fixed bug where valid_classes option would cause exception when it removed internal prefixed classes like mce-item-.
    Fixed bug where backspace would cause navigation in IE 8 on an inline element and after a caret formatting was applied.
    Fixed so placeholder images produced by the media plugin gets selected when inserted/edited.
    Fixed so it's possible to drag in images when the paste_data_images option is enabled. Might be useful for mail clients.
    Fixed so images doesn't get a width/height applied if the image_dimensions option is set to false useful for responsive contents.
    Fixed so it's possible to pass in an optional arguments object for the nodeChanged function to be passed to all nodechange event listeners.
    Fixed bug where media plugin embed code didn't update correctly.<|MERGE_RESOLUTION|>--- conflicted
+++ resolved
@@ -1,14 +1,11 @@
 Version 5.2.0 (TBD)
-<<<<<<< HEAD
-    Changed table related icons to align them with the visual style of the other icons #TINY-4341
-=======
     Added a drop shadow below the toolbar while in sticky mode and introduced Oxide variables to customize it when creating a custom skin #TINY-4343
     Changed iframe mode to set selection on content init if selection doesn't exist #TINY-4139
-    Fixed bug with alignment toolbar buttons sometimes not changing state correctly #TINY-4139
->>>>>>> a700cc0f
+    Changed table related icons to align them with the visual style of the other icons #TINY-4341
     Changed and improved the visual appearance of the color input field #TINY-2917
     Changed fake caret container to use `forced_root_block` when possible #TINY-4190
     Changed so style_formats gets registered to the formatter before the initial content is loaded into the editor. #TINY-4238
+    Fixed bug with alignment toolbar buttons sometimes not changing state correctly #TINY-4139
     Fixed content incorrectly scrolling to the top or bottom when pressing enter if they were already in view #TINY-4162
     Fixed `scrollIntoView` potentially hiding elements behind the toolbar #TINY-4162
     Fixed editor not respecting the `resize_img_proportional` setting due to legacy code. #TINY-4162
