<<<<<<< HEAD
Version 5.3.0 (TBD)
    Changed the `link`, `image` and `paste` plugins to use Promises to reduce the bundle size #TINY-4710
    Changed the default icons to be lazy loaded during initialization #TINY-4729
    Changed so base64 encoded urls are converted to blob urls when content is parsed #TINY-4727
    Fixed the `quickimage` button not restricting the file types to images #TINY-4715
    Fixed resize handlers displaying in the wrong location sometimes for remote images #TINY-4732
    Fixed table picker breaking in Firefox on low zoom levels #TINY-4728
    Fixed issue with loading or pasting contents with large base64 encoded images on Safari #TINY-4715
    Fixed supplementary special characters being truncated when inserted into the editor. Patch contributed by mlitwin. #TINY-4791
Version 5.2.1 (TBD)
    Fixed "is decorative" checkbox in the image dialog not staying checked on certain actions #FOAM-11
    Fixed possible uncaught exception when a style attribute is removed using a parser filter #TINY-4742
    Fixed table selection not functioning correctly in Microsoft Edge 44 or higher #TINY-3862
    Fixed table resize handles not functioning correctly in Microsoft Edge #TINY-4160
    Fixed the floating toolbar disconnecting from the toolbar when adding content in inline mode #TINY-4725 #TINY-4765
    Fixed `readonly` mode not returning appropriate boolean value #TINY-3948
    Fixed `forced_root_block_attrs` setting not applying to new blocks consistently #TINY-4564
    Fixed the editor incorrectly stealing focus during initialization in Microsoft IE #TINY-4697
    Fixed dialogs stealing focus when opening an alert/confirm via an onAction callback #TINY-4014
=======
Version 5.2.1 (2020-03-25)
    Fixed the "is decorative" checkbox in the image dialog clearing after certain dialog events #FOAM-11
    Fixed possible uncaught exception when a `style` attribute is removed using a content filter on `setContent` #TINY-4742
    Fixed the table selection not functioning correctly in Microsoft Edge 44 or higher #TINY-3862
    Fixed the table resize handles not functioning correctly in Microsoft Edge 44 or higher #TINY-4160
    Fixed the floating toolbar drawer disconnecting from the toolbar when adding content in inline mode #TINY-4725 #TINY-4765
    Fixed `readonly` mode not returning the appropriate boolean value #TINY-3948
    Fixed the `forced_root_block_attrs` setting not applying attributes to new blocks consistently #TINY-4564
    Fixed the editor incorrectly stealing focus during initialization in Microsoft Internet Explorer #TINY-4697
    Fixed dialogs stealing focus when opening an alert or confirm dialog using an `onAction` callback #TINY-4014
>>>>>>> 91b9ee75
    Fixed inline dialogs incorrectly closing when clicking on an opened alert or confirm dialog #TINY-4012
    Fixed the context toolbar overlapping the menu bar and toolbar #TINY-4586
    Fixed notification and inline dialog positioning issues when using `toolbar_location: 'bottom'` #TINY-4586
    Fixed the `colorinput` popup appearing offscreen on mobile devices #TINY-4711
    Fixed special characters not being found when searching by "whole words only" #TINY-4522
    Fixed an issue where dragging images could cause them to be duplicated #TINY-4195
    Fixed context toolbars activating without the editor having focus #TINY-4754
    Fixed an issue where removing the background color of text did not always work #TINY-4770
    Fixed an issue where new rows and columns in a table did not retain the style of the previous row or column #TINY-4788
Version 5.2.0 (2020-02-13)
    Added the ability to apply formats to spaces #TINY-4200
    Added new `toolbar_location` setting to allow for positioning the menu and toolbar at the bottom of the editor #TINY-4210
    Added new `toolbar_groups` setting to allow a custom floating toolbar group to be added to the toolbar when using `floating` toolbar mode #TINY-4229
    Added new `link_default_protocol` setting to `link` and `autolink` plugin to allow a protocol to be used by default #TINY-3328
    Added new `placeholder` setting to allow a placeholder to be shown when the editor is empty #TINY-3917
    Added new `tinymce.dom.TextSeeker` API to allow searching text across different DOM nodes #TINY-4200
    Added a drop shadow below the toolbar while in sticky mode and introduced Oxide variables to customize it when creating a custom skin #TINY-4343
    Added `quickbars_image_toolbar` setting to allow for the image quickbar to be turned off #TINY-4398
    Added iframe and img `loading` attribute to the default schema. Patch contributed by ataylor32. #GH-5112
    Added new `getNodeFilters`/`getAttributeFilters` functions to the `editor.serializer` instance #TINY-4344
    Added new `a11y_advanced_options` setting to allow additional accessibility options to be added #FOAM-11
    Added new accessibility options and behaviours to the image dialog using `a11y_advanced_options` #FOAM-11
    Added the ability to use the window `PrismJS` instance for the `codesample` plugin instead of the bundled version to allow for styling custom languages #TINY-4504
    Added error message events that fire when a resource loading error occurs #TINY-4509
    Changed the default schema to disallow `onchange` for select elements #TINY-4614
    Changed default `toolbar_mode` value from false to `wrap`. The value false has been deprecated #TINY-4617
    Changed `toolbar_drawer` setting to `toolbar_mode`. `toolbar_drawer` has been deprecated #TINY-4416
    Changed iframe mode to set selection on content init if selection doesn't exist #TINY-4139
    Changed table related icons to align them with the visual style of the other icons #TINY-4341
    Changed and improved the visual appearance of the color input field #TINY-2917
    Changed fake caret container to use `forced_root_block` when possible #TINY-4190
    Changed the `requireLangPack` API to wait until the plugin has been loaded before loading the language pack #TINY-3716
    Changed the formatter so `style_formats` are registered before the initial content is loaded into the editor #TINY-4238
    Changed media plugin to use https protocol for media urls by default #TINY-4577
    Changed the parser to treat CDATA nodes as bogus HTML comments to match the HTML parsing spec. A new `preserve_cdata` setting has been added to preserve CDATA nodes if required #TINY-4625
    Fixed incorrect parsing of malformed/bogus HTML comments #TINY-4625
    Fixed `quickbars` selection toolbar appearing on non-editable elements #TINY-4359
    Fixed bug with alignment toolbar buttons sometimes not changing state correctly #TINY-4139
    Fixed the `codesample` toolbar button not toggling when selecting code samples other than HTML #TINY-4504
    Fixed content incorrectly scrolling to the top or bottom when pressing enter if when the content was already in view #TINY-4162
    Fixed `scrollIntoView` potentially hiding elements behind the toolbar #TINY-4162
    Fixed editor not respecting the `resize_img_proportional` setting due to legacy code #TINY-4236
    Fixed flickering floating toolbar drawer in inline mode #TINY-4210
    Fixed an issue where the template plugin dialog would be indefinitely blocked on a failed template load #TINY-2766
    Fixed the `mscontrolselect` event not being unbound on IE/Edge #TINY-4196
    Fixed Confirm dialog footer buttons so only the "Yes" button is highlighted #TINY-4310
    Fixed `file_picker_callback` functionality for Image, Link and Media plugins #TINY-4163
    Fixed issue where floating toolbar drawer sometimes would break if the editor is resized while the drawer is open #TINY-4439
    Fixed incorrect `external_plugins` loading error message #TINY-4503
    Fixed resize handler was not hidden for ARIA purposes. Patch contributed by Parent5446. #GH-5195
    Fixed an issue where content could be lost if a misspelled word was selected and spellchecking was disabled #TINY-3899
    Fixed validation errors in the CSS where certain properties had the wrong default value #TINY-4491
    Fixed an issue where forced root block attributes were not applied when removing a list #TINY-4272
    Fixed an issue where the element path isn't being cleared when there are no parents #TINY-4412
    Fixed an issue where width and height in svg icons containing `rect` elements were overridden by the CSS reset #TINY-4408
    Fixed an issue where uploading images with `images_reuse_filename` enabled and that included a query parameter would generate an invalid URL #TINY-4638
    Fixed the `closeButton` property not working when opening notifications #TINY-4674
    Fixed keyboard flicker when opening a context menu on mobile #TINY-4540
    Fixed issue where plus icon svg contained strokes #TINY-4681
Version 5.1.6 (2020-01-28)
    Fixed `readonly` mode not blocking all clicked links #TINY-4572
    Fixed legacy font sizes being calculated inconsistently for the `FontSize` query command value #TINY-4555
    Fixed changing a tables row from `Header` to `Body` incorrectly moving the row to the bottom of the table #TINY-4593
    Fixed the context menu not showing in certain cases with hybrid devices #TINY-4569
    Fixed the context menu opening in the wrong location when the target is the editor body #TINY-4568
    Fixed the `image` plugin not respecting the `automatic_uploads` setting when uploading local images #TINY-4287
    Fixed security issue related to parsing HTML comments and CDATA #TINY-4544
Version 5.1.5 (2019-12-19)
    Fixed the UI not working with hybrid devices that accept both touch and mouse events #TNY-4521
    Fixed the `charmap` dialog initially focusing the first tab of the dialog instead of the search input field #TINY-4342
    Fixed an exception being raised when inserting content if the caret was directly before or after a `contenteditable="false"` element #TINY-4528
    Fixed a bug with pasting image URLs when paste as text is enabled #TINY-4523
Version 5.1.4 (2019-12-11)
    Fixed dialog contents disappearing when clicking a checkbox for right-to-left languages #TINY-4518
    Fixed the `legacyoutput` plugin registering legacy formats after editior initialization, causing legacy content to be stripped on the initial load #TINY-4447
    Fixed search and replace not cycling through results when searching using special characters #TINY-4506
    Fixed the `visualchars` plugin converting HTML-like text to DOM elements in certain cases #TINY-4507
    Fixed an issue with the `paste` plugin not sanitizing content in some cases #TINY-4510
    Fixed HTML comments incorrectly being parsed in certain cases #TINY-4511
Version 5.1.3 (2019-12-04)
    Fixed sticky toolbar not undocking when fullscreen mode is activated #TINY-4390
    Fixed the "Current Window" target not applying when updating links using the link dialog #TINY-4063
    Fixed disabled menu items not highlighting when focused #TINY-4339
    Fixed touch events passing through dialog collection items to the content underneath on Android devices #TINY-4431
    Fixed keyboard navigation of the Help dialog's Keyboard Navigation tab #TINY-4391
    Fixed search and replace dialog disappearing when finding offscreen matches on iOS devices #TINY-4350
    Fixed performance issues where sticky toolbar was jumping while scrolling on slower browsers #TINY-4475
Version 5.1.2 (2019-11-19)
    Fixed desktop touch devices using `mobile` configuration overrides #TINY-4345
    Fixed unable to disable the new scrolling toolbar feature #TINY-4345
    Fixed touch events passing through any pop-up items to the content underneath on Android devices #TINY-4367
    Fixed the table selector handles throwing JavaScript exceptions for non-table selections #TINY-4338
    Fixed `cut` operations not removing selected content on Android devices when the `paste` plugin is enabled #TINY-4362
    Fixed inline toolbar not constrained to the window width by default #TINY-4314
    Fixed context toolbar split button chevrons pointing right when they should be pointing down #TINY-4257
    Fixed unable to access the dialog footer in tabbed dialogs on small screens #TINY-4360
    Fixed mobile table selectors were hard to select with touch by increasing the size #TINY-4366
    Fixed mobile table selectors moving when moving outside the editor #TINY-4366
    Fixed inline toolbars collapsing when using sliding toolbars #TINY-4389
    Fixed block textpatterns not treating NBSPs as spaces #TINY-4378
    Fixed backspace not merging blocks when the last element in the preceding block was a `contenteditable="false"` element #TINY-4235
    Fixed toolbar buttons that only contain text labels overlapping on mobile devices #TINY-4395
    Fixed quickbars quickimage picker not working on mobile #TINY-4377
    Fixed fullscreen not resizing in an iOS WKWebView component #TINY-4413
Version 5.1.1 (2019-10-28)
    Fixed font formats containing spaces being wrapped in `&quot;` entities instead of single quotes #TINY-4275
    Fixed alert and confirm dialogs losing focus when clicked #TINY-4248
    Fixed clicking outside a modal dialog focusing on the document body #TINY-4249
    Fixed the context toolbar not hiding when scrolled out of view #TINY-4265
Version 5.1.0 (2019-10-17)
    Added touch selector handles for table selections on touch devices #TINY-4097
    Added border width field to Table Cell dialog #TINY-4028
    Added touch event listener to media plugin to make embeds playable #TINY-4093
    Added oxide styling options to notifications and tweaked the default variables #TINY-4153
    Added additional padding to split button chevrons on touch devices, to make them easier to interact with #TINY-4223
    Added new platform detection functions to `Env` and deprecated older detection properties #TINY-4184
    Added `inputMode` config field to specify inputmode attribute of `input` dialog components #TINY-4062
    Added new `inputMode` property to relevant plugins/dialogs #TINY-4102
    Added new `toolbar_sticky` setting to allow the iframe menubar/toolbar to stick to the top of the window when scrolling #TINY-3982
    Changed default setting for `toolbar_drawer` to `floating` #TINY-3634
    Changed mobile phones to use the `silver` theme by default #TINY-3634
    Changed some editor settings to default to `false` on touch devices:
        - `menubar`(phones only) #TINY-4077
        - `table_grid` #TINY-4075
        - `resize` #TINY-4157
        - `object_resizing` #TINY-4157
    Changed toolbars and context toolbars to sidescroll on mobile #TINY-3894 #TINY-4107
    Changed context menus to render as horizontal menus on touch devices #TINY-4107
    Changed the editor to use the `VisualViewport` API of the browser where possible #TINY-4078
    Changed visualblocks toolbar button icon and renamed `paragraph` icon to `visualchars` #TINY-4074
    Changed Oxide default for `@toolbar-button-chevron-color` to follow toolbar button icon color #TINY-4153
    Changed the `urlinput` dialog component to use the `url` type attribute #TINY-4102
    Fixed Safari desktop visual viewport fires resize on fullscreen breaking the restore function #TINY-3976
    Fixed scroll issues on mobile devices #TINY-3976
    Fixed context toolbar unable to refresh position on iOS12 #TINY-4107
    Fixed ctrl+left click not opening links on readonly mode and the preview dialog #TINY-4138
    Fixed Slider UI component not firing `onChange` event on touch devices #TINY-4092
    Fixed notifications overlapping instead of stacking #TINY-3478
    Fixed inline dialogs positioning incorrectly when the page is scrolled #TINY-4018
    Fixed inline dialogs and menus not repositioning when resizing #TINY-3227
    Fixed inline toolbar incorrectly stretching to the full width when a width value was provided #TINY-4066
    Fixed menu chevrons color to follow the menu text color #TINY-4153
    Fixed table menu selection grid from staying black when using dark skins, now follows border color #TINY-4153
    Fixed Oxide using the wrong text color variable for menubar button focused state #TINY-4146
    Fixed the autoresize plugin not keeping the selection in view when resizing #TINY-4094
    Fixed textpattern plugin throwing exceptions when using `forced_root_block: false` #TINY-4172
    Fixed missing CSS fill styles for toolbar button icon active state #TINY-4147
    Fixed an issue where the editor selection could end up inside a short ended element (such as `br`) #TINY-3999
    Fixed browser selection being lost in inline mode when opening split dropdowns #TINY-4197
    Fixed backspace throwing an exception when using `forced_root_block: false` #TINY-4099
    Fixed floating toolbar drawer expanding outside the bounds of the editor #TINY-3941
    Fixed the autocompleter not activating immediately after a `br` or `contenteditable=false` element #TINY-4194
    Fixed an issue where the autocompleter would incorrectly close on IE 11 in certain edge cases #TINY-4205
Version 5.0.16 (2019-09-24)
    Added new `referrer_policy` setting to add the `referrerpolicy` attribute when loading scripts or stylesheets #TINY-3978
    Added a slight background color to dialog tab links when focused to aid keyboard navigation #TINY-3877
    Fixed media poster value not updating on change #TINY-4013
    Fixed openlink was not registered as a toolbar button #TINY-4024
    Fixed failing to initialize if a script tag was used inside a SVG #TINY-4087
    Fixed double top border showing on toolbar without menubar when toolbar_drawer is enabled #TINY-4118
    Fixed unable to drag inline dialogs to the bottom of the screen when scrolled #TINY-4154
    Fixed notifications appearing on top of the toolbar when scrolled in inline mode #TINY-4159
    Fixed notifications displaying incorrectly on IE 11 #TINY-4169
Version 5.0.15 (2019-09-02)
    Added a dark `content_css` skin to go with the dark UI skin #TINY-3743
    Changed the enabled state on toolbar buttons so they don't get the hover effect #TINY-3974
    Fixed missing CSS active state on toolbar buttons #TINY-3966
    Fixed `onChange` callback not firing for the colorinput dialog component #TINY-3968
    Fixed context toolbars not showing in fullscreen mode #TINY-4023
Version 5.0.14 (2019-08-19)
    Added an API to reload the autocompleter menu with additional fetch metadata #MENTIONS-17
    Fixed missing toolbar button border styling options #TINY-3965
    Fixed image upload progress notification closing before the upload is complete #TINY-3963
    Fixed inline dialogs not closing on escape when no dialog component is in focus #TINY-3936
    Fixed plugins not being filtered when defaulting to mobile on phones #TINY-3537
    Fixed toolbar more drawer showing the content behind it when transitioning between opened and closed states #TINY-3878
    Fixed focus not returning to the dialog after pressing the "Replace all" button in the search and replace dialog #TINY-3961
    Removed Oxide variable `@menubar-select-disabled-border-color` and replaced it with `@menubar-select-disabled-border` #TINY-3965
Version 5.0.13 (2019-08-06)
    Changed modal dialogs to prevent dragging by default and added new `draggable_modal` setting to restore dragging #TINY-3873
    Changed the nonbreaking plugin to insert nbsp characters wrapped in spans to aid in filtering. This can be disabled using the `nonbreaking_wrap` setting #TINY-3647
    Changed backspace behaviour in lists to outdent nested list items when the cursor is at the start of the list item #TINY-3651
    Fixed sidebar growing beyond editor bounds in IE 11 #TINY-3937
    Fixed issue with being unable to keyboard navigate disabled toolbar buttons #TINY-3350
    Fixed issues with backspace and delete in nested contenteditable true and false elements #TINY-3868
    Fixed issue with losing keyboard navigation in dialogs due to disabled buttons #TINY-3914
    Fixed `MouseEvent.mozPressure is deprecated` warning in Firefox #TINY-3919
    Fixed `default_link_target` not being respected when `target_list` is disabled #TINY-3757
    Fixed mobile plugin filter to only apply to the mobile theme, rather than all mobile platforms #TINY-3405
    Fixed focus switching to another editor during mode changes #TINY-3852
    Fixed an exception being thrown when clicking on an uninitialized inline editor #TINY-3925
    Fixed unable to keyboard navigate to dialog menu buttons #TINY-3933
    Fixed dialogs being able to be dragged outside the window viewport #TINY-3787
    Fixed inline dialogs appearing above modal dialogs #TINY-3932
Version 5.0.12 (2019-07-18)
    Added ability to utilize UI dialog panels inside other panels #TINY-3305
    Added help dialog tab explaining keyboard navigation of the editor #TINY-3603
    Changed the "Find and Replace" design to an inline dialog #TINY-3054
    Fixed issue where autolink spacebar event was not being fired on Edge #TINY-3891
    Fixed table selection missing the background color #TINY-3892
    Fixed removing shortcuts not working for function keys #TINY-3871
    Fixed non-descriptive UI component type names #TINY-3349
    Fixed UI registry components rendering as the wrong type when manually specifying a different type #TINY-3385
    Fixed an issue where dialog checkbox, input, selectbox, textarea and urlinput components couldn't be disabled #TINY-3708
    Fixed the context toolbar not using viable screen space in inline/distraction free mode #TINY-3717
    Fixed the context toolbar overlapping the toolbar in various conditions #TINY-3205
    Fixed IE11 edge case where items were being inserted into the wrong location #TINY-3884
Version 5.0.11 (2019-07-04)
    Fixed packaging errors caused by a rollup treeshaking bug (https://github.com/rollup/rollup/issues/2970) #TINY-3866
    Fixed the customeditor component not able to get data from the dialog api #TINY-3866
    Fixed collection component tooltips not being translated #TINY-3855
Version 5.0.10 (2019-07-02)
    Added support for all HTML color formats in `color_map` setting #TINY-3837
    Changed backspace key handling to outdent content in appropriate circumstances #TINY-3685
    Changed default palette for forecolor and backcolor to include some lighter colors suitable for highlights #TINY-2865
    Changed the search and replace plugin to cycle through results #TINY-3800
    Fixed inconsistent types causing some properties to be unable to be used in dialog components #TINY-3778
    Fixed an issue in the Oxide skin where dialog content like outlines and shadows were clipped because of overflow hidden #TINY-3566
    Fixed the search and replace plugin not resetting state when changing the search query #TINY-3800
    Fixed backspace in lists not creating an undo level #TINY-3814
    Fixed the editor to cancel loading in quirks mode where the UI is not supported #TINY-3391
    Fixed applying fonts not working when the name contained spaces and numbers #TINY-3801
    Fixed so that initial content is retained when initializing on list items #TINY-3796
    Fixed inefficient font name and font size current value lookup during rendering #TINY-3813
    Fixed mobile font copied into the wrong folder for the oxide-dark skin #TINY-3816
    Fixed an issue where resizing the width of tables would produce inaccurate results #TINY-3827
    Fixed a memory leak in the Silver theme #TINY-3797
    Fixed alert and confirm dialogs using incorrect markup causing inconsistent padding #TINY-3835
    Fixed an issue in the Table plugin with `table_responsive_width` not enforcing units when resizing #TINY-3790
    Fixed leading, trailing and sequential spaces being lost when pasting plain text #TINY-3726
    Fixed exception being thrown when creating relative URIs #TINY-3851
    Fixed focus is no longer set to the editor content during mode changes unless the editor already had focus #TINY-3852
Version 5.0.9 (2019-06-26)
    Fixed print plugin not working in Firefox #TINY-3834
Version 5.0.8 (2019-06-18)
    Added back support for multiple toolbars #TINY-2195
    Added support for .m4a files to the media plugin #TINY-3750
    Added new base_url and suffix editor init options #TINY-3681
    Fixed incorrect padding for select boxes with visible values #TINY-3780
    Fixed selection incorrectly changing when programmatically setting selection on contenteditable false elements #TINY-3766
    Fixed sidebar background being transparent #TINY-3727
    Fixed the build to remove duplicate iife wrappers #TINY-3689
    Fixed bogus autocompleter span appearing in content when the autocompleter menu is shown #TINY-3752
    Fixed toolbar font size select not working with legacyoutput plugin #TINY-2921
    Fixed the legacyoutput plugin incorrectly aligning images #TINY-3660
    Fixed remove color not working when using the legacyoutput plugin #TINY-3756
    Fixed the font size menu applying incorrect sizes when using the legacyoutput plugin #TINY-3773
    Fixed scrollIntoView not working when the parent window was out of view #TINY-3663
    Fixed the print plugin printing from the wrong window in IE11 #TINY-3762
    Fixed content CSS loaded over CORS not loading in the preview plugin with content_css_cors enabled #TINY-3769
    Fixed the link plugin missing the default "None" option for link list #TINY-3738
    Fixed small dot visible with menubar and toolbar disabled in inline mode #TINY-3623
    Fixed space key properly inserts a nbsp before/after block elements #TINY-3745
    Fixed native context menu not showing with images in IE11 #TINY-3392
    Fixed inconsistent browser context menu image selection #TINY-3789
Version 5.0.7 (2019-06-05)
    Added new toolbar button and menu item for inserting tables via dialog #TINY-3636
    Added new API for adding/removing/changing tabs in the Help dialog #TINY-3535
    Added highlighting of matched text in autocompleter items #TINY-3687
    Added the ability for autocompleters to work with matches that include spaces #TINY-3704
    Added new `imagetools_fetch_image` callback to allow custom implementations for cors loading of images #TINY-3658
    Added `'http'` and `https` options to `link_assume_external_targets` to prepend `http://` or `https://` prefixes when URL does not contain a protocol prefix. Patch contributed by francoisfreitag. #GH-4335
    Changed annotations navigation to work the same as inline boundaries #TINY-3396
    Changed tabpanel API by adding a `name` field and changing relevant methods to use it #TINY-3535
    Fixed text color not updating all color buttons when choosing a color #TINY-3602
    Fixed the autocompleter not working with fragmented text #TINY-3459
    Fixed the autosave plugin no longer overwrites window.onbeforeunload #TINY-3688
    Fixed infinite loop in the paste plugin when IE11 takes a long time to process paste events. Patch contributed by lRawd. #GH-4987
    Fixed image handle locations when using `fixed_toolbar_container`. Patch contributed by t00. #GH-4966
    Fixed the autoresize plugin not firing `ResizeEditor` events #TINY-3587
    Fixed editor in fullscreen mode not extending to the bottom of the screen #TINY-3701
    Fixed list removal when pressing backspace after the start of the list item #TINY-3697
    Fixed autocomplete not triggering from compositionend events #TINY-3711
    Fixed `file_picker_callback` could not set the caption field on the insert image dialog #TINY-3172
    Fixed the autocompleter menu showing up after a selection had been made #TINY-3718
    Fixed an exception being thrown when a file or number input has focus during initialization. Patch contributed by t00 #GH-2194
Version 5.0.6 (2019-05-22)
    Added `icons_url` editor settings to enable icon packs to be loaded from a custom url #TINY-3585
    Added `image_uploadtab` editor setting to control the visibility of the upload tab in the image dialog #TINY-3606
    Added new api endpoints to the wordcount plugin and improved character count logic #TINY-3578
    Changed plugin, language and icon loading errors to log in the console instead of a notification #TINY-3585
    Fixed the textpattern plugin not working with fragmented text #TINY-3089
    Fixed various toolbar drawer accessibility issues and added an animation #TINY-3554
    Fixed issues with selection and ui components when toggling readonly mode #TINY-3592
    Fixed so readonly mode works with inline editors #TINY-3592
    Fixed docked inline toolbar positioning when scrolled #TINY-3621
    Fixed initial value not being set on bespoke select in quickbars and toolbar drawer #TINY-3591
    Fixed so that nbsp entities aren't trimmed in white-space: pre-line elements #TINY-3642
    Fixed `mceInsertLink` command inserting spaces instead of url encoded characters #GH-4990
    Fixed text content floating on top of dialogs in IE11 #TINY-3640
Version 5.0.5 (2019-05-09)
    Added menu items to match the forecolor/backcolor toolbar buttons #TINY-2878
    Added default directionality based on the configured language #TINY-2621
    Added styles, icons and tests for rtl mode #TINY-2621
    Fixed autoresize not working with floating elements or when media elements finished loading #TINY-3545
    Fixed incorrect vertical caret positioning in IE 11 #TINY-3188
    Fixed submenu anchoring hiding overflowed content #TINY-3564
    Removed unused and hidden validation icons to avoid displaying phantom tooltips #TINY-2329
Version 5.0.4 (2019-04-23)
    Added back URL dialog functionality, which is now available via `editor.windowManager.openUrl()` #TINY-3382
    Added the missing throbber functionality when calling `editor.setProgressState(true)` #TINY-3453
    Added function to reset the editor content and undo/dirty state via `editor.resetContent()` #TINY-3435
    Added the ability to set menu buttons as active #TINY-3274
    Added `editor.mode` API, featuring a custom editor mode API #TINY-3406
    Added better styling to floating toolbar drawer #TINY-3479
    Added the new premium plugins to the Help dialog plugins tab #TINY-3496
    Added the linkchecker context menu items to the default configuration #TINY-3543
    Fixed image context menu items showing on placeholder images #TINY-3280
    Fixed dialog labels and text color contrast within notifications/alert banners to satisfy WCAG 4.5:1 contrast ratio for accessibility #TINY-3351
    Fixed selectbox and colorpicker items not being translated #TINY-3546
    Fixed toolbar drawer sliding mode to correctly focus the editor when tabbing via keyboard navigation #TINY-3533
    Fixed positioning of the styleselect menu in iOS while using the mobile theme #TINY-3505
    Fixed the menubutton `onSetup` callback to be correctly executed when rendering the menu buttons #TINY-3547
    Fixed `default_link_target` setting to be correctly utilized when creating a link #TINY-3508
    Fixed colorpicker floating marginally outside its container #TINY-3026
    Fixed disabled menu items displaying as active when hovered #TINY-3027
    Removed redundant mobile wrapper #TINY-3480
Version 5.0.3 (2019-03-19)
    Changed empty nested-menu items within the style formats menu to be disabled or hidden if the value of `style_formats_autohide` is `true` #TINY-3310
    Changed the entire phrase 'Powered by Tiny' in the status bar to be a link instead of just the word 'Tiny' #TINY-3366
    Changed `formatselect`, `styleselect` and `align` menus to use the `mceToggleFormat` command internally #TINY-3428
    Fixed toolbar keyboard navigation to work as expected when `toolbar_drawer` is configured #TINY-3432
    Fixed text direction buttons to display the correct pressed state in selections that have no explicit `dir` property #TINY-3138
    Fixed the mobile editor to clean up properly when removed #TINY-3445
    Fixed quickbar toolbars to add an empty box to the screen when it is set to `false` #TINY-3439
    Fixed an issue where pressing the **Delete/Backspace** key at the edge of tables was creating incorrect selections #TINY-3371
    Fixed an issue where dialog collection items (emoticon and special character dialogs) couldn't be selected with touch devices #TINY-3444
    Fixed a type error introduced in TinyMCE version 5.0.2 when calling `editor.getContent()` with nested bookmarks #TINY-3400
    Fixed an issue that prevented default icons from being overridden #TINY-3449
    Fixed an issue where **Home/End** keys wouldn't move the caret correctly before or after `contenteditable=false` inline elements #TINY-2995
    Fixed styles to be preserved in IE 11 when editing via the `fullpage` plugin #TINY-3464
    Fixed the `link` plugin context toolbar missing the open link button #TINY-3461
    Fixed inconsistent dialog component spacing #TINY-3436
Version 5.0.2 (2019-03-05)
    Added presentation and document presets to `htmlpanel` dialog component #TINY-2694
    Added missing fixed_toolbar_container setting has been reimplemented in the Silver theme #TINY-2712
    Added a new toolbar setting `toolbar_drawer` that moves toolbar groups which overflow the editor width into either a `sliding` or `floating` toolbar section #TINY-2874
    Updated the build process to include package lock files in the dev distribution archive #TINY-2870
    Fixed inline dialogs did not have aria attributes #TINY-2694
    Fixed default icons are now available in the UI registry, allowing use outside of toolbar buttons #TINY-3307
    Fixed a memory leak related to select toolbar items #TINY-2874
    Fixed a memory leak due to format changed listeners that were never unbound #TINY-3191
    Fixed an issue where content may have been lost when using permanent bookmarks #TINY-3400
    Fixed the quicklink toolbar button not rendering in the quickbars plugin #TINY-3125
    Fixed an issue where menus were generating invalid HTML in some cases #TINY-3323
    Fixed an issue that could cause the mobile theme to show a blank white screen when the editor was inside an `overflow:hidden` element #TINY-3407
    Fixed mobile theme using a transparent background and not taking up the full width on iOS #TINY-3414
    Fixed the template plugin dialog missing the description field #TINY-3337
    Fixed input dialog components using an invalid default type attribute #TINY-3424
    Fixed an issue where backspace/delete keys after/before pagebreak elements wouldn't move the caret #TINY-3097
    Fixed an issue in the table plugin where menu items and toolbar buttons weren't showing correctly based on the selection #TINY-3423
    Fixed inconsistent button focus styles in Firefox #TINY-3377
    Fixed the resize icon floating left when all status bar elements were disabled #TINY-3340
    Fixed the resize handle to not show in fullscreen mode #TINY-3404
Version 5.0.1 (2019-02-21)
    Removed paste as text notification banner and paste_plaintext_inform setting #POW-102
    Fixed an issue where adding links to images would replace the image with text #TINY-3356
    Fixed an issue where the inline editor could use fractional pixels for positioning #TINY-3202
    Fixed an issue where uploading non-image files in the Image Plugin upload tab threw an error. #TINY-3244
    Added H1-H6 toggle button registration to the silver theme #TINY-3070
    Fixed an issue in the media plugin that was causing the source url and height/width to be lost in certain circumstances #TINY-2858
    Fixed an issue with the Context Toolbar not being removed when clicking outside of the editor #TINY-2804
    Fixed an issue where clicking 'Remove link' wouldn't remove the link in certain circumstances #TINY-3199
    Added code sample toolbar button will now toggle on when the cursor is in a code section #TINY-3040
    Fixed an issue where the media plugin would fail when parsing dialog data #TINY-3218
    Fixed an issue where retrieving the selected content as text didn't create newlines #TINY-3197
    Fixed incorrect keyboard shortcuts in the Help dialog for Windows #TINY-3292
    Fixed an issue where JSON serialization could produce invalid JSON #TINY-3281
    Fixed production CSS including references to source maps #TINY-3920
    Fixed development CSS was not included in the development zip #TINY-3920
    Fixed the autocompleter matches predicate not matching on the start of words by default #TINY-3306
    Added new settings to the emoticons plugin to allow additional emoticons to be added #TINY-3088
    Fixed an issue where the page could be scrolled with modal dialogs open #TINY-2252
    Fixed an issue where autocomplete menus would show an icon margin when no items had icons #TINY-3329
    Fixed an issue in the quickbars plugin where images incorrectly showed the text selection toolbar #TINY-3338
    Fixed an issue that caused the inline editor to fail to render when the target element already had focus #TINY-3353
Version 5.0.0 (2019-02-04)
    Full documentation for the version 5 features and changes is available at https://www.tiny.cloud/docs/release-notes/

    Changes since RC2:
    Fixed an issue where tab panel heights weren't sizing properly on smaller screens and weren't updating on resize #TINY-3242
    Added links and registered names with * to denote premium plugins in Plugins tab of Help dialog #TINY-3223
    Changed Tiny 5 mobile skin to look more uniform with desktop #TINY-2650
    Fixed image tools not having any padding between the label and slider #TINY-3220
    Blacklisted table, th and td as inline editor target #TINY-717
    Fixed context toolbar toggle buttons not showing the correct state #TINY-3022
    Fixed missing separators in the spellchecker context menu between the suggestions and actions #TINY-3217
    Fixed notification icon positioning in alert banners #TINY-2196
    Fixed a typo in the word count plugin name #TINY-3062
    Fixed charmap and emoticons dialogs not having a primary button #TINY-3233
    Fixed an issue where resizing wouldn't work correctly depending on the box-sizing model #TINY-3278
Version 5.0.0-rc-2 (2019-01-22)
    Fixed the link dialog such that it will now retain class attributes when updating links #TINY-2825
    Added screen reader accessibility for sidebar and statusbar #TINY-2699
    Updated Emoticons and Charmap dialogs to be screen reader accessible #TINY-2693
    Fixed "Find and replace" not showing in the "Edit" menu by default #TINY-3061
    Updated the textpattern plugin to properly support nested patterns and to allow running a command with a value for a pattern with a start and an end #TINY-2991
    Removed unnecessary 'flex' and unused 'colspan' properties from the new dialog APIs #TINY-2973
    Changed checkboxes to use a boolean for its state, instead of a string #TINY-2848
    Fixed dropdown buttons missing the 'type' attribute, which could cause forms to be incorrectly submitted #TINY-2826
    Fixed emoticon and charmap search not returning expected results in certain cases #TINY-3084
    Changed formatting menus so they are registered and made the align toolbar button use an icon instead of text #TINY-2880
    Fixed blank rel_list values throwing an exception in the link plugin #TINY-3149
Version 5.0.0-rc-1 (2019-01-08)
    Updated the font select dropdown logic to try to detect the system font stack and show "System Font" as the font name #TINY-2710
    Fixed readonly mode not fully disabling editing content #TINY-2287
    Updated the autocompleter to only show when it has matched items #TINY-2350
    Added editor settings functionality to specify title attributes for toolbar groups #TINY-2690
    Added icons instead of button text to improve Search and Replace dialog footer appearance #TINY-2654
    Added `tox-dialog__table` instead of `mce-table-striped` class to enhance Help dialog appearance #TINY-2360
    Added title attribute to iframes so, screen readers can announce iframe labels #TINY-2692
    Updated SizeInput labels to "Height" and "Width" instead of Dimensions #TINY-2833
    Fixed accessibility issues with the font select, font size, style select and format select toolbar dropdowns #TINY-2713
    Fixed accessibility issues with split dropdowns #TINY-2697
    Added a wordcount menu item, that defaults to appearing in the tools menu #TINY-2877
    Fixed the legacyoutput plugin to be compatible with TinyMCE 5.0 #TINY-2301
    Updated the build process to minify and generate ASCII only output for the emoticons database #TINY-2744
    Fixed icons not showing correctly in the autocompleter popup #TINY-3029
    Fixed an issue where preview wouldn't show anything in Edge under certain circumstances #TINY-3035
    Fixed the height being incorrectly calculated for the autoresize plugin #TINY-2807
Version 5.0.0-beta-1 (2018-11-30)
    Changed the name of the "inlite" plugin to "quickbars" #TINY-2831
    Fixed an inline mode issue where the save plugin upon saving can cause content loss #TINY-2659
    Changed the background color icon to highlight background icon #TINY-2258
    Added a new `addNestedMenuItem()` UI registry function and changed all nested menu items to use the new registry functions #TINY-2230
    Changed Help dialog to be accessible to screen readers #TINY-2687
    Changed the color swatch to save selected custom colors to local storage for use across sessions #TINY-2722
    Added title attribute to color swatch colors #TINY-2669
    Added anchorbar component to anchor inline toolbar dialogs to instead of the toolbar #TINY-2040
    Added support for toolbar<n> and toolbar array config options to be squashed into a single toolbar and not create multiple toolbars #TINY-2195
    Added error handling for when forced_root_block config option is set to true #TINY-2261
    Added functionality for the removed_menuitems config option #TINY-2184
    Fixed an issue in IE 11 where calling selection.getContent() would return an empty string when the editor didn't have focus #TINY-2325
    Added the ability to use a string to reference menu items in menu buttons and submenu items #TINY-2253
    Removed compat3x plugin #TINY-2815
    Changed `WindowManager` API - methods `getParams`, `setParams` and `getWindows`, and the legacy `windows` property, have been removed. `alert` and `confirm` dialogs are no longer tracked in the window list. #TINY-2603
Version 5.0.0-preview-4 (2018-11-12)
    Fixed distraction free plugin #AP-470
    Removed the tox-custom-editor class that was added to the wrapping element of codemirror #TINY-2211
    Fixed contents of the input field being selected on focus instead of just recieving an outline highlight #AP-464
    Added width and height placeholder text to image and media dialog dimensions input #AP-296
    Fixed styling issues with dialogs and menus in IE 11 #AP-456
    Fixed custom style format control not honoring custom formats #AP-393
    Fixed context menu not appearing when clicking an image with a caption #AP-382
    Fixed directionality of UI when using an RTL language #AP-423
    Fixed page responsiveness with multiple inline editors #AP-430
    Added the ability to keyboard navigate through menus, toolbars, sidebar and the status bar sequentially #AP-381
    Fixed empty toolbar groups appearing through invalid configuration of the `toolbar` property #AP-450
    Fixed text not being retained when updating links through the link dialog #AP-293
    Added translation capability back to the editor's UI #AP-282
    Fixed edit image context menu, context toolbar and toolbar items being incorrectly enabled when selecting invalid images #AP-323
    Fixed emoji type ahead being shown when typing URLs #AP-366
    Fixed toolbar configuration properties incorrectly expecting string arrays instead of strings #AP-342
    Changed the editor resize handle so that it should be disabled when the autoresize plugin is turned on #AP-424
    Fixed the block formatting toolbar item not showing a "Formatting" title when there is no selection #AP-321
    Fixed clicking disabled toolbar buttons hiding the toolbar in inline mode #AP-380
    Fixed `EditorResize` event not being fired upon editor resize #AP-327
    Fixed tables losing styles when updating through the dialog #AP-368
    Fixed context toolbar positioning to be more consistent near the edges of the editor #AP-318
    Added `label` component type for dialogs to group components under a label
    Fixed table of contents plugin now works with v5 toolbar APIs correctly #AP-347
    Fixed the `link_context_toolbar` configuration not disabling the context toolbar #AP-458
    Fixed the link context toolbar showing incorrect relative links #AP-435
    Fixed the alignment of the icon in alert banner dialog components #TINY-2220
    Changed UI text for microcopy improvements #TINY-2281
    Fixed the visual blocks and visual char menu options not displaying their toggled state #TINY-2238
    Fixed the editor not displaying as fullscreen when toggled #TINY-2237
Version 5.0.0-preview-3 (2018-10-18)
    Changed editor layout to use modern CSS properties over manually calculating dimensions #AP-324
    Changed `autoresize_min_height` and `autoresize_max_height` configurations to `min_height` and `max_height` #AP-324
    Fixed bugs with editor width jumping when resizing and the iframe not resizing to smaller than 150px in height #AP-324
    Fixed mobile theme bug that prevented the editor from loading #AP-404
    Fixed long toolbar groups extending outside of the editor instead of wrapping
    Changed `Whole word` label in Search and Replace dialog to `Find whole words only` #AP-387
    Fixed dialog titles so they are now proper case #AP-384
    Fixed color picker default to be #000000 instead of #ff00ff #AP-216
    Fixed "match case" option on the Find and Replace dialog is no longer selected by default #AP-298
    Fixed vertical alignment of toolbar icons #DES-134
    Fixed toolbar icons not appearing on IE11 #DES-133
Version 5.0.0-preview-2 (2018-10-10)
    Changed configuration of color options has been simplified to `color_map`, `color_cols`, and `custom_colors` #AP-328
    Added swatch is now shown for colorinput fields, instead of the colorpicker directly #AP-328
    Removed `colorpicker` plugin, it is now in the theme #AP-328
    Removed `textcolor` plugin, it is now in the theme #AP-328
    Fixed styleselect not updating the displayed item as the cursor moved #AP-388
    Changed `height` configuration to apply to the editor frame (including menubar, toolbar, status bar) instead of the content area #AP-324
    Added fontformats and fontsizes menu items #AP-390
    Fixed preview iframe not expanding to the dialog size #AP-252
    Fixed 'meta' shortcuts not translated into platform-specific text #AP-270
    Fixed tabbed dialogs (Charmap and Emoticons) shrinking when no search results returned
    Fixed a bug where alert banner icons were not retrieved from icon pack. #AP-330
    Fixed component styles to flex so they fill large dialogs. #AP-252
    Fixed editor flashing unstyled during load (still in progress). #AP-349
Version 5.0.0-preview-1 (2018-10-01)
    Developer preview 1
    Initial list of features and changes is available at https://tiny.cloud/docs-preview/release-notes/new-features/
Version 4.9.3 (2019-01-31)
    Added a visualchars_default_state setting to the Visualchars Plugin. Patch contributed by mat3e.
    Fixed a bug where scrolling on a page with more than one editor would cause a ResizeWindow event to fire. #TINY-3247
    Fixed a bug where if a plugin threw an error during initialisation the whole editor would fail to load. #TINY-3243
    Fixed a bug where getContent would include bogus elements when valid_elements setting was set up in a specific way. #TINY-3213
    Fixed a bug where only a few function key names could be used when creating keyboard shortcuts. #TINY-3146
    Fixed a bug where it wasn't possible to enter spaces into an editor after pressing shift+enter. #TINY-3099
    Fixed a bug where no caret would be rendered after backspacing to a contenteditable false element. #TINY-2998
    Fixed a bug where deletion to/from indented lists would leave list fragments in the editor. #TINY-2981
Version 4.9.2 (2018-12-17)
    Fixed a bug with pressing the space key on IE 11 would result in nbsp characters being inserted between words at the end of a block. #TINY-2996
    Fixed a bug where character composition using quote and space on US International keyboards would produce a space instead of a quote. #TINY-2999
    Fixed a bug where remove format wouldn't remove the inner most inline element in some situations. #TINY-2982
    Fixed a bug where outdenting an list item would affect attributes on other list items within the same list. #TINY-2971
    Fixed a bug where the DomParser filters wouldn't be applied for elements created when parsing invalid html. #TINY-2978
    Fixed a bug where setProgressState wouldn't automatically close floating ui elements like menus. #TINY-2896
    Fixed a bug where it wasn't possible to navigate out of a figcaption element using the arrow keys. #TINY-2894
    Fixed a bug where enter key before an image inside a link would remove the image. #TINY-2780
Version 4.9.1 (2018-12-04)
    Added functionality to insert html to the replacement feature of the Textpattern Plugin. #TINY-2839
    Fixed a bug where `editor.selection.getContent({format: 'text'})` didn't work as expected in IE11 on an unfocused editor. #TINY-2862
    Fixed a bug in the Textpattern Plugin where the editor would get an incorrect selection after inserting a text pattern on Safari. #TINY-2838
    Fixed a bug where the space bar didn't work correctly in editors with the forced_root_block setting set to false. #TINY-2816
Version 4.9.0 (2018-11-27)
    Added a replace feature to the Textpattern Plugin. #TINY-1908
    Added functionality to the Lists Plugin that improves the indentation logic. #TINY-1790
    Fixed a bug where it wasn't possible to delete/backspace when the caret was between a contentEditable=false element and a BR. #TINY-2372
    Fixed a bug where copying table cells without a text selection would fail to copy anything. #TINY-1789
    Implemented missing `autosave_restore_when_empty` functionality in the Autosave Plugin. Patch contributed by gzzo. #GH-4447
    Reduced insertion of unnecessary nonbreaking spaces in the editor. #TINY-1879
Version 4.8.5 (2018-10-30)
    Added a content_css_cors setting to the editor that adds the crossorigin="anonymous" attribute to link tags added by the StyleSheetLoader. #TINY-1909
    Fixed a bug where trying to remove formatting with a collapsed selection range would throw an exception. #GH-4636
    Fixed a bug in the image plugin that caused updating figures to split contenteditable elements. #GH-4563
    Fixed a bug that was causing incorrect viewport calculations for fixed position UI elements. #TINY-1897
    Fixed a bug where inline formatting would cause the delete key to do nothing. #TINY-1900
Version 4.8.4 (2018-10-23)
    Added support for the HTML5 `main` element. #TINY-1877
    Changed the keyboard shortcut to move focus to contextual toolbars to Ctrl+F9. #TINY-1812
    Fixed a bug where content css could not be loaded from another domain. #TINY-1891
    Fixed a bug on FireFox where the cursor would get stuck between two contenteditable false inline elements located inside of the same block element divided by a BR. #TINY-1878
    Fixed a bug with the insertContent method where nonbreaking spaces would be inserted incorrectly. #TINY-1868
    Fixed a bug where the toolbar of the inline editor would not be visible in some scenarios. #TINY-1862
    Fixed a bug where removing the editor while more than one notification was open would throw an error. #TINY-1845
    Fixed a bug where the menubutton would be rendered on top of the menu if the viewport didn't have enough height. #TINY-1678
    Fixed a bug with the annotations api where annotating collapsed selections caused problems. #TBS-2449
    Fixed a bug where wbr elements were being transformed into whitespace when using the Paste Plugin's paste as text setting. #GH-4638
    Fixed a bug where the Search and Replace didn't replace spaces correctly. #GH-4632
    Fixed a bug with sublist items not persisting selection. #GH-4628
    Fixed a bug with mceInsertRawHTML command not working as expected. #GH-4625
Version 4.8.3 (2018-09-13)
    Fixed a bug where the Wordcount Plugin didn't correctly count words within tables on IE11. #TINY-1770
    Fixed a bug where it wasn't possible to move the caret out of a table on IE11 and Firefox. #TINY-1682
    Fixed a bug where merging empty blocks didn't work as expected, sometimes causing content to be deleted. #TINY-1781
    Fixed a bug where the Textcolor Plugin didn't show the correct current color. #TINY-1810
    Fixed a bug where clear formatting with a collapsed selection would sometimes clear formatting from more content than expected. #TINY-1813 #TINY-1821
    Fixed a bug with the Table Plugin where it wasn't possible to keyboard navigate to the caption. #TINY-1818
Version 4.8.2 (2018-08-09)
    Moved annotator from "experimental" to "annotator" object on editor. #TBS-2398
    Improved the multiclick normalization across browsers. #TINY-1788
    Fixed a bug where running getSelectedBlocks with a collapsed selection between block elements would produce incorrect results. #TINY-1787
    Fixed a bug where the ScriptLoaders loadScript method would not work as expected in FireFox when loaded on the same page as a ShadowDOM polyfill. #TINY-1786
    Removed reference to ShadowDOM event.path as Blink based browsers now support event.composedPath. #TINY-1785
    Fixed a bug where a reference to localStorage would throw an "access denied" error in IE11 with strict security settings. #TINY-1782
    Fixed a bug where pasting using the toolbar button on an inline editor in IE11 would cause a looping behaviour. #TINY-1768
Version 4.8.1 (2018-07-26)
    Fixed a bug where the content of inline editors was being cleaned on every call of `editor.save()`. #TINY-1783
    Fixed a bug where the arrow of the Inlite Theme toolbar was being rendered incorrectly in RTL mode. #TINY-1776
    Fixed a bug with the Paste Plugin where pasting after inline contenteditable false elements moved the caret to the end of the line. #TINY-1758
Version 4.8.0 (2018-06-27)
    Added new "experimental" object in editor, with initial Annotator API. #TBS-2374
    Fixed a bug where deleting paragraphs inside of table cells would delete the whole table cell. #TINY-1759
    Fixed a bug in the Table Plugin where removing row height set on the row properties dialog did not update the table. #TINY-1730
    Fixed a bug with the font select toolbar item didn't update correctly. #TINY-1683
    Fixed a bug where all bogus elements would not be deleted when removing an inline editor. #TINY-1669
Version 4.7.13 (2018-05-16)
    Fixed a bug where Edge 17 wouldn't be able to select images or tables. #TINY-1679
    Fixed issue where whitespace wasn't preserved when the editor was initialized on pre elements. #TINY-1649
    Fixed a bug with the fontselect dropdowns throwing an error if the editor was hidden in Firefox. #TINY-1664
    Fixed a bug where it wasn't possible to merge table cells on IE 11. #TINY-1671
    Fixed a bug where textcolor wasn't applying properly on IE 11 in some situations. #TINY-1663
    Fixed a bug where the justifyfull command state wasn't working correctly. #TINY-1677
    Fixed a bug where the styles wasn't updated correctly when resizing some tables. #TINY-1668
    Added missing code menu item from the default menu config. #TINY-1648
    Added new align button for combining the separate align buttons into a menu button. #TINY-1652
Version 4.7.12 (2018-05-03)
    Added an option to filter out image svg data urls.
    Added support for html5 details and summary elements.
    Changed so the mce-abs-layout-item css rule targets html instead of body. Patch contributed by nazar-pc.
    Fixed a bug where the "read" step on the mobile theme was still present on android mobile browsers.
    Fixed a bug where all images in the editor document would reload on any editor change.
    Fixed a bug with the Table Plugin where ObjectResized event wasn't being triggered on column resize.
    Fixed so the selection is set to the first suitable caret position after editor.setContent called.
    Fixed so links with xlink:href attributes are filtered correctly to prevent XSS.
    Fixed a bug on IE11 where pasting content into an inline editor initialized on a heading element would create new editable elements.
    Fixed a bug where readonly mode would not work as expected when the editor contained contentEditable=true elements.
    Fixed a bug where the Link Plugin would throw an error when used together with the webcomponents polyfill. Patch contributed by 4esnog.
    Fixed a bug where the "Powered by TinyMCE" branding link would break on XHTML pages. Patch contributed by tistre.
    Fixed a bug where the same id would be used in the blobcache for all pasted images. Patch contributed by thorn0.
Version 4.7.11 (2018-04-11)
    Added a new imagetools_credentials_hosts option to the Imagetools Plugin.
    Fixed a bug where toggling a list containing empty LIs would throw an error. Patch contributed by bradleyke.
    Fixed a bug where applying block styles to a text with the caret at the end of the paragraph would select all text in the paragraph.
    Fixed a bug where toggling on the Spellchecker Plugin would trigger isDirty on the editor.
    Fixed a bug where it was possible to enter content into selection bookmark spans.
    Fixed a bug where if a non paragraph block was configured in forced_root_block the editor.getContent method would return incorrect values with an empty editor.
    Fixed a bug where dropdown menu panels stayed open and fixed in position when dragging dialog windows.
    Fixed a bug where it wasn't possible to extend table cells with the space button in Safari.
    Fixed a bug where the setupeditor event would thrown an error when using the Compat3x Plugin.
    Fixed a bug where an error was thrown in FontInfo when called on a detached element.
Version 4.7.10 (2018-04-03)
    Removed the "read" step from the mobile theme.
    Added normalization of triple clicks across browsers in the editor.
    Added a `hasFocus` method to the editor that checks if the editor has focus.
    Added correct icon to the Nonbreaking Plugin menu item.
    Fixed so the `getContent`/`setContent` methods work even if the editor is not initialized.
    Fixed a bug with the Media Plugin where query strings were being stripped from youtube links.
    Fixed a bug where image styles were changed/removed when opening and closing the Image Plugin dialog.
    Fixed a bug in the Table Plugin where some table cell styles were not correctly added to the content html.
    Fixed a bug in the Spellchecker Plugin where it wasn't possible to change the spellchecker language.
    Fixed so the the unlink action in the Link Plugin has a menu item and can be added to the contextmenu.
    Fixed a bug where it wasn't possible to keyboard navigate to the start of an inline element on a new line within the same block element.
    Fixed a bug with the Text Color Plugin where if used with an inline editor located at the bottom of the screen the colorpicker could appear off screen.
    Fixed a bug with the UndoManager where undo levels were being added for nbzwsp characters.
    Fixed a bug with the Table Plugin where the caret would sometimes be lost when keyboard navigating up through a table.
    Fixed a bug where FontInfo.getFontFamily would throw an error when called on a removed editor.
    Fixed a bug in Firefox where undo levels were not being added correctly for some specific operations.
    Fixed a bug where initializing an inline editor inside of a table would make the whole table resizeable.
    Fixed a bug where the fake cursor that appears next to tables on Firefox was positioned incorrectly when switching to fullscreen.
    Fixed a bug where zwsp's weren't trimmed from the output from `editor.getContent({ format: 'text' })`.
    Fixed a bug where the fontsizeselect/fontselect toolbar items showed the body info rather than the first possible caret position info on init.
    Fixed a bug where it wasn't possible to select all content if the editor only contained an inline boundary element.
    Fixed a bug where `content_css` urls with query strings wasn't working.
    Fixed a bug in the Table Plugin where some table row styles were removed when changing other styles in the row properties dialog.
Version 4.7.9 (2018-02-27)
    Fixed a bug where the editor target element didn't get the correct style when removing the editor.
Version 4.7.8 (2018-02-26)
    Fixed an issue with the Help Plugin where the menuitem name wasn't lowercase.
    Fixed an issue on MacOS where text and bold text did not have the same line-height in the autocomplete dropdown in the Link Plugin dialog.
    Fixed a bug where the "paste as text" option in the Paste Plugin didn't work.
    Fixed a bug where dialog list boxes didn't get positioned correctly in documents with scroll.
    Fixed a bug where the Inlite Theme didn't use the Table Plugin api to insert correct tables.
    Fixed a bug where the Inlite Theme panel didn't hide on blur in a correct way.
    Fixed a bug where placing the cursor before a table in Firefox would scroll to the bottom of the table.
    Fixed a bug where selecting partial text in table cells with rowspans and deleting would produce faulty tables.
    Fixed a bug where the Preview Plugin didn't work on Safari due to sandbox security.
    Fixed a bug where table cell selection using the keyboard threw an error.
    Fixed so the font size and font family doesn't toggle the text but only sets the selected format on the selected text.
    Fixed so the built-in spellchecking on Chrome and Safari creates an undo level when replacing words.
Version 4.7.7 (2018-02-19)
    Added a border style selector to the advanced tab of the Image Plugin.
    Added better controls for default table inserted by the Table Plugin.
    Added new `table_responsive_width` option to the Table Plugin that controls whether to use pixel or percentage widths.
    Fixed a bug where the Link Plugin text didn't update when a URL was pasted using the context menu.
    Fixed a bug with the Spellchecker Plugin where using "Add to dictionary" in the context menu threw an error.
    Fixed a bug in the Media Plugin where the preview node for iframes got default width and height attributes that interfered with width/height styles.
    Fixed a bug where backslashes were being added to some font family names in Firefox in the fontselect toolbar item.
    Fixed a bug where errors would be thrown when trying to remove an editor that had not yet been fully initialized.
    Fixed a bug where the Imagetools Plugin didn't update the images atomically.
    Fixed a bug where the Fullscreen Plugin was throwing errors when being used on an inline editor.
    Fixed a bug where drop down menus weren't positioned correctly in inline editors on scroll.
    Fixed a bug with a semicolon missing at the end of the bundled javascript files.
    Fixed a bug in the Table Plugin with cursor navigation inside of tables where the cursor would sometimes jump into an incorrect table cells.
    Fixed a bug where indenting a table that is a list item using the "Increase indent" button would create a nested table.
    Fixed a bug where text nodes containing only whitespace were being wrapped by paragraph elements.
    Fixed a bug where whitespace was being inserted after br tags inside of paragraph tags.
    Fixed a bug where converting an indented paragraph to a list item would cause the list item to have extra padding.
    Fixed a bug where Copy/Paste in an editor with a lot of content would cause the editor to scroll to the top of the content in IE11.
    Fixed a bug with a memory leak in the DragHelper. Path contributed by ben-mckernan.
    Fixed a bug where the advanced tab in the Media Plugin was being shown even if it didn't contain anything. Patch contributed by gabrieeel.
    Fixed an outdated eventname in the EventUtils. Patch contributed by nazar-pc.
    Fixed an issue where the Json.parse function would throw an error when being used on a page with strict CSP settings.
    Fixed so you can place the curser before and after table elements within the editor in Firefox and Edge/IE.
Version 4.7.6 (2018-01-29)
    Fixed a bug in the jquery integration where it threw an error saying that "global is not defined".
    Fixed a bug where deleting a table cell whose previous sibling was set to contenteditable false would create a corrupted table.
    Fixed a bug where highlighting text in an unfocused editor did not work correctly in IE11/Edge.
    Fixed a bug where the table resize handles were not being repositioned when activating the Fullscreen Plugin.
    Fixed a bug where the Imagetools Plugin dialog didn't honor editor RTL settings.
    Fixed a bug where block elements weren't being merged correctly if you deleted from after a contenteditable false element to the beginning of another block element.
    Fixed a bug where TinyMCE didn't work with module loaders like webpack.
Version 4.7.5 (2018-01-22)
    Fixed bug with the Codesample Plugin where it wasn't possible to edit codesamples when the editor was in inline mode.
    Fixed bug where focusing on the status bar broke the keyboard navigation functionality.
    Fixed bug where an error would be thrown on Edge by the Table Plugin when pasting using the PowerPaste Plugin.
    Fixed bug in the Table Plugin where selecting row border style from the dropdown menu in advanced row properties would throw an error.
    Fixed bug with icons being rendered incorrectly on Chrome on Mac OS.
    Fixed bug in the Textcolor Plugin where the font color and background color buttons wouldn't trigger an ExecCommand event.
    Fixed bug in the Link Plugin where the url field wasn't forced LTR.
    Fixed bug where the Nonbreaking Plugin incorrectly inserted spaces into tables.
    Fixed bug with the inline theme where the toolbar wasn't repositioned on window resize.
Version 4.7.4 (2017-12-05)
    Fixed bug in the Nonbreaking Plugin where the nonbreaking_force_tab setting was being ignored.
    Fixed bug in the Table Plugin where changing row height incorrectly converted column widths to pixels.
    Fixed bug in the Table Plugin on Edge and IE11 where resizing the last column after resizing the table would cause invalid column heights.
    Fixed bug in the Table Plugin where keyboard navigation was not normalized between browsers.
    Fixed bug in the Table Plugin where the colorpicker button would show even without defining the colorpicker_callback.
    Fixed bug in the Table Plugin where it wasn't possible to set the cell background color.
    Fixed bug where Firefox would throw an error when intialising an editor on an element that is hidden or not yet added to the DOM.
    Fixed bug where Firefox would throw an error when intialising an editor inside of a hidden iframe.
Version 4.7.3 (2017-11-23)
    Added functionality to open the Codesample Plugin dialog when double clicking on a codesample. Patch contributed by dakuzen.
    Fixed bug where undo/redo didn't work correctly with some formats and caret positions.
    Fixed bug where the color picker didn't show up in Table Plugin dialogs.
    Fixed bug where it wasn't possible to change the width of a table through the Table Plugin dialog.
    Fixed bug where the Charmap Plugin couldn't insert some special characters.
    Fixed bug where editing a newly inserted link would not actually edit the link but insert a new link next to it.
    Fixed bug where deleting all content in a table cell made it impossible to place the caret into it.
    Fixed bug where the vertical alignment field in the Table Plugin cell properties dialog didn't do anything.
    Fixed bug where an image with a caption showed two sets of resize handles in IE11.
    Fixed bug where pressing the enter button inside of an h1 with contenteditable set to true would sometimes produce a p tag.
    Fixed bug with backspace not working as expected before a noneditable element.
    Fixed bug where operating on tables with invalid rowspans would cause an error to be thrown.
    Fixed so a real base64 representation of the image is available on the blobInfo that the images_upload_handler gets called with.
    Fixed so the image upload tab is available when the images_upload_handler is defined (and not only when the images_upload_url is defined).
Version 4.7.2 (2017-11-07)
    Added newly rewritten Table Plugin.
    Added support for attributes with colon in valid_elements and addValidElements.
    Added support for dailymotion short url in the Media Plugin. Patch contributed by maat8.
    Added support for converting to half pt when converting font size from px to pt. Patch contributed by danny6514.
    Added support for location hash to the Autosave plugin to make it work better with SPAs using hash routing.
    Added support for merging table cells when pasting a table into another table.
    Changed so the language packs are only loaded once. Patch contributed by 0xor1.
    Simplified the css for inline boundaries selection by switching to an attribute selector.
    Fixed bug where an error would be thrown on editor initialization if the window.getSelection() returned null.
    Fixed bug where holding down control or alt keys made the keyboard navigation inside an inline boundary not work as expected.
    Fixed bug where applying formats in IE11 produced extra, empty paragraphs in the editor.
    Fixed bug where the Word Count Plugin didn't count some mathematical operators correctly.
    Fixed bug where removing an inline editor removed the element that the editor had been initialized on.
    Fixed bug where setting the selection to the end of an editable container caused some formatting problems.
    Fixed bug where an error would be thrown sometimes when an editor was removed because of the selection bookmark was being stored asynchronously.
    Fixed a bug where an editor initialized on an empty list did not contain any valid cursor positions.
    Fixed a bug with the Context Menu Plugin and webkit browsers on Mac where right-clicking inside a table would produce an incorrect selection.
    Fixed bug where the Image Plugin constrain proportions setting wasn't working as expected.
    Fixed bug where deleting the last character in a span with decorations produced an incorrect element when typing.
    Fixed bug where focusing on inline editors made the toolbar flicker when moving between elements quickly.
    Fixed bug where the selection would be stored incorrectly in inline editors when the mouseup event was fired outside the editor body.
    Fixed bug where toggling bold at the end of an inline boundary would toggle off the whole word.
    Fixed bug where setting the skin to false would not stop the loading of some skin css files.
    Fixed bug in mobile theme where pinch-to-zoom would break after exiting the editor.
    Fixed bug where sublists of a fully selected list would not be switched correctly when changing list style.
    Fixed bug where inserting media by source would break the UndoManager.
    Fixed bug where inserting some content into the editor with a specific selection would replace some content incorrectly.
    Fixed bug where selecting all content with ctrl+a in IE11 caused problems with untoggling some formatting.
    Fixed bug where the Search and Replace Plugin left some marker spans in the editor when undoing and redoing after replacing some content.
    Fixed bug where the editor would not get a scrollbar when using the Fullscreen and Autoresize plugins together.
    Fixed bug where the font selector would stop working correctly after selecting fonts three times.
    Fixed so pressing the enter key inside of an inline boundary inserts a br after the inline boundary element.
    Fixed a bug where it wasn't possible to use tab navigation inside of a table that was inside of a list.
    Fixed bug where end_container_on_empty_block would incorrectly remove elements.
    Fixed bug where content_styles weren't added to the Preview Plugin iframe.
    Fixed so the beforeSetContent/beforeGetContent events are preventable.
    Fixed bug where changing height value in Table Plugin advanced tab didn't do anything.
    Fixed bug where it wasn't possible to remove formatting from content in beginning of table cell.
Version 4.7.1 (2017-10-09)
    Fixed bug where theme set to false on an inline editor produced an extra div element after the target element.
    Fixed bug where the editor drag icon was misaligned with the branding set to false.
    Fixed bug where doubled menu items were not being removed as expected with the removed_menuitems setting.
    Fixed bug where the Table of contents plugin threw an error when initialized.
    Fixed bug where it wasn't possible to add inline formats to text selected right to left.
    Fixed bug where the paste from plain text mode did not work as expected.
    Fixed so the style previews do not set color and background color when selected.
    Fixed bug where the Autolink plugin didn't work as expected with some formats applied on an empty editor.
    Fixed bug where the Textpattern plugin were throwing errors on some patterns.
    Fixed bug where the Save plugin saved all editors instead of only the active editor. Patch contributed by dannoe.
Version 4.7.0 (2017-10-03)
    Added new mobile ui that is specifically designed for mobile devices.
    Updated the default skin to be more modern and white since white is preferred by most implementations.
    Restructured the default menus to be more similar to common office suites like Google Docs.
    Fixed so theme can be set to false on both inline and iframe editor modes.
    Fixed bug where inline editor would add/remove the visualblocks css multiple times.
    Fixed bug where selection wouldn't be properly restored when editor lost focus and commands where invoked.
    Fixed bug where toc plugin would generate id:s for headers even though a toc wasn't inserted into the content.
    Fixed bug where is wasn't possible to drag/drop contents within the editor if paste_data_images where set to true.
    Fixed bug where getParam and close in WindowManager would get the first opened window instead of the last opened window.
    Fixed bug where delete would delete between cells inside a table in Firefox.
Version 4.6.7 (2017-09-18)
    Fixed bug where paste wasn't working in IOS.
    Fixed bug where the Word Count Plugin didn't count some mathematical operators correctly.
    Fixed bug where inserting a list in a table caused the cell to expand in height.
    Fixed bug where pressing enter in a list located inside of a table deleted list items instead of inserting new list item.
    Fixed bug where copy and pasting table cells produced inconsistent results.
    Fixed bug where initializing an editor with an ID of 'length' would throw an exception.
    Fixed bug where it was possible to split a non merged table cell.
    Fixed bug where copy and pasting a list with a very specific selection into another list would produce a nested list.
    Fixed bug where copy and pasting ordered lists sometimes produced unordered lists.
    Fixed bug where padded elements inside other elements would be treated as empty.
    Added some missing translations to Image, Link and Help plugins.
    Fixed so you can resize images inside a figure element.
    Fixed bug where an inline TinyMCE editor initialized on a table did not set selection on load in Chrome.
    Fixed the positioning of the inlite toolbar when the target element wasn't big enough to fit the toolbar.
Version 4.6.6 (2017-08-30)
    Fixed so that notifications wrap long text content instead of bleeding outside the notification element.
    Fixed so the content_style css is added after the skin and custom stylesheets.
    Fixed bug where it wasn't possible to remove a table with the Cut button.
    Fixed bug where the center format wasn't getting the same font size as the other formats in the format preview.
    Fixed bug where the wordcount plugin wasn't counting hyphenated words correctly.
    Fixed bug where all content pasted into the editor was added to the end of the editor.
    Fixed bug where enter keydown on list item selection only deleted content and didn't create a new line.
    Fixed bug where destroying the editor while the content css was still loading caused error notifications on Firefox.
    Fixed bug where undoing cut operation in IE11 left some unwanted html in the editor content.
    Fixed bug where enter keydown would throw an error in IE11.
    Fixed bug where duplicate instances of an editor were added to the editors array when using the createEditor API.
    Fixed bug where the formatter applied formats on the wrong content when spellchecker was activated.
    Fixed bug where switching formats would reset font size on child nodes.
    Fixed bug where the table caption element weren't always the first descendant to the table tag.
    Fixed bug where pasting some content into the editor on chrome some newlines were removed.
    Fixed bug where it wasn't possible to remove a list if a list item was a table element.
    Fixed bug where copy/pasting partial selections of tables wouldn't produce a proper table.
    Fixed bug where the searchreplace plugin could not find consecutive spaces.
    Fixed bug where background color wasn't applied correctly on some partially selected contents.
Version 4.6.5 (2017-08-02)
    Added new inline_boundaries_selector that allows you to specify the elements that should have boundaries.
    Added new local upload feature this allows the user to upload images directly from the image dialog.
    Added a new api for providing meta data for plugins. It will show up in the help dialog if it's provided.
    Fixed so that the notifications created by the notification manager are more screen reader accessible.
    Fixed bug where changing the list format on multiple selected lists didn't change all of the lists.
    Fixed bug where the nonbreaking plugin would insert multiple undo levels when pressing the tab key.
    Fixed bug where delete/backspace wouldn't render a caret when all editor contents where deleted.
    Fixed bug where delete/backspace wouldn't render a caret if the deleted element was a single contentEditable false element.
    Fixed bug where the wordcount plugin wouldn't count words correctly if word where typed after applying a style format.
    Fixed bug where the wordcount plugin would count mathematical formulas as multiple words for example 1+1=2.
    Fixed bug where formatting of triple clicked blocks on Chrome/Safari would result in styles being added outside the visual selection.
    Fixed bug where paste would add the contents to the end of the editor area when inline mode was used.
    Fixed bug where toggling off bold formatting on text entered in a new paragraph would add an extra line break.
    Fixed bug where autolink plugin would only produce a link on every other consecutive link on Firefox.
    Fixed bug where it wasn't possible to select all contents if the content only had one pre element.
    Fixed bug where sizzle would produce lagging behavior on some sites due to repaints caused by feature detection.
    Fixed bug where toggling off inline formats wouldn't include the space on selected contents with leading or trailing spaces.
    Fixed bug where the cut operation in UI wouldn't work in Chrome.
    Fixed bug where some legacy editor initialization logic would throw exceptions about editor settings not being defined.
    Fixed bug where it wasn't possible to apply text color to links if they where part of a non collapsed selection.
    Fixed bug where an exception would be thrown if the user selected a video element and then moved the focus outside the editor.
    Fixed bug where list operations didn't work if there where block elements inside the list items.
    Fixed bug where applying block formats to lists wrapped in block elements would apply to all elements in that wrapped block.
Version 4.6.4 (2017-06-13)
    Fixed bug where the editor would move the caret when clicking on the scrollbar next to a content editable false block.
    Fixed bug where the text color select dropdowns wasn't placed correctly when they didn't fit the width of the screen.
    Fixed bug where the default editor line height wasn't working for mixed font size contents.
    Fixed bug where the content css files for inline editors were loaded multiple times for multiple editor instances.
    Fixed bug where the initial value of the font size/font family dropdowns wasn't displayed.
    Fixed bug where the I18n api was not supporting arrays as the translation replacement values.
    Fixed bug where chrome would display "The given range isn't in document." errors for invalid ranges passed to setRng.
    Fixed bug where the compat3x plugin wasn't working since the global tinymce references wasn't resolved correctly.
    Fixed bug where the preview plugin wasn't encoding the base url passed into the iframe contents producing a xss bug.
    Fixed bug where the dom parser/serializer wasn't handling some special elements like noframes, title and xmp.
    Fixed bug where the dom parser/serializer wasn't handling cdata sections with comments inside.
    Fixed bug where the editor would scroll to the top of the editable area if a dialog was closed in inline mode.
    Fixed bug where the link dialog would not display the right rel value if rel_list was configured.
    Fixed bug where the context menu would select images on some platforms but not others.
    Fixed bug where the filenames of images were not retained on dragged and drop into the editor from the desktop.
    Fixed bug where the paste plugin would misrepresent newlines when pasting plain text and having forced_root_block configured.
    Fixed so that the error messages for the imagetools plugin is more human readable.
    Fixed so the internal validate setting for the parser/serializer can't be set from editor initialization settings.
Version 4.6.3 (2017-05-30)
    Fixed bug where the arrow keys didn't work correctly when navigating on nested inline boundary elements.
    Fixed bug where delete/backspace didn't work correctly on nested inline boundary elements.
    Fixed bug where image editing didn't work on subsequent edits of the same image.
    Fixed bug where charmap descriptions wouldn't properly wrap if they exceeded the width of the box.
    Fixed bug where the default image upload handler only accepted 200 as a valid http status code.
    Fixed so rel on target=_blank links gets forced with only noopener instead of both noopener and noreferrer.
Version 4.6.2 (2017-05-23)
    Fixed bug where the SaxParser would run out of memory on very large documents.
    Fixed bug with formatting like font size wasn't applied to del elements.
    Fixed bug where various api calls would be throwing exceptions if they where invoked on a removed editor instance.
    Fixed bug where the branding position would be incorrect if the editor was inside a hidden tab and then later showed.
    Fixed bug where the color levels feature in the imagetools dialog wasn't working properly.
    Fixed bug where imagetools dialog wouldn't pre-load images from CORS domains, before trying to prepare them for editing.
    Fixed bug where the tab key would move the caret to the next table cell if being pressed inside a list inside a table.
    Fixed bug where the cut/copy operations would loose parent context like the current format etc.
    Fixed bug with format preview not working on invalid elements excluded by valid_elements.
    Fixed bug where blocks would be merged in incorrect order on backspace/delete.
    Fixed bug where zero length text nodes would cause issues with the undo logic if there where iframes present.
    Fixed bug where the font size/family select lists would throw errors if the first node was a comment.
    Fixed bug with csp having to allow local script evaluation since it was used to detect global scope.
    Fixed bug where CSP required a relaxed option for javascript: URLs in unsupported legacy browsers.
    Fixed bug where a fake caret would be rendered for td with the contenteditable=false.
    Fixed bug where typing would be blocked on IE 11 when within a nested contenteditable=true/false structure.
Version 4.6.1 (2017-05-10)
    Added configuration option to list plugin to disable tab indentation.
    Fixed bug where format change on very specific content could cause the selection to change.
    Fixed bug where TinyMCE could not be lazyloaded through jquery integration.
    Fixed bug where entities in style attributes weren't decoded correctly on paste in webkit.
    Fixed bug where fontsize_formats option had been renamed incorrectly.
    Fixed bug with broken backspace/delete behaviour between contenteditable=false blocks.
    Fixed bug where it wasn't possible to backspace to the previous line with the inline boundaries functionality turned on.
    Fixed bug where is wasn't possible to move caret left and right around a linked image with the inline boundaries functionality turned on.
    Fixed bug where pressing enter after/before hr element threw exception. Patch contributed bradleyke.
    Fixed so the CSS in the visualblocks plugin doesn't overwrite background color. Patch contributed by Christian Rank.
    Fixed bug where multibyte characters weren't encoded correctly. Patch contributed by James Tarkenton.
    Fixed bug where shift-click to select within contenteditable=true fields wasn't working.
Version 4.6.0 (2017-05-04)
    Dropped support for IE 8-10 due to market share and lack of support from Microsoft. See tinymce docs for details.
    Added an inline boundary caret position feature that makes it easier to type at the beginning/end of links/code elements.
    Added a help plugin that adds a button and a dialog showing the editor shortcuts and loaded plugins.
    Added an inline_boundaries option that allows you to disable the inline boundary feature if it's not desired.
    Added a new ScrollIntoView event that allows you to override the default scroll to element behavior.
    Added role and aria- attributes as valid elements in the default valid elements config.
    Added new internal flag for PastePreProcess/PastePostProcess this is useful to know if the paste was coming from an external source.
    Added new ignore function to UndoManager this works similar to transact except that it doesn't add an undo level by default.
    Fixed so that urls gets retained for images when being edited. This url is then passed on to the upload handler.
    Fixed so that the editors would be initialized on readyState interactive instead of complete.
    Fixed so that the init event of the editor gets fired once all contentCSS files have been properly loaded.
    Fixed so that width/height of the editor gets taken from the textarea element if it's explicitly specified in styles.
    Fixed so that keep_styles set to false no longer clones class/style from the previous paragraph on enter.
    Fixed so that the default line-height is 1.2em to avoid zwnbsp characters from producing text rendering glitches on Windows.
    Fixed so that loading errors of content css gets presented by a notification message.
    Fixed so figure image elements can be linked when selected this wraps the figure image in a anchor element.
    Fixed bug where it wasn't possible to copy/paste rows with colspans by using the table copy/paste feature.
    Fixed bug where the protect setting wasn't properly applied to header/footer parts when using the fullpage plugin.
    Fixed bug where custom formats that specified upper case element names where not applied correctly.
    Fixed bug where some screen readers weren't reading buttons due to an aria specific fix for IE 8.
    Fixed bug where cut wasn't working correctly on iOS due to it's clipboard API not working correctly.
    Fixed bug where Edge would paste div elements instead of paragraphs when pasting plain text.
    Fixed bug where the textpattern plugin wasn't dealing with trailing punctuations correctly.
    Fixed bug where image editing would some times change the image format from jpg to png.
    Fixed bug where some UI elements could be inserted into the toolbar even if they where not registered.
    Fixed bug where it was possible to click the TD instead of the character in the character map and that caused an exception.
    Fixed bug where the font size/font family dropdowns would sometimes show an incorrect value due to css not being loaded in time.
    Fixed bug with the media plugin inserting undefined instead of retaining size when media_dimensions was set to false.
    Fixed bug with deleting images when forced_root_blocks where set to false.
    Fixed bug where input focus wasn't properly handled on nested content editable elements.
    Fixed bug where Chrome/Firefox would throw an exception when selecting images due to recent change of setBaseAndExtent support.
    Fixed bug where malformed blobs would throw exceptions now they are simply ignored.
    Fixed bug where backspace/delete wouldn't work properly in some cases where all contents was selected in WebKit.
    Fixed bug with Angular producing errors since it was expecting events objects to be patched with their custom properties.
    Fixed bug where the formatter would apply formatting to spellchecker errors now all bogus elements are excluded.
    Fixed bug with backspace/delete inside table caption elements wouldn't behave properly on IE 11.
    Fixed bug where typing after a contenteditable false inline element could move the caret to the end of that element.
    Fixed bug where backspace before/after contenteditable false blocks wouldn't properly remove the right element.
    Fixed bug where backspace before/after contenteditable false inline elements wouldn't properly empty the current block element.
    Fixed bug where vertical caret navigation with a custom line-height would sometimes match incorrect positions.
    Fixed bug with paste on Edge where character encoding wasn't handled properly due to a browser bug.
    Fixed bug with paste on Edge where extra fragment data was inserted into the contents when pasting.
    Fixed bug with pasting contents when having a whole block element selected on WebKit could cause WebKit spans to appear.
    Fixed bug where the visualchars plugin wasn't working correctly showing invisible nbsp characters.
    Fixed bug where browsers would hang if you tried to load some malformed html contents.
    Fixed bug where the init call promise wouldn't resolve if the specified selector didn't find any matching elements.
    Fixed bug where the Schema isValidChild function was case sensitive.
Version 4.5.3 (2017-02-01)
    Added keyboard navigation for menu buttons when the menu is in focus.
    Added api to the list plugin for setting custom classes/attributes on lists.
    Added validation for the anchor plugin input field according to W3C id naming specifications.
    Fixed bug where media placeholders were removed after resize with the forced_root_block setting set to false.
    Fixed bug where deleting selections with similar sibling nodes sometimes deleted the whole document.
    Fixed bug with inlite theme where several toolbars would appear scrolling when more than one instance of the editor was in use.
    Fixed bug where the editor would throw error with the fontselect plugin on hidden editor instances in Firefox.
    Fixed bug where the background color would not stretch to the font size.
    Fixed bug where font size would be removed when changing background color.
    Fixed bug where the undomanager trimmed away whitespace between nodes on undo/redo.
    Fixed bug where media_dimensions=false in media plugin caused the editor to throw an error.
    Fixed bug where IE was producing font/u elements within links on paste.
    Fixed bug where some button tooltips were broken when compat3x was in use.
    Fixed bug where backspace/delete/typeover would remove the caption element.
    Fixed bug where powerspell failed to function when compat3x was enabled.
    Fixed bug where it wasn't possible to apply sub/sup on text with large font size.
    Fixed bug where pre tags with spaces weren't treated as content.
    Fixed bug where Meta+A would select the entire document instead of all contents in nested ce=true elements.
Version 4.5.2 (2017-01-04)
    Added missing keyboard shortcut description for the underline menu item in the format menu.
    Fixed bug where external blob urls wasn't properly handled by editor upload logic. Patch contributed by David Oviedo.
    Fixed bug where urls wasn't treated as a single word by the wordcount plugin.
    Fixed bug where nbsp characters wasn't treated as word delimiters by the wordcount plugin.
    Fixed bug where editor instance wasn't properly passed to the format preview logic. Patch contributed by NullQuery.
    Fixed bug where the fake caret wasn't hidden when you moved selection to a cE=false element.
    Fixed bug where it wasn't possible to edit existing code sample blocks.
    Fixed bug where it wasn't possible to delete editor contents if the selection included an empty block.
    Fixed bug where the formatter wasn't expanding words on some international characters. Patch contributed by Martin Larochelle.
    Fixed bug where the open link feature wasn't working correctly on IE 11.
    Fixed bug where enter before/after a cE=false block wouldn't properly padd the paragraph with an br element.
    Fixed so font size and font family select boxes always displays a value by using the runtime style as a fallback.
    Fixed so missing plugins will be logged to console as warnings rather than halting the initialization of the editor.
    Fixed so splitbuttons become normal buttons in advlist plugin if styles are empty. Patch contributed by René Schleusner.
    Fixed so you can multi insert rows/cols by selecting table cells and using insert rows/columns.
Version 4.5.1 (2016-12-07)
    Fixed bug where the lists plugin wouldn't initialize without the advlist plugins if served from cdn.
    Fixed bug where selectors with "*" would cause the style format preview to throw an error.
    Fixed bug with toggling lists off on lists with empty list items would throw an error.
    Fixed bug where editing images would produce non existing blob uris.
    Fixed bug where the offscreen toc selection would be treated as the real toc element.
    Fixed bug where the aria level attribute for element path would have an incorrect start index.
    Fixed bug where the offscreen selection of cE=false that where very wide would be shown onscreen. Patch contributed by Steven Bufton.
    Fixed so the default_link_target gets applied to links created by the autolink plugin.
    Fixed so that the name attribute gets removed by the anchor plugin if editing anchors.
Version 4.5.0 (2016-11-23)
    Added new toc plugin allows you to insert table of contents based on editor headings.
    Added new auto complete menu to all url fields. Adds history, link to anchors etc.
    Added new sidebar api that allows you to add custom sidebar panels and buttons to toggle these.
    Added new insert menu button that allows you to have multiple insert functions under the same menu button.
    Added new open link feature to ctrl+click, alt+enter and context menu.
    Added new media_embed_handler option to allow the media plugin to be populated with custom embeds.
    Added new support for editing transparent images using the image tools dialog.
    Added new images_reuse_filename option to allow filenames of images to be retained for upload.
    Added new security feature where links with target="_blank" will by default get rel="noopener noreferrer".
    Added new allow_unsafe_link_target to allow you to opt-out of the target="_blank" security feature.
    Added new style_formats_autohide option to automatically hide styles based on context.
    Added new codesample_content_css option to specify where the code sample prism css is loaded from.
    Added new support for Japanese/Chinese word count following the unicode standards on this.
    Added new fragmented undo levels this dramatically reduces flicker on contents with iframes.
    Added new live previews for complex elements like table or lists.
    Fixed bug where it wasn't possible to properly tab between controls in a dialog with a disabled form item control.
    Fixed bug where firefox would generate a rectangle on elements produced after/before a cE=false elements.
    Fixed bug with advlist plugin not switching list element format properly in some edge cases.
    Fixed bug where col/rowspans wasn't correctly computed by the table plugin in some cases.
    Fixed bug where the table plugin would thrown an error if object_resizing was disabled.
    Fixed bug where some invalid markup would cause issues when running in XHTML mode. Patch contributed by Charles Bourasseau.
    Fixed bug where the fullscreen class wouldn't be removed properly when closing dialogs.
    Fixed bug where the PastePlainTextToggle event wasn't fired by the paste plugin when the state changed.
    Fixed bug where table the row type wasn't properly updated in table row dialog. Patch contributed by Matthias Balmer.
    Fixed bug where select all and cut wouldn't place caret focus back to the editor in WebKit. Patch contributed by Daniel Jalkut.
    Fixed bug where applying cell/row properties to multiple cells/rows would reset other unchanged properties.
    Fixed bug where some elements in the schema would have redundant/incorrect children.
    Fixed bug where selector and target options would cause issues if used together.
    Fixed bug where drag/drop of images from desktop on chrome would thrown an error.
    Fixed bug where cut on WebKit/Blink wouldn't add an undo level.
    Fixed bug where IE 11 would scroll to the cE=false elements when they where selected.
    Fixed bug where keys like F5 wouldn't work when a cE=false element was selected.
    Fixed bug where the undo manager wouldn't stop the typing state when commands where executed.
    Fixed bug where unlink on wrapped links wouldn't work properly.
    Fixed bug with drag/drop of images on WebKit where the image would be deleted form the source editor.
    Fixed bug where the visual characters mode would be disabled when contents was extracted from the editor.
    Fixed bug where some browsers would toggle of formats applied to the caret when clicking in the editor toolbar.
    Fixed bug where the custom theme function wasn't working correctly.
    Fixed bug where image option for custom buttons required you to have icon specified as well.
    Fixed bug where the context menu and contextual toolbars would be visible at the same time and sometimes overlapping.
    Fixed bug where the noneditable plugin would double wrap elements when using the noneditable_regexp option.
    Fixed bug where tables would get padding instead of margin when you used the indent button.
    Fixed bug where the charmap plugin wouldn't properly insert non breaking spaces.
    Fixed bug where the color previews in color input boxes wasn't properly updated.
    Fixed bug where the list items of previous lists wasn't merged in the right order.
    Fixed bug where it wasn't possible to drag/drop inline-block cE=false elements on IE 11.
    Fixed bug where some table cell merges would produce incorrect rowspan/colspan.
    Fixed so the font size of the editor defaults to 14px instead of 11px this can be overridden by custom css.
    Fixed so wordcount is debounced to reduce cpu hogging on larger texts.
    Fixed so tinymce global gets properly exported as a module when used with some module bundlers.
    Fixed so it's possible to specify what css properties you want to preview on specific formats.
    Fixed so anchors are contentEditable=false while within the editor.
    Fixed so selected contents gets wrapped in a inline code element by the codesample plugin.
    Fixed so conditional comments gets properly stripped independent of case. Patch contributed by Georgii Dolzhykov.
    Fixed so some escaped css sequences gets properly handled. Patch contributed by Georgii Dolzhykov.
    Fixed so notifications with the same message doesn't get displayed at the same time.
    Fixed so F10 can be used as an alternative key to focus to the toolbar.
    Fixed various api documentation issues and typos.
    Removed layer plugin since it wasn't really ported from 3.x and there doesn't seem to be much use for it.
    Removed moxieplayer.swf from the media plugin since it wasn't used by the media plugin.
    Removed format state from the advlist plugin to be more consistent with common word processors.
Version 4.4.3 (2016-09-01)
    Fixed bug where copy would produce an exception on Chrome.
    Fixed bug where deleting lists on IE 11 would merge in correct text nodes.
    Fixed bug where deleting partial lists with indentation wouldn't cause proper normalization.
Version 4.4.2 (2016-08-25)
    Added new importcss_exclusive option to disable unique selectors per group.
    Added new group specific selector_converter option to importcss plugin.
    Added new codesample_languages option to apply custom languages to codesample plugin.
    Added new codesample_dialog_width/codesample_dialog_height options.
    Fixed bug where fullscreen button had an incorrect keyboard shortcut.
    Fixed bug where backspace/delete wouldn't work correctly from a block to a cE=false element.
    Fixed bug where smartpaste wasn't detecting links with special characters in them like tilde.
    Fixed bug where the editor wouldn't get proper focus if you clicked on a cE=false element.
    Fixed bug where it wasn't possible to copy/paste table rows that had merged cells.
    Fixed bug where merging cells could some times produce invalid col/rowspan attibute values.
    Fixed bug where getBody would sometimes thrown an exception now it just returns null if the iframe is clobbered.
    Fixed bug where drag/drop of cE=false element wasn't properly constrained to viewport.
    Fixed bug where contextmenu on Mac would collapse any selection to a caret.
    Fixed bug where rtl mode wasn't rendered properly when loading a language pack with the rtl flag.
    Fixed bug where Kamer word bounderies would be stripped from contents.
    Fixed bug where lists would sometimes render two dots or numbers on the same line.
    Fixed bug where the skin_url wasn't used by the inlite theme.
    Fixed so data attributes are ignored when comparing formats in the formatter.
    Fixed so it's possible to disable inline toolbars in the inlite theme.
    Fixed so template dialog gets resized if it doesn't fit the window viewport.
Version 4.4.1 (2016-07-26)
    Added smart_paste option to paste plugin to allow disabling the paste behavior if needed.
    Fixed bug where png urls wasn't properly detected by the smart paste logic.
    Fixed bug where the element path wasn't working properly when multiple editor instances where used.
    Fixed bug with creating lists out of multiple paragraphs would just create one list item instead of multiple.
    Fixed bug where scroll position wasn't properly handled by the inlite theme to place the toolbar properly.
    Fixed bug where multiple instances of the editor using the inlite theme didn't render the toolbar properly.
    Fixed bug where the shortcut label for fullscreen mode didn't match the actual shortcut key.
    Fixed bug where it wasn't possible to select cE=false blocks using touch devices on for example iOS.
    Fixed bug where it was possible to select the child image within a cE=false on IE 11.
    Fixed so inserts of html containing lists doesn't merge with any existing lists unless it's a paste operation.
Version 4.4.0 (2016-06-30)
    Added new inlite theme this is a more lightweight inline UI.
    Added smarter paste logic that auto detects urls in the clipboard and inserts images/links based on that.
    Added a better image resize algorithm for better image quality in the imagetools plugin.
    Fixed bug where it wasn't possible to drag/dropping cE=false elements on FF.
    Fixed bug where backspace/delete before/after a cE=false block would produce a new paragraph.
    Fixed bug where list style type css property wasn't preserved when indenting lists.
    Fixed bug where merging of lists where done even if the list style type was different.
    Fixed bug where the image_dataimg_filter function wasn't used when pasting images.
    Fixed bug where nested editable within a non editable element would cause scroll on focus in Chrome.
    Fixed so invalid targets for inline mode is blocked on initialization. We only support elements that can have children.
Version 4.3.13 (2016-06-08)
    Added characters with a diacritical mark to charmap plugin. Patch contributed by Dominik Schilling.
    Added better error handling if the image proxy service would produce errors.
    Fixed issue with pasting list items into list items would produce nested list rather than a merged list.
    Fixed bug where table selection could get stuck in selection mode for inline editors.
    Fixed bug where it was possible to place the caret inside the resize grid elements.
    Fixed bug where it wasn't possible to place in elements horizontally adjacent cE=false blocks.
    Fixed bug where multiple notifications wouldn't be properly placed on screen.
    Fixed bug where multiple editor instance of the same id could be produces in some specific integrations.
Version 4.3.12 (2016-05-10)
    Fixed bug where focus calls couldn't be made inside the editors PostRender event handler.
    Fixed bug where some translations wouldn't work as expected due to a bug in editor.translate.
    Fixed bug where the node change event could fire with a node out side the root of the editor.
    Fixed bug where Chrome wouldn't properly present the keyboard paste clipboard details when paste was clicked.
    Fixed bug where merged cells in tables couldn't be selected from right to left.
    Fixed bug where insert row wouldn't properly update a merged cells rowspan property.
    Fixed bug where the color input boxes preview field wasn't properly set on initialization.
    Fixed bug where IME composition inside table cells wouldn't work as expected on IE 11.
    Fixed so all shadow dom support is under and experimental flag due to flaky browser support.
Version 4.3.11 (2016-04-25)
    Fixed bug where it wasn't possible to insert empty blocks though the API unless they where padded.
    Fixed bug where you couldn't type the Euro character on Windows.
    Fixed bug where backspace/delete from a cE=false element to a text block didn't work properly.
    Fixed bug where the text color default grid would render incorrectly.
    Fixed bug where the codesample plugin wouldn't load the css in the editor for multiple editors.
    Fixed so the codesample plugin textarea gets focused by default.
Version 4.3.10 (2016-04-12)
    Fixed bug where the key "y" on WebKit couldn't be entered due to conflict with keycode for F10 on keypress.
Version 4.3.9 (2016-04-12)
    Added support for focusing the contextual toolbars using keyboard.
    Added keyboard support for slider UI controls. You can no increase/decrease using arrow keys.
    Added url pattern matching for Dailymotion to media plugin. Patch contributed by Bertrand Darbon.
    Added body_class to template plugin preview. Patch contributed by Milen Petrinski.
    Added options to better override textcolor pickers with custom colors. Patch contributed by Xavier Boubert.
    Added visual arrows to inline contextual toolbars so that they point to the element being active.
    Fixed so toolbars for tables or other larger elements get better positioned below the scrollable viewport.
    Fixed bug where it was possible to click links inside cE=false blocks.
    Fixed bug where event targets wasn't properly handled in Safari Technical Preview.
    Fixed bug where drag/drop text in FF 45 would make the editor caret invisible.
    Fixed bug where the remove state wasn't properly set on editor instances when detected as clobbered.
    Fixed bug where offscreen selection of some cE=false elements would render onscreen. Patch contributed by Steven Bufton
    Fixed bug where enter would clone styles out side the root on editors inside a span. Patch contributed by ChristophKaser.
    Fixed bug where drag/drop of images into the editor didn't work correctly in FF.
    Fixed so the first item in panels for the imagetools dialog gets proper keyboard focus.
    Changed the Meta+Shift+F shortcut to Ctrl+Shift+F since Czech, Slovak, Polish languages used the first one for input.
Version 4.3.8 (2016-03-15)
    Fixed bug where inserting HR at the end of a block element would produce an extra empty block.
    Fixed bug where links would be clickable when readonly mode was enabled.
    Fixed bug where the formatter would normalize to the wrong node on very specific content.
    Fixed bug where some nested list items couldn't be indented properly.
    Fixed bug where links where clickable in the preview dialog.
    Fixed so the alt attribute doesn't get padded with an empty value by default.
    Fixed so nested alignment works more correctly. You will now alter the alignment to the closest block parent.
Version 4.3.7 (2016-03-02)
    Fixed bug where incorrect icons would be rendered for imagetools edit and color levels.
    Fixed bug where navigation using arrow keys inside a SelectBox didn't move up/down.
    Fixed bug where the visualblocks plugin would render borders round internal UI elements.
Version 4.3.6 (2016-03-01)
    Added new paste_remember_plaintext_info option to allow a global disable of the plain text mode notification.
    Added new PastePlainTextToggle event that fires when plain text mode toggles on/off.
    Fixed bug where it wasn't possible to select media elements since the drag logic would snap it to mouse cursor.
    Fixed bug where it was hard to place the caret inside nested cE=true elements when the outer cE=false element was focused.
    Fixed bug where editors wouldn't properly initialize if both selector and mode where used.
    Fixed bug where IME input inside table cells would switch the IME off.
    Fixed bug where selection inside the first table cell would cause the whole table cell to get selected.
    Fixed bug where error handling of images being uploaded wouldn't properly handle faulty statuses.
    Fixed bug where inserting contents before a HR would cause an exception to be thrown.
    Fixed bug where copy/paste of Excel data would be inserted as an image.
    Fixed caret position issues with copy/paste of inline block cE=false elements.
    Fixed issues with various menu item focus bugs in Chrome. Where the focused menu bar item wasn't properly blurred.
    Fixed so the notifications have a solid background since it would be hard to read if there where text under it.
    Fixed so notifications gets animated similar to the ones used by dialogs.
    Fixed so larger images that gets pasted is handled better.
    Fixed so the window close button is more uniform on various platform and also increased it's hit area.
Version 4.3.5 (2016-02-11)
    Npm version bump due to package not being fully updated.
Version 4.3.4 (2016-02-11)
    Added new OpenWindow/CloseWindow events that gets fired when windows open/close.
    Added new NewCell/NewRow events that gets fired when table cells/rows are created.
    Added new Promise return value to tinymce.init makes it easier to handle initialization.
    Removed the jQuery version the jQuery plugin is now moved into the main package.
    Removed jscs from build process since eslint can now handle code style checking.
    Fixed various bugs with drag/drop of contentEditable:false elements.
    Fixed bug where deleting of very specific nested list items would result in an odd list.
    Fixed bug where lists would get merged with adjacent lists outside the editable inline root.
    Fixed bug where MS Edge would crash when closing a dialog then clicking a menu item.
    Fixed bug where table cell selection would add undo levels.
    Fixed bug where table cell selection wasn't removed when inline editor where removed.
    Fixed bug where table cell selection wouldn't work properly on nested tables.
    Fixed bug where table merge menu would be available when merging between thead and tbody.
    Fixed bug where table row/column resize wouldn't get properly removed when the editor was removed.
    Fixed bug where Chrome would scroll to the editor if there where a empty hash value in document url.
    Fixed bug where the cache suffix wouldn't work correctly with the importcss plugin.
    Fixed bug where selection wouldn't work properly on MS Edge on Windows Phone 10.
    Fixed so adjacent pre blocks gets joined into one pre block since that seems like the user intent.
    Fixed so events gets properly dispatched in shadow dom. Patch provided by Nazar Mokrynskyi.
Version 4.3.3 (2016-01-14)
    Added new table_resize_bars configuration setting.  This setting allows you to disable the table resize bars.
    Added new beforeInitialize event to tinymce.util.XHR lets you modify XHR properties before open. Patch contributed by Brent Clintel.
    Added new autolink_pattern setting to autolink plugin. Enables you to override the default autolink formats. Patch contributed by Ben Tiedt.
    Added new charmap option that lets you override the default charmap of the charmap plugin.
    Added new charmap_append option that lets you add new characters to the default charmap of the charmap plugin.
    Added new insertCustomChar event that gets fired when a character is inserted by the charmap plugin.
    Fixed bug where table cells started with a superfluous &nbsp; in IE10+.
    Fixed bug where table plugin would retain all BR tags when cells were merged.
    Fixed bug where media plugin would strip underscores from youtube urls.
    Fixed bug where IME input would fail on IE 11 if you typed within a table.
    Fixed bug where double click selection of a word would remove the space before the word on insert contents.
    Fixed bug where table plugin would produce exceptions when hovering tables with invalid structure.
    Fixed bug where fullscreen wouldn't scroll back to it's original position when untoggled.
    Fixed so the template plugins templates setting can be a function that gets a callback that can provide templates.
Version 4.3.2 (2015-12-14)
    Fixed bug where the resize bars for table cells were not affected by the object_resizing property.
    Fixed bug where the contextual table toolbar would appear incorrectly if TinyMCE was initialized inline inside a table.
    Fixed bug where resizing table cells did not fire a node change event or add an undo level.
    Fixed bug where double click selection of text on IE 11 wouldn't work properly.
    Fixed bug where codesample plugin would incorrectly produce br elements inside code elements.
    Fixed bug where media plugin would strip dashes from youtube urls.
    Fixed bug where it was possible to move the caret into the table resize bars.
    Fixed bug where drag/drop into a cE=false element was possible on IE.
Version 4.3.1 (2015-11-30)
    Fixed so it's possible to disable the table inline toolbar by setting it to false or an empty string.
    Fixed bug where it wasn't possible to resize some tables using the drag handles.
    Fixed bug where unique id:s would clash for multiple editor instances and cE=false selections.
    Fixed bug where the same plugin could be initialized multiple times.
    Fixed bug where the table inline toolbars would be displayed at the same time as the image toolbars.
    Fixed bug where the table selection rect wouldn't be removed when selecting another control element.
Version 4.3.0 (2015-11-23)
    Added new table column/row resize support. Makes it a lot more easy to resize the columns/rows in a table.
    Added new table inline toolbar. Makes it easier to for example add new rows or columns to a table.
    Added new notification API. Lets you display floating notifications to the end user.
    Added new codesample plugin that lets you insert syntax highlighted pre elements into the editor.
    Added new image_caption to images. Lets you create images with captions using a HTML5 figure/figcaption elements.
    Added new live previews of embeded videos. Lets you play the video right inside the editor.
    Added new setDirty method and "dirty" event to the editor. Makes it easier to track the dirty state change.
    Added new setMode method to Editor instances that lets you dynamically switch between design/readonly.
    Added new core support for contentEditable=false elements within the editor overrides the browsers broken behavior.
    Rewrote the noneditable plugin to use the new contentEditable false core logic.
    Fixed so the dirty state doesn't set to false automatically when the undo index is set to 0.
    Fixed the Selection.placeCaretAt so it works better on IE when the coordinate is between paragraphs.
    Fixed bug where data-mce-bogus="all" element contents where counted by the word count plugin.
    Fixed bug where contentEditable=false elements would be indented by the indent buttons.
    Fixed bug where images within contentEditable=false would be selected in WebKit on mouse click.
    Fixed bug in DOMUntils split method where the replacement parameter wouldn't work on specific cases.
    Fixed bug where the importcss plugin would import classes from the skin content css file.
    Fixed so all button variants have a wrapping span for it's text to make it easier to skin.
    Fixed so it's easier to exit pre block using the arrow keys.
    Fixed bug where listboxes with fix widths didn't render correctly.
Version 4.2.8 (2015-11-13)
    Fixed bug where it was possible to delete tables as the inline root element if all columns where selected.
    Fixed bug where the UI buttons active state wasn't properly updated due to recent refactoring of that logic.
Version 4.2.7 (2015-10-27)
    Fixed bug where backspace/delete would remove all formats on the last paragraph character in WebKit/Blink.
    Fixed bug where backspace within a inline format element with a bogus caret container would move the caret.
    Fixed bug where backspace/delete on selected table cells wouldn't add an undo level.
    Fixed bug where script tags embedded within the editor could sometimes get a mce- prefix prepended to them
    Fixed bug where validate: false option could produce an error to be thrown from the Serialization step.
    Fixed bug where inline editing of a table as the root element could let the user delete that table.
    Fixed bug where inline editing of a table as the root element wouldn't properly handle enter key.
    Fixed bug where inline editing of a table as the root element would normalize the selection incorrectly.
    Fixed bug where inline editing of a list as the root element could let the user delete that list.
    Fixed bug where inline editing of a list as the root element could let the user split that list.
    Fixed bug where resize handles would be rendered on editable root elements such as table.
Version 4.2.6 (2015-09-28)
    Added capability to set request headers when using XHRs.
    Added capability to upload local images automatically default delay is set to 30 seconds after editing images.
    Added commands ids mceEditImage, mceAchor and mceMedia to be avaiable from execCommand.
    Added Edge browser to saucelabs grunt task. Patch contributed by John-David Dalton.
    Fixed bug where blob uris not produced by tinymce would produce HTML invalid markup.
    Fixed bug where selection of contents of a nearly empty editor in Edge would sometimes fail.
    Fixed bug where color styles woudln't be retained on copy/paste in Blink/Webkit.
    Fixed bug where the table plugin would throw an error when inserting rows after a child table.
    Fixed bug where the template plugin wouldn't handle functions as variable replacements.
    Fixed bug where undo/redo sometimes wouldn't work properly when applying formatting collapsed ranges.
    Fixed bug where shift+delete wouldn't do a cut operation on Blink/WebKit.
    Fixed bug where cut action wouldn't properly store the before selection bookmark for the undo level.
    Fixed bug where backspace in side an empty list element on IE would loose editor focus.
    Fixed bug where the save plugin wouldn't enable the buttons when a change occurred.
    Fixed bug where Edge wouldn't initialize the editor if a document.domain was specified.
    Fixed bug where enter key before nested images would sometimes not properly expand the previous block.
    Fixed bug where the inline toolbars wouldn't get properly hidden when blurring the editor instance.
    Fixed bug where Edge would paste Chinese characters on some Windows 10 installations.
    Fixed bug where IME would loose focus on IE 11 due to the double trailing br bug fix.
    Fixed bug where the proxy url in imagetools was incorrect. Patch contributed by Wong Ho Wang.
Version 4.2.5 (2015-08-31)
    Added fullscreen capability to embedded youtube and vimeo videos.
    Fixed bug where the uploadImages call didn't work on IE 10.
    Fixed bug where image place holders would be uploaded by uploadImages call.
    Fixed bug where images marked with bogus would be uploaded by the uploadImages call.
    Fixed bug where multiple calls to uploadImages would result in decreased performance.
    Fixed bug where pagebreaks were editable to imagetools patch contributed by Rasmus Wallin.
    Fixed bug where the element path could cause too much recursion exception.
    Fixed bug for domains containing ".min". Patch contributed by Loïc Février.
    Fixed so validation of external links to accept a number after www. Patch contributed by Victor Carvalho.
    Fixed so the charmap is exposed though execCommand. Patch contributed by Matthew Will.
    Fixed so that the image uploads are concurrent for improved performance.
    Fixed various grammar problems in inline documentation. Patches provided by nikolas.
Version 4.2.4 (2015-08-17)
    Added picture as a valid element to the HTML 5 schema. Patch contributed by Adam Taylor.
    Fixed bug where contents would be duplicated on drag/drop within the same editor.
    Fixed bug where floating/alignment of images on Edge wouldn't work properly.
    Fixed bug where it wasn't possible to drag images on IE 11.
    Fixed bug where image selection on Edge would sometimes fail.
    Fixed bug where contextual toolbars icons wasn't rendered properly when using the toolbar_items_size.
    Fixed bug where searchreplace dialog doesn't get prefilled with the selected text.
    Fixed bug where fragmented matches wouldn't get properly replaced by the searchreplace plugin.
    Fixed bug where enter key wouldn't place the caret if was after a trailing space within an inline element.
    Fixed bug where the autolink plugin could produce multiple links for the same text on Gecko.
    Fixed bug where EditorUpload could sometimes throw an exception if the blob wasn't found.
    Fixed xss issues with media plugin not properly filtering out some script attributes.
Version 4.2.3 (2015-07-30)
    Fixed bug where image selection wasn't possible on Edge due to incompatible setBaseAndExtend API.
    Fixed bug where image blobs urls where not properly destroyed by the imagetools plugin.
    Fixed bug where keyboard shortcuts wasn't working correctly on IE 8.
    Fixed skin issue where the borders of panels where not visible on IE 8.
Version 4.2.2 (2015-07-22)
    Fixed bug where float panels were not being hidden on inline editor blur when fixed_toolbar_container config option was in use.
    Fixed bug where combobox states wasn't properly updated if contents where updated without keyboard.
    Fixed bug where pasting into textbox or combobox would move the caret to the end of text.
    Fixed bug where removal of bogus span elements before block elements would remove whitespace between nodes.
    Fixed bug where repositioning of inline toolbars where async and producing errors if the editor was removed from DOM to early. Patch by iseulde.
    Fixed bug where element path wasn't working correctly. Patch contributed by iseulde.
    Fixed bug where menus wasn't rendered correctly when custom images where added to a menu. Patch contributed by Naim Hammadi.
Version 4.2.1 (2015-06-29)
    Fixed bug where back/forward buttons in the browser would render blob images as broken images.
    Fixed bug where Firefox would throw regexp to big error when replacing huge base64 chunks.
    Fixed bug rendering issues with resize and context toolbars not being placed properly until next animation frame.
    Fixed bug where the rendering of the image while cropping would some times not be centered correctly.
    Fixed bug where listbox items with submenus would me selected as active.
    Fixed bug where context menu where throwing an error when rendering.
    Fixed bug where resize both option wasn't working due to resent addClass API change. Patch contributed by Jogai.
    Fixed bug where a hideAll call for container rendered inline toolbars would throw an error.
    Fixed bug where onclick event handler on combobox could cause issues if element.id was a function by some polluting libraries.
    Fixed bug where listboxes wouldn't get proper selected sub menu item when using link_list or image_list.
    Fixed so the UI controls are as wide as 4.1.x to avoid wrapping controls in toolbars.
    Fixed so the imagetools dialog is adaptive for smaller screen sizes.
Version 4.2.0 (2015-06-25)
    Added new flat default skin to make the UI more modern.
    Added new imagetools plugin, lets you crop/resize and apply filters to images.
    Added new contextual toolbars support to the API lets you add floating toolbars for specific CSS selectors.
    Added new promise feature fill as tinymce.util.Promise.
    Added new built in image upload feature lets you upload any base64 encoded image within the editor as files.
    Fixed bug where resize handles would appear in the right position in the wrong editor when switching between resizable content in different inline editors.
    Fixed bug where tables would not be inserted in inline mode due to previous float panel fix.
    Fixed bug where floating panels would remain open when focus was lost on inline editors.
    Fixed bug where cut command on Chrome would thrown a browser security exception.
    Fixed bug where IE 11 sometimes would report an incorrect size for images in the image dialog.
    Fixed bug where it wasn't possible to remove inline formatting at the end of block elements.
    Fixed bug where it wasn't possible to delete table cell contents when cell selection was vertical.
    Fixed bug where table cell wasn't emptied from block elements if delete/backspace where pressed in empty cell.
    Fixed bug where cmd+shift+arrow didn't work correctly on Firefox mac when selecting to start/end of line.
    Fixed bug where removal of bogus elements would sometimes remove whitespace between nodes.
    Fixed bug where the resize handles wasn't updated when the main window was resized.
    Fixed so script elements gets removed by default to prevent possible XSS issues in default config implementations.
    Fixed so the UI doesn't need manual reflows when using non native layout managers.
    Fixed so base64 encoded images doesn't slow down the editor on modern browsers while editing.
    Fixed so all UI elements uses touch events to improve mobile device support.
    Removed the touch click quirks patch for iOS since it did more harm than good.
    Removed the non proportional resize handles since. Unproportional resize can still be done by holding the shift key.
Version 4.1.10 (2015-05-05)
    Fixed bug where plugins loaded with compat3x would sometimes throw errors when loading using the jQuery version.
    Fixed bug where extra empty paragraphs would get deleted in WebKit/Blink due to recent Quriks fix.
    Fixed bug where the editor wouldn't work properly on IE 12 due to some required browser sniffing.
    Fixed bug where formatting shortcut keys where interfering with Mac OS X screenshot keys.
    Fixed bug where the caret wouldn't move to the next/previous line boundary on Cmd+Left/Right on Gecko.
    Fixed bug where it wasn't possible to remove formats from very specific nested contents.
    Fixed bug where undo levels wasn't produced when typing letters using the shift or alt+ctrl modifiers.
    Fixed bug where the dirty state wasn't properly updated when typing using the shift or alt+ctrl modifiers.
    Fixed bug where an error would be thrown if an autofocused editor was destroyed quickly after its initialization. Patch provided by thorn0.
    Fixed issue with dirty state not being properly updated on redo operation.
    Fixed issue with entity decoder not handling incorrectly written numeric entities.
    Fixed issue where some PI element values wouldn't be properly encoded.
Version 4.1.9 (2015-03-10)
    Fixed bug where indentation wouldn't work properly for non list elements.
    Fixed bug with image plugin not pulling the image dimensions out correctly if a custom document_base_url was used.
    Fixed bug where ctrl+alt+[1-9] would conflict with the AltGr+[1-9] on Windows. New shortcuts is ctrl+shift+[1-9].
    Fixed bug with removing formatting on nodes in inline mode would sometimes include nodes outside the editor body.
    Fixed bug where extra nbsp:s would be inserted when you replaced a word surrounded by spaces using insertContent.
    Fixed bug with pasting from Google Docs would produce extra strong elements and line feeds.
Version 4.1.8 (2015-03-05)
    Added new html5 sizes attribute to img elements used together with srcset.
    Added new elementpath option that makes it possible to disable the element path but keep the statusbar.
    Added new option table_style_by_css for the table plugin to set table styling with css rather than table attributes.
    Added new link_assume_external_targets option to prompt the user to prepend http:// prefix if the supplied link does not contain a protocol prefix.
    Added new image_prepend_url option to allow a custom base path/url to be added to images.
    Added new table_appearance_options option to make it possible to disable some options.
    Added new image_title option to make it possible to alter the title of the image, disabled by default.
    Fixed bug where selection starting from out side of the body wouldn't produce a proper selection range on IE 11.
    Fixed bug where pressing enter twice before a table moves the cursor in the table and causes a javascript error.
    Fixed bug where advanced image styles were not respected.
    Fixed bug where the less common Shift+Delete didn't produce a proper cut operation on WebKit browsers.
    Fixed bug where image/media size constrain logic would produce NaN when handling non number values.
    Fixed bug where internal classes where removed by the removeformat command.
    Fixed bug with creating links table cell contents with a specific selection would throw a exceptions on WebKit/Blink.
    Fixed bug where valid_classes option didn't work as expected according to docs. Patch provided by thorn0.
    Fixed bug where jQuery plugin would patch the internal methods multiple times. Patch provided by Drew Martin.
    Fixed bug where backspace key wouldn't delete the current selection of newly formatted content.
    Fixed bug where type over of inline formatting elements wouldn't properly keep the format on WebKit/Blink.
    Fixed bug where selection needed to be properly normalized on modern IE versions.
    Fixed bug where Command+Backspace didn't properly delete the whole line of text but the previous word.
    Fixed bug where UI active states wheren't properly updated on IE if you placed caret within the current range.
    Fixed bug where delete/backspace on WebKit/Blink would remove span elements created by the user.
    Fixed bug where delete/backspace would produce incorrect results when deleting between two text blocks with br elements.
    Fixed bug where captions where removed when pasting from MS Office.
    Fixed bug where lists plugin wouldn't properly remove fully selected nested lists.
    Fixed bug where the ttf font used for icons would throw an warning message on Gecko on Mac OS X.
    Fixed a bug where applying a color to text did not update the undo/redo history.
    Fixed so shy entities gets displayed when using the visualchars plugin.
    Fixed so removeformat removes ins/del by default since these might be used for strikethough.
    Fixed so multiple language packs can be loaded and added to the global I18n data structure.
    Fixed so transparent color selection gets treated as a normal color selection. Patch contributed by Alexander Hofbauer.
    Fixed so it's possible to disable autoresize_overflow_padding, autoresize_bottom_margin options by setting them to false.
    Fixed so the charmap plugin shows the description of the character in the dialog. Patch contributed by Jelle Hissink.
    Removed address from the default list of block formats since it tends to be missused.
    Fixed so the pre block format is called preformatted to make it more verbose.
    Fixed so it's possible to context scope translation strings this isn't needed most of the time.
    Fixed so the max length of the width/height input fields of the media dialog is 5 instead of 3.
    Fixed so drag/dropped contents gets properly processed by paste plugin since it's basically a paste. Patch contributed by Greg Fairbanks.
    Fixed so shortcut keys for headers is ctrl+alt+[1-9] instead of ctrl+[1-9] since these are for switching tabs in the browsers.
    Fixed so "u" doesn't get converted into a span element by the legacy input filter. Since this is now a valid HTML5 element.
    Fixed font families in order to provide appropriate web-safe fonts.
Version 4.1.7 (2014-11-27)
    Added HTML5 schema support for srcset, source and picture. Patch contributed by mattheu.
    Added new cache_suffix setting to enable cache busting by producing unique urls.
    Added new paste_convert_word_fake_lists option to enable users to disable the fake lists convert logic.
    Fixed so advlist style changes adds undo levels for each change.
    Fixed bug where WebKit would sometimes produce an exception when the autolink plugin where looking for URLs.
    Fixed bug where IE 7 wouldn't be rendered properly due to aggressive css compression.
    Fixed bug where DomQuery wouldn't accept window as constructor element.
    Fixed bug where the color picker in 3.x dialogs wouldn't work properly. Patch contributed by Callidior.
    Fixed bug where the image plugin wouldn't respect the document_base_url.
    Fixed bug where the jQuery plugin would fail to append to elements named array prototype names.
Version 4.1.6 (2014-10-08)
    Fixed bug with clicking on the scrollbar of the iframe would cause a JS error to be thrown.
    Fixed bug where null would produce an exception if you passed it to selection.setRng.
    Fixed bug where Ctrl/Cmd+Tab would indent the current list item if you switched tabs in the browser.
    Fixed bug where pasting empty cells from Excel would result in a broken table.
    Fixed bug where it wasn't possible to switch back to default list style type.
    Fixed issue where the select all quirk fix would fire for other modifiers than Ctrl/Cmd combinations.
    Replaced jake with grunt since it is more mainstream and has better plugin support.
Version 4.1.5 (2014-09-09)
    Fixed bug where sometimes the resize rectangles wouldn't properly render on images on WebKit/Blink.
    Fixed bug in list plugin where delete/backspace would merge empty LI elements in lists incorrectly.
    Fixed bug where empty list elements would result in empty LI elements without it's parent container.
    Fixed bug where backspace in empty caret formatted element could produce an type error exception of Gecko.
    Fixed bug where lists pasted from word with a custom start index above 9 wouldn't be properly handled.
    Fixed bug where tabfocus plugin would tab out of the editor instance even if the default action was prevented.
    Fixed bug where tabfocus wouldn't tab properly to other adjacent editor instances.
    Fixed bug where the DOMUtils setStyles wouldn't properly removed or update the data-mce-style attribute.
    Fixed bug where dialog select boxes would be placed incorrectly if document.body wasn't statically positioned.
    Fixed bug where pasting would sometimes scroll to the top of page if the user was using the autoresize plugin.
    Fixed bug where caret wouldn't be properly rendered by Chrome when clicking on the iframes documentElement.
    Fixed so custom images for menubutton/splitbutton can be provided. Patch contributed by Naim Hammadi.
    Fixed so the default action of windows closing can be prevented by blocking the default action of the close event.
    Fixed so nodeChange and focus of the editor isn't automatically performed when opening sub dialogs.
Version 4.1.4 (2014-08-21)
    Added new media_filter_html option to media plugin that blocks any conditional comments, scripts etc within a video element.
    Added new content_security_policy option allows you to set custom policy for iframe contents. Patch contributed by Francois Chagnon.
    Fixed bug where activate/deactivate events wasn't firing properly when switching between editors.
    Fixed bug where placing the caret on iOS was difficult due to a WebKit bug with touch events.
    Fixed bug where the resize helper wouldn't render properly on older IE versions.
    Fixed bug where resizing images inside tables on older IE versions would sometimes fail depending mouse position.
    Fixed bug where editor.insertContent would produce an exception when inserting select/option elements.
    Fixed bug where extra empty paragraphs would be produced if block elements where inserted inside span elements.
    Fixed bug where the spellchecker menu item wouldn't be properly checked if spell checking was started before it was rendered.
    Fixed bug where the DomQuery filter function wouldn't remove non elements from collection.
    Fixed bug where document with custom document.domain wouldn't properly render the editor.
    Fixed bug where IE 8 would throw exception when trying to enter invalid color values into colorboxes.
    Fixed bug where undo manager could incorrectly add an extra undo level when custom resize handles was removed.
    Fixed bug where it wouldn't be possible to alter cell properties properly on table cells on IE 8.
    Fixed so the color picker button in table dialog isn't shown unless you include the colorpicker plugin or add your own custom color picker.
    Fixed so activate/deactivate events fire when windowManager opens a window since.
    Fixed so the table advtab options isn't separated by an underscore to normalize naming with image_advtab option.
    Fixed so the table cell dialog has proper padding when the advanced tab in disabled.
Version 4.1.3 (2014-07-29)
    Added event binding logic to tinymce.util.XHR making it possible to override headers and settings before any request is made.
    Fixed bug where drag events wasn't fireing properly on older IE versions since the event handlers where bound to document.
    Fixed bug where drag/dropping contents within the editor on IE would force the contents into plain text mode even if it was internal content.
    Fixed bug where IE 7 wouldn't open menus properly due to a resize bug in the browser auto closing them immediately.
    Fixed bug where the DOMUtils getPos logic wouldn't produce a valid coordinate inside the body if the body was positioned non static.
    Fixed bug where the element path and format state wasn't properly updated if you had the wordcount plugin enabled.
    Fixed bug where a comment at the beginning of source would produce an exception in the formatter logic.
    Fixed bug where setAttrib/getAttrib on null would throw exception together with any hooked attributes like style.
    Fixed bug where table sizes wasn't properly retained when copy/pasting on WebKit/Blink.
    Fixed bug where WebKit/Blink would produce colors in RGB format instead of the forced HEX format when deleting contents.
    Fixed bug where the width attribute wasn't updated on tables if you changed the size inside the table dialog.
    Fixed bug where control selection wasn't properly handled when the caret was placed directly after an image.
    Fixed bug where selecting the contents of table cells using the selection.select method wouldn't place the caret properly.
    Fixed bug where the selection state for images wasn't removed when placing the caret right after an image on WebKit/Blink.
    Fixed bug where all events wasn't properly unbound when and editor instance was removed or destroyed by some external innerHTML call.
    Fixed bug where it wasn't possible or very hard to select images on iOS when the onscreen keyboard was visible.
    Fixed so auto_focus can take a boolean argument this will auto focus the last initialized editor might be useful for single inits.
    Fixed so word auto detect lists logic works better for faked lists that doesn't have specific markup.
    Fixed so nodeChange gets fired on mouseup as it used to before 4.1.1 we optimized that event to fire less often.
    Removed the finish menu item from spellchecker menu since it's redundant you can stop spellchecking by toggling menu item or button.
Version 4.1.2 (2014-07-15)
    Added offset/grep to DomQuery class works basically the same as it's jQuery equivalent.
    Fixed bug where backspace/delete or setContent with an empty string would remove header data when using the fullpage plugin.
    Fixed bug where tinymce.remove with a selector not matching any editors would remove all editors.
    Fixed bug where resizing of the editor didn't work since the theme was calling setStyles instead of setStyle.
    Fixed bug where IE 7 would fail to append html fragments to iframe document when using DomQuery.
    Fixed bug where the getStyle DOMUtils method would produce an exception if it was called with null as it's element.
    Fixed bug where the paste plugin would remove the element if the none of the paste_webkit_styles rules matched the current style.
    Fixed bug where contextmenu table items wouldn't work properly on IE since it would some times fire an incorrect selection change.
    Fixed bug where the padding/border values wasn't used in the size calculation for the body size when using autoresize. Patch contributed by Matt Whelan.
    Fixed bug where conditional word comments wouldn't be properly removed when pasting plain text.
    Fixed bug where resizing would sometime fail on IE 11 when the mouseup occurred inside the resizable element.
    Fixed so the iframe gets initialized without any inline event handlers for better CSP support. Patch contributed by Matt Whelan.
    Fixed so the tinymce.dom.Sizzle is the latest version of sizzle this resolves the document context bug.
Version 4.1.1 (2014-07-08)
    Fixed bug where pasting plain text on some WebKit versions would result in an empty line.
    Fixed bug where resizing images inside tables on IE 11 wouldn't work properly.
    Fixed bug where IE 11 would sometimes throw "Invalid argument" exception when editor contents was set to an empty string.
    Fixed bug where document.activeElement would throw exceptions on IE 9 when that element was hidden or removed from dom.
    Fixed bug where WebKit/Blink sometimes produced br elements with the Apple-interchange-newline class.
    Fixed bug where table cell selection wasn't properly removed when copy/pasting table cells.
    Fixed bug where pasting nested list items from Word wouldn't produce proper semantic nested lists.
    Fixed bug where right clicking using the contextmenu plugin on WebKit/Blink on Mac OS X would select the target current word or line.
    Fixed bug where it wasn't possible to alter table cell properties on IE 8 using the context menu.
    Fixed bug where the resize helper wouldn't be correctly positioned on older IE versions.
    Fixed bug where fullpage plugin would produce an error if you didn't specify a doctype encoding.
    Fixed bug where anchor plugin would get the name/id of the current element even if it wasn't anchor element.
    Fixed bug where visual aids for tables wouldn't be properly disabled when changing the border size.
    Fixed bug where some control selection events wasn't properly fired on older IE versions.
    Fixed bug where table cell selection on older IE versions would prevent resizing of images.
    Fixed bug with paste_data_images paste option not working properly on modern IE versions.
    Fixed bug where custom elements with underscores in the name wasn't properly parsed/serialized.
    Fixed bug where applying inline formats to nested list elements would produce an incorrect formatting result.
    Fixed so it's possible to hide items from elements path by using preventDefault/stopPropagation.
    Fixed so inline mode toolbar gets rendered right aligned if the editable element positioned to the documents right edge.
    Fixed so empty inline elements inside empty block elements doesn't get removed if configured to be kept intact.
    Fixed so DomQuery parentsUntil/prevUntil/nextUntil supports selectors/elements/filters etc.
    Fixed so legacyoutput plugin overrides fontselect and fontsizeselect controls and handles font elements properly.
Version 4.1.0 (2014-06-18)
    Added new file_picker_callback option to replace the old file_browser_callback the latter will still work though.
    Added new custom colors to textcolor plugin will be displayed if a color picker is provided also shows the latest colors.
    Added new color_picker_callback option to enable you to add custom color pickers to the editor.
    Added new advanced tabs to table/cell/row dialogs to enable you to select colors for border/background.
    Added new colorpicker plugin that lets you select colors from a hsv color picker.
    Added new tinymce.util.Color class to handle color parsing and converting.
    Added new colorpicker UI widget element lets you add a hsv color picker to any form/window.
    Added new textpattern plugin that allows you to use markdown like text patterns to format contents.
    Added new resize helper element that shows the current width & height while resizing.
    Added new "once" method to Editor and EventDispatcher enables since callback execution events.
    Added new jQuery like class under tinymce.dom.DomQuery it's exposed on editor instances (editor.$) and globally under (tinymce.$).
    Fixed so the default resize method for images are proportional shift/ctrl can be used to make an unproportional size.
    Fixed bug where the image_dimensions option of the image plugin would cause exceptions when it tried to update the size.
    Fixed bug where table cell dialog class field wasn't properly updated when editing an a table cell with an existing class.
    Fixed bug where Safari on Mac would produce webkit-fake-url for pasted images so these are now removed.
    Fixed bug where the nodeChange event would get fired before the selection was changed when clicking inside the current selection range.
    Fixed bug where valid_classes option would cause exception when it removed internal prefixed classes like mce-item-.
    Fixed bug where backspace would cause navigation in IE 8 on an inline element and after a caret formatting was applied.
    Fixed so placeholder images produced by the media plugin gets selected when inserted/edited.
    Fixed so it's possible to drag in images when the paste_data_images option is enabled. Might be useful for mail clients.
    Fixed so images doesn't get a width/height applied if the image_dimensions option is set to false useful for responsive contents.
    Fixed so it's possible to pass in an optional arguments object for the nodeChanged function to be passed to all nodechange event listeners.
    Fixed bug where media plugin embed code didn't update correctly.<|MERGE_RESOLUTION|>--- conflicted
+++ resolved
@@ -1,4 +1,3 @@
-<<<<<<< HEAD
 Version 5.3.0 (TBD)
     Changed the `link`, `image` and `paste` plugins to use Promises to reduce the bundle size #TINY-4710
     Changed the default icons to be lazy loaded during initialization #TINY-4729
@@ -8,17 +7,6 @@
     Fixed table picker breaking in Firefox on low zoom levels #TINY-4728
     Fixed issue with loading or pasting contents with large base64 encoded images on Safari #TINY-4715
     Fixed supplementary special characters being truncated when inserted into the editor. Patch contributed by mlitwin. #TINY-4791
-Version 5.2.1 (TBD)
-    Fixed "is decorative" checkbox in the image dialog not staying checked on certain actions #FOAM-11
-    Fixed possible uncaught exception when a style attribute is removed using a parser filter #TINY-4742
-    Fixed table selection not functioning correctly in Microsoft Edge 44 or higher #TINY-3862
-    Fixed table resize handles not functioning correctly in Microsoft Edge #TINY-4160
-    Fixed the floating toolbar disconnecting from the toolbar when adding content in inline mode #TINY-4725 #TINY-4765
-    Fixed `readonly` mode not returning appropriate boolean value #TINY-3948
-    Fixed `forced_root_block_attrs` setting not applying to new blocks consistently #TINY-4564
-    Fixed the editor incorrectly stealing focus during initialization in Microsoft IE #TINY-4697
-    Fixed dialogs stealing focus when opening an alert/confirm via an onAction callback #TINY-4014
-=======
 Version 5.2.1 (2020-03-25)
     Fixed the "is decorative" checkbox in the image dialog clearing after certain dialog events #FOAM-11
     Fixed possible uncaught exception when a `style` attribute is removed using a content filter on `setContent` #TINY-4742
@@ -29,7 +17,6 @@
     Fixed the `forced_root_block_attrs` setting not applying attributes to new blocks consistently #TINY-4564
     Fixed the editor incorrectly stealing focus during initialization in Microsoft Internet Explorer #TINY-4697
     Fixed dialogs stealing focus when opening an alert or confirm dialog using an `onAction` callback #TINY-4014
->>>>>>> 91b9ee75
     Fixed inline dialogs incorrectly closing when clicking on an opened alert or confirm dialog #TINY-4012
     Fixed the context toolbar overlapping the menu bar and toolbar #TINY-4586
     Fixed notification and inline dialog positioning issues when using `toolbar_location: 'bottom'` #TINY-4586
