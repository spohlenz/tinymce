--- conflicted
+++ resolved
@@ -8,16 +8,13 @@
     Fixed `forced_root_block_attrs` setting not applying to new blocks consistently #TINY-4564
     Fixed the editor incorrectly stealing focus during initialization in Microsoft IE #TINY-4697
     Fixed dialogs stealing focus when opening an alert/confirm via an onAction callback #TINY-4014
+    Fixed inline dialogs incorrectly closing when clicking on an opened alert or confirm dialog #TINY-4012
     Fixed the context toolbar overlapping with the menu bar and toolbar #TINY-4586
     Fixed notification and inline dialog positioning issues when using the bottom toolbar #TINY-4586
     Fixed the `colorinput` popup appearing offscreen on mobile devices #TINY-4711
     Fixed an issue where dragging images could cause them to be duplicated #TINY-4195
     Fixed context toolbars activating without the editor having focus #TINY-4754
-<<<<<<< HEAD
-    Fixed inline dialogs incorrectly closing when clicking on an opened alert or confirm dialog #TINY-4012
-=======
     Fixed an issue where removing the background color of text did not always work. #TINY-4770
->>>>>>> 1d189708
 Version 5.2.0 (2020-02-13)
     Added the ability to apply formats to spaces #TINY-4200
     Added new `toolbar_location` setting to allow for positioning the menu and toolbar at the bottom of the editor #TINY-4210
