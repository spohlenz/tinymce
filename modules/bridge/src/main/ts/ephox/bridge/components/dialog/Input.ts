import { FieldSchema, ValueSchema } from '@ephox/boulder';
import { Option, Result } from '@ephox/katamari';
import { FormComponentWithLabelApi, FormComponentWithLabel, formComponentWithLabelFields } from './FormComponent';

export interface InputApi extends FormComponentWithLabelApi {
  type: 'input';
  placeholder?: string;
<<<<<<< HEAD
  maximized?: boolean;
=======
  disabled?: boolean;
>>>>>>> 4bf08757
}

export interface Input extends FormComponentWithLabel {
  type: 'input';
  placeholder: Option<string>;
<<<<<<< HEAD
  maximized: boolean;
=======
  disabled: boolean;
>>>>>>> 4bf08757
}

export const inputFields = formComponentWithLabelFields.concat([
  FieldSchema.optionString('placeholder'),
<<<<<<< HEAD
  FieldSchema.defaultedBoolean('maximized', false)
=======
  FieldSchema.defaultedBoolean('disabled', false)
>>>>>>> 4bf08757
]);

export const inputSchema = ValueSchema.objOf(inputFields);

export const inputDataProcessor = ValueSchema.string;

export const createInput = (spec: InputApi): Result<Input, ValueSchema.SchemaError<any>> => {
  return ValueSchema.asRaw<Input>('input', inputSchema, spec);
};<|MERGE_RESOLUTION|>--- conflicted
+++ resolved
@@ -5,30 +5,21 @@
 export interface InputApi extends FormComponentWithLabelApi {
   type: 'input';
   placeholder?: string;
-<<<<<<< HEAD
   maximized?: boolean;
-=======
   disabled?: boolean;
->>>>>>> 4bf08757
 }
 
 export interface Input extends FormComponentWithLabel {
   type: 'input';
   placeholder: Option<string>;
-<<<<<<< HEAD
   maximized: boolean;
-=======
   disabled: boolean;
->>>>>>> 4bf08757
 }
 
 export const inputFields = formComponentWithLabelFields.concat([
   FieldSchema.optionString('placeholder'),
-<<<<<<< HEAD
-  FieldSchema.defaultedBoolean('maximized', false)
-=======
+  FieldSchema.defaultedBoolean('maximized', false),
   FieldSchema.defaultedBoolean('disabled', false)
->>>>>>> 4bf08757
 ]);
 
 export const inputSchema = ValueSchema.objOf(inputFields);
