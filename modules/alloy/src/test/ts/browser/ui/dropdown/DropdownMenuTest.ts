<<<<<<< HEAD
import { FocusTools, GeneralSteps, Keyboard, Keys, Logger, Mouse, Step, UiFinder, Waiter } from '@ephox/agar';
import { UnitTest } from '@ephox/bedrock-client';
=======
import { FocusTools, GeneralSteps, Keyboard, Keys, Logger, Mouse, Step, Touch, UiFinder, Waiter } from '@ephox/agar';
import { UnitTest } from '@ephox/bedrock';
>>>>>>> 56f3efbc
import { Arr, Fun, Future, Obj, Option, Result } from '@ephox/katamari';

import * as Behaviour from 'ephox/alloy/api/behaviour/Behaviour';
import { Focusing } from 'ephox/alloy/api/behaviour/Focusing';
import { Keying } from 'ephox/alloy/api/behaviour/Keying';
import { Positioning } from 'ephox/alloy/api/behaviour/Positioning';
import * as GuiFactory from 'ephox/alloy/api/component/GuiFactory';
import * as Memento from 'ephox/alloy/api/component/Memento';
import * as GuiSetup from 'ephox/alloy/api/testhelpers/GuiSetup';
import { Container } from 'ephox/alloy/api/ui/Container';
import { Dropdown } from 'ephox/alloy/api/ui/Dropdown';
import { tieredMenu as TieredMenu } from 'ephox/alloy/api/ui/TieredMenu';
import * as TestDropdownMenu from 'ephox/alloy/test/dropdown/TestDropdownMenu';
import * as NavigationUtils from 'ephox/alloy/test/NavigationUtils';

interface TestFocusable {
  label: string;
  selector: string;
}

UnitTest.asynctest('DropdownMenuTest', (success, failure) => {

  const sink = Memento.record(
    Container.sketch({
      containerBehaviours: Behaviour.derive([
        Positioning.config({
          useFixed: Fun.always
        })
      ])
    })
  );

  GuiSetup.setup((store, doc, body) => {
    const makeFlow = (v: string) => {
      return Container.sketch({
        dom: {
          tag: 'span',
          innerHtml: ' ' + v + ' ',
          classes: [ v ]
        },
        containerBehaviours: Behaviour.derive([
          Focusing.config({ })
        ])
      });
    };

    const widget = Container.sketch({
      containerBehaviours: Behaviour.derive([
        Keying.config({
          mode: 'flow',
          selector: 'span'
        })
      ]),
      components: Arr.map([
        'one',
        'two',
        'three'
      ], makeFlow)
    });

    const testData = {
      primary: 'tools-menu',
      menus: Obj.map({
        'tools-menu': {
          value: 'tools-menu-value',
          text: 'Tools Menu',
          items: Arr.map([
            { type: 'item', data: { value: 'packages', meta: { text: 'Packages' } }, hasSubmenu: true },
            { type: 'item', data: { value: 'about', meta: { text: 'About' } } },
            { type: 'widget', widget, data: { value: 'widget', meta: { } } }
          ], TestDropdownMenu.renderItem)
        },
        'packages': { // menu name should be triggering parent item so TieredMenuSpec path works
          value: 'packages-menu-value',
          text: 'Packages Menu',
          items: Arr.map([
            { type: 'item', data: { value: 'sortby', meta: { text: 'SortBy' } }, hasSubmenu: true }
          ], TestDropdownMenu.renderItem)
        },
        'sortby': {
          value: 'sortby-menu-value',
          text: 'Sortby Menu',
          items: Arr.map([
            { type: 'item', data: { value: 'strings', meta: { text: 'Strings' } }, hasSubmenu: true },
            { type: 'item', data: { value: 'numbers', meta: { text: 'Numbers' } }, hasSubmenu: true }
          ], TestDropdownMenu.renderItem)
        },
        'strings': {
          value: 'strings-menu-value',
          text: 'Strings Menu',
          items: Arr.map([
            { type: 'item', data: { value: 'versions', meta: { text: 'Versions', html: '<b>V</b>ersions' } } },
            { type: 'item', data: { value: 'alphabetic', meta: { text: 'Alphabetic' } } }
          ], TestDropdownMenu.renderItem)
        },
        'numbers': {
          value: 'numbers-menu-value',
          text: 'Numbers Menu',
          items: Arr.map([
            { type: 'item', data: { value: 'doubled', meta: { text: 'Doubled digits' } }, hasSubmenu: false }
          ], TestDropdownMenu.renderItem)
        }
      }, TestDropdownMenu.renderMenu),
      expansions: {
        packages: 'packages',
        sortby: 'sortby',
        strings: 'strings',
        numbers: 'numbers'
      }
    };

    const c = GuiFactory.build(
      Dropdown.sketch({
        uid: 'test-dropdown',
        dom: {
          tag: 'div',
          innerHtml: '+',
          classes: [ 'dropdown-button' ]
        },

        toggleClass: 'alloy-selected',

        components: [ ],

        lazySink (c) {
          TestDropdownMenu.assertLazySinkArgs('div', 'dropdown-button', c);
          return Result.value(sink.get(c));
        },

        parts: {
          menu: TestDropdownMenu.part(store)
        },

        fetch () {
          return Future.pure(testData).map((d) => {
            return Option.from(TieredMenu.tieredData(d.primary, d.menus, d.expansions));
          });
        }
      })
    );

    return c;

  }, (doc, body, gui, dropdown, store) => {
    gui.add(
      GuiFactory.build(sink.asSpec())
    );

    const focusables: Record<string, TestFocusable> = {
      toolsMenu: { label: 'tools-menu', selector: '.menu[aria-label="Tools Menu"]' },
      packagesMenu: { label: 'packages-menu', selector: '.menu[aria-label="Packages Menu"]' },
      sortbyMenu: { label: 'sortby-menu', selector: '.menu[aria-label="Sortby Menu"]' },
      stringsMenu: { label: 'strings-menu', selector: '.menu[aria-label="Strings Menu"]' },
      numbersMenu: { label: 'numbers-menu', selector: '.menu[aria-label="Numbers Menu"]' },

      button: { label: 'dropdown-button', selector: '.dropdown-button' },

      packages: { label: 'packages-item', selector: 'li:contains("Packages")' },
      about: { label: 'about-item', selector: 'li:contains("About")' },
      sortby: { label: 'sortby-item', selector: 'li:contains("SortBy")' },
      strings: { label: 'strings-item', selector: 'li:contains("Strings")' },
      numbers: { label: 'numbers-item', selector: 'li:contains("Numbers")' },
      doubled: { label: 'doubled-item', selector: 'li:contains("Doubled")' },
      versions: { label: 'versions-item', selector: 'li:contains("Versions")' },

      widget: { label: 'widget-item', selector: '.item-widget' },
      widgetOne: { label: 'widget-item:1', selector: '.item-widget .one' },
      widgetTwo: { label: 'widget-item:2', selector: '.item-widget .two' },
      widgetThree: { label: 'widget-item:3', selector: '.item-widget .three' }
    };

    const sTestMenus = (label: string, stored: string[], focused: TestFocusable, active: TestFocusable[], background: TestFocusable[], others: TestFocusable[]) => {
      const sCheckBackground = GeneralSteps.sequence(
        Arr.bind(background, (bg) => {
          return [
            UiFinder.sExists(gui.element(), bg.selector),
            UiFinder.sNotExists(gui.element(), bg.selector + '.selected-menu')
          ];
        })
      );

      const sCheckActive = GeneralSteps.sequence(
        Arr.map(active, (o) => {
          return UiFinder.sExists(gui.element(), o.selector + '.selected-menu');
        })
      );

      const sCheckOthers = GeneralSteps.sequence(
        Arr.map(others, (o) => {
          return UiFinder.sNotExists(gui.element(), o.selector);
        })
      );

      return Logger.t(
        label,
        GeneralSteps.sequence([
          store.sAssertEq('checking store', stored),
          FocusTools.sTryOnSelector('Searching for focus on: ' + focused.label, doc, focused.selector),
          sCheckActive,
          sCheckBackground,
          sCheckOthers,
          store.sClear,
          Step.wait(0)
        ])
      );
    };

    // A bit of dupe with DropdownButtonSpecTest
    return [
      Step.sync(() => {
        Focusing.focus(dropdown);
      }),

      sTestMenus(
        'Initially',
        [ ],
        focusables.button,
        [ ], [ ], [
          focusables.toolsMenu,
          focusables.packagesMenu,
          focusables.sortbyMenu,
          focusables.stringsMenu,
          focusables.numbersMenu
        ]
      ),
      Keyboard.sKeydown(doc, Keys.enter(), { }),

      Waiter.sTryUntil(
        'Wait until dropdown content loads',
        UiFinder.sExists(gui.element(), '.menu')
      ),

      sTestMenus(
        'After open',
        [ ],
        focusables.packages,
        [ focusables.toolsMenu ], [ ], [
          focusables.packagesMenu,
          focusables.sortbyMenu,
          focusables.stringsMenu,
          focusables.numbersMenu
        ]
      ),

      // Press enter should expand
      Keyboard.sKeydown(doc, Keys.enter(), {}),
      sTestMenus(
        'After expand packages menu',
        [ ],
        focusables.sortby,
        [ focusables.packagesMenu ], [ focusables.toolsMenu ], [
          focusables.sortbyMenu,
          focusables.stringsMenu,
          focusables.numbersMenu
        ]
      ),

      // Press left should collapse
      Keyboard.sKeydown(doc, Keys.left(), {}),
      sTestMenus(
        'After collapse packages menu',
        [ ],
        focusables.packages,
        [ focusables.toolsMenu ], [ ], [
          focusables.packagesMenu,
          focusables.sortbyMenu,
          focusables.stringsMenu,
          focusables.numbersMenu
        ]
      ),

      // Press right should expand again
      Keyboard.sKeydown(doc, Keys.right(), {}),
      sTestMenus(
        'After expanding packages menu with right arrow',
        [ ],
        focusables.sortby,
        [ focusables.packagesMenu ], [ focusables.toolsMenu ], [
          focusables.sortbyMenu,
          focusables.stringsMenu,
          focusables.numbersMenu
        ]
      ),

      // Press space should expand again
      Keyboard.sKeydown(doc, Keys.space(), {}),
      sTestMenus(
        'After expanding sortby menu with space arrow',
        [ ],
        focusables.strings,
        [ focusables.sortbyMenu ], [ focusables.toolsMenu, focusables.packagesMenu ], [
          focusables.stringsMenu,
          focusables.numbersMenu
        ]
      ),

      // Pressing down should focus on numbers
      Keyboard.sKeydown(doc, Keys.down(), { }),
      sTestMenus(
        'After pressing down in sortby menu',
        [ ],
        focusables.numbers,
        [ focusables.sortbyMenu ], [ focusables.toolsMenu, focusables.packagesMenu ], [
          focusables.stringsMenu,
          focusables.numbersMenu
        ]
      ),

      // Pressing escape should focus sortby
      Keyboard.sKeydown(doc, Keys.escape(), { }),
      sTestMenus(
        'After pressing down in sortby menu',
        [ ],
        focusables.sortby,
        [ focusables.packagesMenu ], [ focusables.toolsMenu ], [
          focusables.sortbyMenu,
          focusables.stringsMenu,
          focusables.numbersMenu
        ]
      ),

      // Pressing right should open up sortby menu
      Keyboard.sKeydown(doc, Keys.right(), { }),
      sTestMenus(
        'After pressing right again after Escape',
        [ ],
        focusables.strings,
        [ focusables.sortbyMenu ], [ focusables.toolsMenu, focusables.packagesMenu ], [
          focusables.stringsMenu,
          focusables.numbersMenu
        ]
      ),

      // Pressing down, then enter should open up numbers menu
      Keyboard.sKeydown(doc, Keys.down(), { }),
      Keyboard.sKeydown(doc, Keys.enter(), { }),
      sTestMenus(
        'After pressing right again after Escape',
        [ ],
        focusables.doubled,
        [ focusables.numbersMenu ], [ focusables.sortbyMenu, focusables.toolsMenu, focusables.packagesMenu ], [
          focusables.stringsMenu
        ]
      ),

      // Pressing enter should trigger doubled
      Keyboard.sKeydown(doc, Keys.enter(), { }),
      sTestMenus(
        'After pressing enter on last level',
        [ 'dropdown.menu.execute: doubled' ],
        focusables.doubled,
        [ focusables.numbersMenu ], [ focusables.sortbyMenu, focusables.toolsMenu, focusables.packagesMenu ], [
          focusables.stringsMenu
        ]
      ),

      // Hover on "strings"
      Mouse.sHoverOn(gui.element(), focusables.strings.selector),
      sTestMenus(
        'After hovering on "strings" (should only expand)',
        [ ],
        focusables.strings,
        [ focusables.sortbyMenu ], [ focusables.toolsMenu, focusables.packagesMenu ], [
          focusables.numbersMenu
        ]
      ),

      // Click on "about"
      Mouse.sClickOn(gui.element(), focusables.about.selector),
      // Menus are somewhat irrelevant here, because the hover would have changed them,
      // not the click
      store.sAssertEq('Checking about fired', [ 'dropdown.menu.execute: about' ]),
      store.sClear,

      // Tap on "about"
      Touch.sTapOn(gui.element(), focusables.about.selector),
      store.sAssertEq('Checking about fired', [ 'dropdown.menu.execute: about' ]),
      store.sClear,

      // Hover on "about"
      Mouse.sHoverOn(gui.element(), focusables.about.selector),
      sTestMenus(
        'After hovering on "strings"',
        [ ],
        focusables.about,
        [ focusables.toolsMenu ], [ ], [
          focusables.packagesMenu,
          focusables.sortbyMenu,
          focusables.stringsMenu,
          focusables.numbersMenu
        ]
      ),

      // Pressing right on "about" does nothing
      Keyboard.sKeydown(doc, Keys.right(), { }),
      sTestMenus(
        'Pressing <right> on "about" does nothing',
        [ ],
        focusables.about,
        [ focusables.toolsMenu ], [ ], [
          focusables.packagesMenu,
          focusables.sortbyMenu,
          focusables.stringsMenu,
          focusables.numbersMenu
        ]
      ),

      // Now, let's play with the inline widget
      Keyboard.sKeydown(doc, Keys.tab(), { }),
      sTestMenus(
        'After pressing <tab> from about',
        [ ],
        focusables.widget,
        [ focusables.toolsMenu ], [ ], [
          focusables.packagesMenu,
          focusables.sortbyMenu,
          focusables.stringsMenu,
          focusables.numbersMenu
        ]
      ),

      // Press enter to go into the inline widget
      Keyboard.sKeydown(doc, Keys.enter(), { }),
      sTestMenus(
        'After pressing <enter> on inline widget',
        [ ],
        focusables.widgetOne,
        [ focusables.toolsMenu ], [ ], [
          focusables.packagesMenu,
          focusables.sortbyMenu,
          focusables.stringsMenu,
          focusables.numbersMenu
        ]
      ),

      NavigationUtils.sequence(
        doc, Keys.right(), {}, [
          focusables.widgetTwo,
          focusables.widgetThree,
          focusables.widgetOne
        ]
      ),

      // Press escape to exit the inline widget
      Keyboard.sKeydown(doc, Keys.escape(), { }),
      sTestMenus(
        'After pressing <escape> inside inline widget',
        [ ],
        focusables.widget,
        [ focusables.toolsMenu ], [ ], [
          focusables.packagesMenu,
          focusables.sortbyMenu,
          focusables.stringsMenu,
          focusables.numbersMenu
        ]
      )
    ];
  }, () => { success(); }, failure);
});<|MERGE_RESOLUTION|>--- conflicted
+++ resolved
@@ -1,10 +1,5 @@
-<<<<<<< HEAD
-import { FocusTools, GeneralSteps, Keyboard, Keys, Logger, Mouse, Step, UiFinder, Waiter } from '@ephox/agar';
+import { FocusTools, GeneralSteps, Keyboard, Keys, Logger, Mouse, Step, Touch, UiFinder, Waiter } from '@ephox/agar';
 import { UnitTest } from '@ephox/bedrock-client';
-=======
-import { FocusTools, GeneralSteps, Keyboard, Keys, Logger, Mouse, Step, Touch, UiFinder, Waiter } from '@ephox/agar';
-import { UnitTest } from '@ephox/bedrock';
->>>>>>> 56f3efbc
 import { Arr, Fun, Future, Obj, Option, Result } from '@ephox/katamari';
 
 import * as Behaviour from 'ephox/alloy/api/behaviour/Behaviour';
